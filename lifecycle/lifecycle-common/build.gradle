--- conflicted
+++ resolved
@@ -14,8 +14,6 @@
  * limitations under the License.
  */
 
-<<<<<<< HEAD
-=======
 /**
  * This file was created using the `create_project.py` script located in the
  * `<AndroidX root>/development/project-creator` directory.
@@ -24,7 +22,6 @@
  * modifying its settings.
  */
 import androidx.build.PlatformIdentifier
->>>>>>> 63b0f62a
 import androidx.build.Publish
 import org.jetbrains.kotlin.gradle.dsl.ExplicitApiMode
 import org.jetbrains.kotlin.gradle.plugin.KotlinPlatformType
