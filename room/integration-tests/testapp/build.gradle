--- conflicted
+++ resolved
@@ -34,13 +34,12 @@
     buildFeatures {
         aidl = true
     }
-    buildTypes {
-        debug {
-            // Need to make sure androidx.tracing.Trace gets put in primary dex for legacy multidex
-            // as it is needed by androidx.test.runner.AndroidJUnitRunner
-            multiDexKeepFile file('multidex-config.txt')
-        }
+    buildTypes.all {
+        // Need to make sure certain classes are put in primary dex as they're used early in
+        // process creation, and would fail to load on non-native-multidex API versions
+        multiDexKeepProguard file('multidex-rules.pro')
     }
+
     sourceSets {
         androidTest.assets.srcDirs += files("$projectDir/schemas".toString())
         androidTest.assets.srcDirs += files("$projectDir/databases".toString())
@@ -104,12 +103,9 @@
     androidTestAnnotationProcessor project(path: ":room:room-compiler",
             configuration: "shadowAndImplementation")
 
-<<<<<<< HEAD
-=======
     androidTestImplementation(project(":annotation:annotation-experimental"))
     androidTestImplementation("androidx.arch.core:core-runtime:2.2.0")
     androidTestImplementation("androidx.arch.core:core-common:2.2.0")
->>>>>>> fdff00cc
     androidTestImplementation(project(":room:room-testing"))
     androidTestImplementation(project(":room:room-rxjava2"))
     androidTestImplementation(project(":room:room-rxjava3"))
@@ -121,9 +117,14 @@
     androidTestImplementation("androidx.lifecycle:lifecycle-runtime-testing:2.6.1")
     androidTestImplementation("androidx.lifecycle:lifecycle-livedata:2.6.1")
 
+    // guavaAndroid is a implementation dependency instead of androidTestImplementation because
+    // if it's in the androidTest apk it causes the test APK to be multidex in ways that break
+    // non-native multidex (< API 21). This should be changed back to androidTestImplementation
+    // once this app is minApi 21
+    implementation(libs.guavaAndroid)
+
     // libs.findbugs dependency resolves an app/testapp version conflict.
     androidTestImplementation(libs.findbugs)
-    androidTestImplementation(libs.guavaAndroid)
     androidTestImplementation(libs.rxjava2)
     androidTestImplementation(libs.rxjava3)
     androidTestImplementation(libs.testExtJunit)
