--- conflicted
+++ resolved
@@ -38,27 +38,6 @@
     public ActivityTestRule<SingleSupportFragmentTestActivity> activityTestRule =
             new ActivityTestRule<>(SingleSupportFragmentTestActivity.class, false, false);
 
-<<<<<<< HEAD
-    protected SingleSupportFragmentTestActivity mActivity;
-
-    @After
-    public void afterTest() throws Throwable {
-        final SingleSupportFragmentTestActivity activity = mActivity;
-        if (activity != null) {
-            Log.d(TAG, "wait finish " + activity + " for " + this);
-            mActivity = null;
-            activityTestRule.runOnUiThread(new Runnable() {
-                @Override
-                public void run() {
-                    activity.finish();
-                }
-            });
-            PollingCheck.waitFor(new PollingCheck.ActivityDestroy(activity));
-        }
-    }
-
-=======
->>>>>>> d1dfcffe
     public void sendKeys(int ...keys) {
         for (int i = 0; i < keys.length; i++) {
             InstrumentationRegistry.getInstrumentation().sendKeyDownUpSync(keys[i]);
