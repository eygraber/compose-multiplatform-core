--- conflicted
+++ resolved
@@ -85,11 +85,8 @@
  */
 const val USE_MAX_DEP_VERSIONS = "useMaxDepVersions"
 const val BUILD_INFO_DIR = "build-info"
-<<<<<<< HEAD
-=======
 const val BUILD_ON_SERVER_DEPENDENT_ACTIONS = "buildOnServerDependentActions"
 const val DISALLOW_TASK_EXECUTION = "disallowExecution"
->>>>>>> 4d4a7100
 
 /**
  * A plugin which enables all of the Gradle customizations for AndroidX.
@@ -286,15 +283,11 @@
         val createLibraryBuildInfoFilesTask =
             tasks.register(CREATE_LIBRARY_BUILD_INFO_FILES_TASK)
 
-<<<<<<< HEAD
-        val buildOnServerTask = tasks.create(BUILD_ON_SERVER_TASK, BuildOnServer::class.java)
-=======
         extra.set("versionChecker", GMavenVersionChecker(logger))
         val createArchiveTask = Release.getGlobalFullZipTask(this)
 
         val buildOnServerTask = tasks.create(BUILD_ON_SERVER_TASK, BuildOnServer::class.java)
         buildOnServerTask.dependsOn(createArchiveTask)
->>>>>>> 4d4a7100
         buildOnServerTask.dependsOn(createAggregateBuildInfoFilesTask)
         buildOnServerTask.dependsOn(createLibraryBuildInfoFilesTask)
 
@@ -713,27 +706,16 @@
     // Task that creates a json file of a project's dependencies
     private fun Project.addCreateLibraryBuildInfoFileTask(extension: AndroidXExtension) {
         afterEvaluate {
-<<<<<<< HEAD
-            if (extension.publish) { // Only generate build info files for published libraries.
-                val task = project.tasks.register(
-=======
             if (extension.publish.shouldRelease()) {
                 // Only generate build info files for published libraries.
                 val task = tasks.register(
->>>>>>> 4d4a7100
                     CREATE_LIBRARY_BUILD_INFO_FILES_TASK,
                     CreateLibraryBuildInfoFileTask::class.java
                 ) {
                     it.outputFile.set(File(project.getBuildInfoDirectory(),
-<<<<<<< HEAD
-                        "${project.group}_${project.name}_build_info.txt"))
-                }
-                project.rootProject.tasks.named(CREATE_LIBRARY_BUILD_INFO_FILES_TASK).configure {
-=======
                         "${group}_${name}_build_info.txt"))
                 }
                 rootProject.tasks.named(CREATE_LIBRARY_BUILD_INFO_FILES_TASK).configure {
->>>>>>> 4d4a7100
                     it.dependsOn(task)
                 }
                 addTaskToAggregateBuildInfoFileTask(task)
@@ -744,11 +726,7 @@
     private fun Project.addTaskToAggregateBuildInfoFileTask(
         task: TaskProvider<CreateLibraryBuildInfoFileTask>
     ) {
-<<<<<<< HEAD
-        project.rootProject.tasks.named(CREATE_AGGREGATE_BUILD_INFO_FILES_TASK).configure {
-=======
         rootProject.tasks.named(CREATE_AGGREGATE_BUILD_INFO_FILES_TASK).configure {
->>>>>>> 4d4a7100
             var aggregateLibraryBuildInfoFileTask: CreateAggregateLibraryBuildInfoFileTask = it
                     as CreateAggregateLibraryBuildInfoFileTask
             aggregateLibraryBuildInfoFileTask.dependsOn(task)
@@ -786,11 +764,8 @@
         const val CHECK_SAME_VERSION_LIBRARY_GROUPS = "checkSameVersionLibraryGroups"
         const val CREATE_LIBRARY_BUILD_INFO_FILES_TASK = "createLibraryBuildInfoFiles"
         const val CREATE_AGGREGATE_BUILD_INFO_FILES_TASK = "createAggregateBuildInfoFiles"
-<<<<<<< HEAD
-=======
         const val GENERATE_RELEASE_NOTES_TASK = "generateReleaseNotes"
         const val REPORT_LIBRARY_METRICS = "reportLibraryMetrics"
->>>>>>> 4d4a7100
     }
 }
 
