--- conflicted
+++ resolved
@@ -78,12 +78,7 @@
     var url = SUPPORT_URL
     private var licenses: MutableCollection<License> = ArrayList()
     var publish: Publish = Publish.NONE
-<<<<<<< HEAD
-    var failOnDeprecationWarnings = false // TODO: Set back to true before upstreaming to AOSP
-
-=======
     var failOnDeprecationWarnings = true
->>>>>>> 89b664d1
     var compilationTarget: CompilationTarget = CompilationTarget.DEVICE
 
     /**
