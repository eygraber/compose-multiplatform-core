--- conflicted
+++ resolved
@@ -89,11 +89,7 @@
 LEANBACK_TAB = "1.1.0-beta01"
 LEGACY = "1.1.0-alpha01"
 LIBYUV = "0.1.0-dev01"
-<<<<<<< HEAD
-LIFECYCLE = "2.6.2"
-=======
 LIFECYCLE = "2.7.0-rc01"
->>>>>>> 82174a26
 LIFECYCLE_EXTENSIONS = "2.2.0"
 LOADER = "1.2.0-alpha01"
 MEDIA = "1.7.0-rc01"
