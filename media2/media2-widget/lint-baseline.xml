--- conflicted
+++ resolved
@@ -1,9 +1,5 @@
 <?xml version="1.0" encoding="UTF-8"?>
-<<<<<<< HEAD
-<issues format="6" by="lint 7.4.0-alpha08" type="baseline" client="gradle" dependencies="false" name="AGP (7.4.0-alpha08)" variant="all" version="7.4.0-alpha08">
-=======
 <issues format="6" by="lint 8.3.0-alpha04" type="baseline" client="gradle" dependencies="false" name="AGP (8.3.0-alpha04)" variant="all" version="8.3.0-alpha04">
->>>>>>> fdff00cc
 
     <issue
         id="NewApi"
@@ -60,6 +56,24 @@
     </issue>
 
     <issue
+        id="BanThreadSleep"
+        message="Uses Thread.sleep()"
+        errorLine1="            Thread.sleep(bufferQueueToleranceMs);"
+        errorLine2="                   ~~~~~">
+        <location
+            file="src/androidTest/java/androidx/media2/widget/VideoView_WithPlayerTest.java"/>
+    </issue>
+
+    <issue
+        id="BanThreadSleep"
+        message="Uses Thread.sleep()"
+        errorLine1="            Thread.sleep(elapsedTimeForSecondScreenshotMs);"
+        errorLine2="                   ~~~~~">
+        <location
+            file="src/androidTest/java/androidx/media2/widget/VideoView_WithPlayerTest.java"/>
+    </issue>
+
+    <issue
         id="PrivateConstructorForUtilityClass"
         message="Utility class is missing private constructor"
         errorLine1="    static class MediaFormatUtil {"
