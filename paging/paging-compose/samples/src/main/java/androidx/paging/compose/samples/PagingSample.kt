/*
 * Copyright 2020 The Android Open Source Project
 *
 * Licensed under the Apache License, Version 2.0 (the "License");
 * you may not use this file except in compliance with the License.
 * You may obtain a copy of the License at
 *
 *      http://www.apache.org/licenses/LICENSE-2.0
 *
 * Unless required by applicable law or agreed to in writing, software
 * distributed under the License is distributed on an "AS IS" BASIS,
 * WITHOUT WARRANTIES OR CONDITIONS OF ANY KIND, either express or implied.
 * See the License for the specific language governing permissions and
 * limitations under the License.
 */

package androidx.paging.compose.samples

import androidx.annotation.Sampled
import androidx.compose.foundation.layout.fillMaxWidth
import androidx.compose.foundation.layout.wrapContentWidth
import androidx.compose.foundation.lazy.LazyColumn
import androidx.compose.material.CircularProgressIndicator
import androidx.compose.material.Text
import androidx.compose.runtime.Composable
import androidx.compose.runtime.remember
import androidx.compose.ui.Alignment
import androidx.compose.ui.Modifier
import androidx.compose.ui.unit.sp
import androidx.paging.LoadState
import androidx.paging.Pager
import androidx.paging.PagingConfig
import androidx.paging.PagingData
import androidx.paging.compose.collectAsLazyPagingItems
<<<<<<< HEAD
import androidx.paging.compose.items
import androidx.paging.compose.itemsIndexed
import kotlinx.coroutines.delay
=======
import androidx.paging.compose.itemKey
>>>>>>> fdff00cc
import kotlinx.coroutines.flow.Flow

private val DATA = (0..60).toList().map { "[Item $it is from backend]" }

@Sampled
@Composable
fun PagingBackendSample() {
    val myBackend = remember { TestBackend(DATA) }

    val pager = remember {
        Pager(
            PagingConfig(
                pageSize = myBackend.DataBatchSize,
                enablePlaceholders = true,
                maxSize = 200
            )
        ) { myBackend.getAllData() }
    }

    val lazyPagingItems = pager.flow.collectAsLazyPagingItems()

    LazyColumn {
        if (lazyPagingItems.loadState.refresh == LoadState.Loading) {
            item {
                Text(
                    text = "Waiting for items to load from the backend",
                    modifier = Modifier.fillMaxWidth()
                        .wrapContentWidth(Alignment.CenterHorizontally)
                )
            }
        }

        itemsIndexed(lazyPagingItems) { index, item ->
            Text("Index=$index: $item", fontSize = 20.sp)
        }

        if (lazyPagingItems.loadState.append == LoadState.Loading) {
            item {
                CircularProgressIndicator(
                    modifier = Modifier.fillMaxWidth()
                        .wrapContentWidth(Alignment.CenterHorizontally)
                )
            }
        }
    }
}

@Composable
fun ItemsDemo(flow: Flow<PagingData<String>>) {
    val lazyPagingItems = flow.collectAsLazyPagingItems()
    LazyColumn {
        items(lazyPagingItems) {
            Text("Item is $it")
        }
    }
}

@Composable
fun ItemsIndexedDemo(flow: Flow<PagingData<String>>) {
    val lazyPagingItems = flow.collectAsLazyPagingItems()
    LazyColumn {
        itemsIndexed(lazyPagingItems) { index, item ->
            Text("Item at index $index is $item")
        }
    }
}<|MERGE_RESOLUTION|>--- conflicted
+++ resolved
@@ -32,13 +32,7 @@
 import androidx.paging.PagingConfig
 import androidx.paging.PagingData
 import androidx.paging.compose.collectAsLazyPagingItems
-<<<<<<< HEAD
-import androidx.paging.compose.items
-import androidx.paging.compose.itemsIndexed
-import kotlinx.coroutines.delay
-=======
 import androidx.paging.compose.itemKey
->>>>>>> fdff00cc
 import kotlinx.coroutines.flow.Flow
 
 private val DATA = (0..60).toList().map { "[Item $it is from backend]" }
@@ -71,7 +65,8 @@
             }
         }
 
-        itemsIndexed(lazyPagingItems) { index, item ->
+        items(count = lazyPagingItems.itemCount) { index ->
+            val item = lazyPagingItems[index]
             Text("Index=$index: $item", fontSize = 20.sp)
         }
 
@@ -90,8 +85,12 @@
 fun ItemsDemo(flow: Flow<PagingData<String>>) {
     val lazyPagingItems = flow.collectAsLazyPagingItems()
     LazyColumn {
-        items(lazyPagingItems) {
-            Text("Item is $it")
+        items(
+            count = lazyPagingItems.itemCount,
+            key = lazyPagingItems.itemKey()
+        ) { index ->
+            val item = lazyPagingItems[index]
+            Text("Item is $item")
         }
     }
 }
@@ -100,7 +99,8 @@
 fun ItemsIndexedDemo(flow: Flow<PagingData<String>>) {
     val lazyPagingItems = flow.collectAsLazyPagingItems()
     LazyColumn {
-        itemsIndexed(lazyPagingItems) { index, item ->
+        items(count = lazyPagingItems.itemCount) { index ->
+            val item = lazyPagingItems[index]
             Text("Item at index $index is $item")
         }
     }
