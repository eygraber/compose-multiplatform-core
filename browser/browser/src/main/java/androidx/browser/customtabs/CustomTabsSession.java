/*
 * Copyright 2018 The Android Open Source Project
 *
 * Licensed under the Apache License, Version 2.0 (the "License");
 * you may not use this file except in compliance with the License.
 * You may obtain a copy of the License at
 *
 *      http://www.apache.org/licenses/LICENSE-2.0
 *
 * Unless required by applicable law or agreed to in writing, software
 * distributed under the License is distributed on an "AS IS" BASIS,
 * WITHOUT WARRANTIES OR CONDITIONS OF ANY KIND, either express or implied.
 * See the License for the specific language governing permissions and
 * limitations under the License.
 */

package androidx.browser.customtabs;

import android.app.PendingIntent;
import android.content.ComponentName;
import android.graphics.Bitmap;
import android.net.Uri;
import android.os.Bundle;
import android.os.IBinder;
import android.os.RemoteException;
import android.support.customtabs.ICustomTabsCallback;
import android.support.customtabs.ICustomTabsService;
import android.view.View;
import android.widget.RemoteViews;

import androidx.annotation.NonNull;
import androidx.annotation.Nullable;
import androidx.annotation.RestrictTo;
import androidx.annotation.VisibleForTesting;
import androidx.browser.customtabs.CustomTabsService.Relation;
import androidx.browser.customtabs.CustomTabsService.Result;

import java.util.List;

/**
 * A class to be used for Custom Tabs related communication. Clients that want to launch Custom Tabs
 * can use this class exclusively to handle all related communication.
 */
public final class CustomTabsSession {
    private static final String TAG = "CustomTabsSession";
    static final String TARGET_ORIGIN_KEY = "target_origin";
    private final Object mLock = new Object();
    private final ICustomTabsService mService;
    private final ICustomTabsCallback mCallback;
    private final ComponentName mComponentName;

    /**
     * The session ID is represented by {@link PendingIntent}. Other apps cannot
     * forge {@link PendingIntent}. The {@link PendingIntent#equals(Object)} method
     * considers two {@link PendingIntent} objects equal if their action, data, type,
     * class and category are the same (even across a process being killed).
     *
     * {@see Intent#filterEquals()}
     */
    @Nullable
    private final PendingIntent mId;

    /**
     * Provides browsers a way to generate a mock {@link CustomTabsSession} for testing
     * purposes.
     *
     * @param componentName The component the session should be created for.
     * @return A mock session with no functionality.
     */
    @VisibleForTesting
    @NonNull
    public static CustomTabsSession createMockSessionForTesting(
            @NonNull ComponentName componentName) {
        return new CustomTabsSession(
                new MockSession(), new CustomTabsSessionToken.MockCallback(), componentName, null);
    }

    /* package */ CustomTabsSession(
            ICustomTabsService service, ICustomTabsCallback callback, ComponentName componentName,
            @Nullable PendingIntent sessionId) {
        mService = service;
        mCallback = callback;
        mComponentName = componentName;
        mId = sessionId;
    }

    /**
     * Tells the browser of a likely future navigation to a URL.
     * The most likely URL has to be specified first. Optionally, a list of
     * other likely URLs can be provided. They are treated as less likely than
     * the first one, and have to be sorted in decreasing priority order. These
     * additional URLs may be ignored.
     * All previous calls to this method will be deprioritized.
     *
     * @param url                Most likely URL, may be {@code null} if {@code otherLikelyBundles}
     *                           is provided.
     * @param extras             Reserved for future use.
     * @param otherLikelyBundles Other likely destinations, sorted in decreasing
     *                           likelihood order. Inside each Bundle, the client should provide a
     *                           {@link Uri} using {@link CustomTabsService#KEY_URL} with
     *                           {@link Bundle#putParcelable(String, android.os.Parcelable)}.
     * @return true for success.
     */
    @SuppressWarnings("NullAway")  // TODO: b/142938599
    public boolean mayLaunchUrl(@Nullable Uri url, @Nullable Bundle extras,
            @Nullable List<Bundle> otherLikelyBundles) {
        extras = createBundleWithId(extras);
        try {
            return mService.mayLaunchUrl(mCallback, url, extras, otherLikelyBundles);
        } catch (RemoteException e) {
            return false;
        }
    }

    /**
     * This sets the action button on the toolbar with ID
     * {@link CustomTabsIntent#TOOLBAR_ACTION_BUTTON_ID}.
     *
     * @param icon        The new icon of the action button.
     * @param description Content description of the action button.
     * @see CustomTabsSession#setToolbarItem(int, Bitmap, String)
     */
    public boolean setActionButton(@NonNull Bitmap icon, @NonNull String description) {
        Bundle bundle = new Bundle();
        bundle.putParcelable(CustomTabsIntent.KEY_ICON, icon);
        bundle.putString(CustomTabsIntent.KEY_DESCRIPTION, description);

        Bundle metaBundle = new Bundle();
        metaBundle.putBundle(CustomTabsIntent.EXTRA_ACTION_BUTTON_BUNDLE, bundle);
        addIdToBundle(bundle);
        try {
            return mService.updateVisuals(mCallback, metaBundle);
        } catch (RemoteException e) {
            return false;
        }
    }

    /**
     * Updates the {@link RemoteViews} of the secondary toolbar in an existing custom tab session.
     *
     * @param remoteViews   The updated {@link RemoteViews} that will be shown in secondary toolbar.
     *                      If null, the current secondary toolbar will be dismissed.
     * @param clickableIDs  The ids of clickable views. The onClick event of these views will be
     *                      handled by custom tabs.
     * @param pendingIntent The {@link PendingIntent} that will be sent when the user clicks on one
     *                      of the {@link View}s in clickableIDs.
     */
    public boolean setSecondaryToolbarViews(@Nullable RemoteViews remoteViews,
            @Nullable int[] clickableIDs, @Nullable PendingIntent pendingIntent) {
        Bundle bundle = new Bundle();
        bundle.putParcelable(CustomTabsIntent.EXTRA_REMOTEVIEWS, remoteViews);
        bundle.putIntArray(CustomTabsIntent.EXTRA_REMOTEVIEWS_VIEW_IDS, clickableIDs);
        bundle.putParcelable(CustomTabsIntent.EXTRA_REMOTEVIEWS_PENDINGINTENT, pendingIntent);
        addIdToBundle(bundle);
        try {
            return mService.updateVisuals(mCallback, bundle);
        } catch (RemoteException e) {
            return false;
        }
    }

    /**
     * Sets a {@link PendingIntent} object to be sent when the user swipes up from the secondary
     * (bottom) toolbar.
     *
     * @param pendingIntent {@link PendingIntent} to send.
     * @return Whether the update succeeded.
     */
    public boolean setSecondaryToolbarSwipeUpGesture(@Nullable PendingIntent pendingIntent) {
        Bundle bundle = new Bundle();
        bundle.putParcelable(CustomTabsIntent.EXTRA_SECONDARY_TOOLBAR_SWIPE_UP_GESTURE,
                pendingIntent);
        addIdToBundle(bundle);
        try {
            return mService.updateVisuals(mCallback, bundle);
        } catch (RemoteException e) {
            return false;
        }
    }

    /**
     * Updates the visuals for toolbar items. Will only succeed if a custom tab created using this
     * session is in the foreground in browser and the given id is valid.
     *
     * @param id          The id for the item to update.
     * @param icon        The new icon of the toolbar item.
     * @param description Content description of the toolbar item.
     * @return Whether the update succeeded.
     * @deprecated Use
     * CustomTabsSession#setSecondaryToolbarViews(RemoteViews, int[], PendingIntent)
     */
    @Deprecated
    public boolean setToolbarItem(int id, @NonNull Bitmap icon, @NonNull String description) {
        Bundle bundle = new Bundle();
        bundle.putInt(CustomTabsIntent.KEY_ID, id);
        bundle.putParcelable(CustomTabsIntent.KEY_ICON, icon);
        bundle.putString(CustomTabsIntent.KEY_DESCRIPTION, description);

        Bundle metaBundle = new Bundle();
        metaBundle.putBundle(CustomTabsIntent.EXTRA_ACTION_BUTTON_BUNDLE, bundle);
        addIdToBundle(metaBundle);
        try {
            return mService.updateVisuals(mCallback, metaBundle);
        } catch (RemoteException e) {
            return false;
        }
    }

    /**
     * Sends a request to create a two way postMessage channel between the client and the browser.
     *
     * @param postMessageOrigin A origin that the client is requesting to be identified as
     *                          during the postMessage communication.
     * @return Whether the implementation accepted the request. Note that returning true
     * here doesn't mean an origin has already been assigned as the validation is
     * asynchronous.
     */
    public boolean requestPostMessageChannel(@NonNull Uri postMessageOrigin) {
        return requestPostMessageChannel(postMessageOrigin, null, new Bundle());
    }

    /**
     * Sends a request to create a two way postMessage channel between the client and the browser
     * with specifying the target origin to communicate with.
     *
     * @param postMessageOrigin       A origin that the client is requesting to be identified as
     *                                during the postMessage communication.
     * @param postMessageTargetOrigin The target Origin to establish the postMessage communication
     *                                with.
     * @param extras  Reserved for future use.
     * @return Whether the implementation accepted the request. Note that returning true
     * here doesn't mean an origin has already been assigned as the validation is
     * asynchronous.
     */
    public boolean requestPostMessageChannel(@NonNull Uri postMessageOrigin,
            @Nullable Uri postMessageTargetOrigin, @NonNull Bundle extras) {
        try {
            Bundle targetOriginWithIdBundle =
                    createPostMessageExtraBundle(postMessageTargetOrigin);
            if (targetOriginWithIdBundle != null) {
                extras.putAll(targetOriginWithIdBundle);
                return mService.requestPostMessageChannelWithExtras(
                        mCallback, postMessageOrigin, extras);
            } else {
                return mService.requestPostMessageChannel(mCallback, postMessageOrigin);
            }
        } catch (RemoteException e) {
            return false;
        }
    }

    /**
     * Sends a postMessage request using the origin communicated via
     * {@link CustomTabsService#requestPostMessageChannel(
     *CustomTabsSessionToken, Uri)}. Fails when called before
     * {@link PostMessageServiceConnection#notifyMessageChannelReady(Bundle)} is received on
     * the client side.
     *
     * @param message The message that is being sent.
     * @param extras  Reserved for future use.
     * @return An integer constant about the postMessage request result. Will return
     * {@link CustomTabsService#RESULT_SUCCESS} if successful.
     */
    @Result
    public int postMessage(@NonNull String message, @Nullable Bundle extras) {
        extras = createBundleWithId(extras);
        synchronized (mLock) {
            try {
                return mService.postMessage(mCallback, message, extras);
            } catch (RemoteException e) {
                return CustomTabsService.RESULT_FAILURE_REMOTE_ERROR;
            }
        }
    }

    /**
     * Requests to validate a relationship between the application and an origin.
     *
     * <p>
     * See <a href="https://developers.google.com/digital-asset-links/v1/getting-started">here</a>
     * for documentation about Digital Asset Links. This methods requests the browser to verify
     * a relation with the calling application, to grant the associated rights.
     *
     * <p>
     * If this method returns {@code true}, the validation result will be provided through
     * {@link CustomTabsCallback#onRelationshipValidationResult(int, Uri, boolean, Bundle)}.
     * Otherwise the request didn't succeed. The client must call
     * {@link CustomTabsClient#warmup(long)} before this.
     *
     * @param relation Relation to check, must be one of the {@code CustomTabsService#RELATION_* }
     *                 constants.
     * @param origin   Origin.
     * @param extras   Reserved for future use.
     * @return {@code true} if the request has been submitted successfully.
     */
    public boolean validateRelationship(@Relation int relation, @NonNull Uri origin,
            @Nullable Bundle extras) {
        if (relation < CustomTabsService.RELATION_USE_AS_ORIGIN
                || relation > CustomTabsService.RELATION_HANDLE_ALL_URLS) {
            return false;
        }
        extras = createBundleWithId(extras);
        try {
            return mService.validateRelationship(mCallback, relation, origin, extras);
        } catch (RemoteException e) {
            return false;
        }
    }

    /**
     * Passes an URI of a file, e.g. in order to pass a large bitmap to be displayed in the
     * Custom Tabs provider.
     *
     * Prior to calling this method, the client needs to grant a read permission to the target
     * Custom Tabs provider via {@link android.content.Context#grantUriPermission}.
     *
     * The file is read and processed (where applicable) synchronously, therefore it's recommended
     * to call this method on a background thread.
     *
     * @param uri     {@link Uri} of the file.
     * @param purpose Purpose of transferring this file, one of the constants enumerated in
     *                {@code CustomTabsService#FilePurpose}.
     * @param extras  Reserved for future use.
     * @return {@code true} if the file was received successfully.
     */
    public boolean receiveFile(@NonNull Uri uri, @CustomTabsService.FilePurpose int purpose,
            @Nullable Bundle extras) {
        extras = createBundleWithId(extras);
        try {
            return mService.receiveFile(mCallback, uri, purpose, extras);
        } catch (RemoteException e) {
            return false;
        }
    }

<<<<<<< HEAD
=======
    /**
     * Returns whether the Engagement Signals API is available. The availability of the Engagement
     * Signals API may change at runtime. If an {@link EngagementSignalsCallback} has been set, an
     * {@link EngagementSignalsCallback#onSessionEnded} signal will be sent if the API becomes
     * unavailable later.
     *
     * @param extras Reserved for future use.
     * @return Whether the Engagement Signals API is available. A false value means
     *         {@link #setEngagementSignalsCallback} will return false and not set the callback.
     * @throws RemoteException If the Service dies while responding to the request.
     * @throws UnsupportedOperationException If this method isn't supported by the Custom Tabs
     *                                       implementation.
     */
    public boolean isEngagementSignalsApiAvailable(@NonNull Bundle extras) throws RemoteException {
        Bundle extrasWithId = createBundleWithId(extras);
        try {
            return mService.isEngagementSignalsApiAvailable(mCallback, extrasWithId);
        } catch (SecurityException e) {
            throw new UnsupportedOperationException("This method isn't supported by the "
                    + "Custom Tabs implementation.", e);
        }
    }

    /**
     * Sets an {@link EngagementSignalsCallback} to receive callbacks for events related to the
     * user's engagement with webpage within the tab.
     *
     * Note that the callback will be executed on the main thread using
     * {@link Looper#getMainLooper()}. To specify the execution thread, use
     * {@link #setEngagementSignalsCallback(Executor, EngagementSignalsCallback, Bundle)}.
     *
     * @param callback The {@link EngagementSignalsCallback} to receive the user engagement signals.
     * @param extras   Reserved for future use.
     * @return Whether the callback connection is allowed. If false, no callbacks will be called for
     * this session.
     * @throws RemoteException               If the Service dies while responding to the request.
     * @throws UnsupportedOperationException If this method isn't supported by the Custom Tabs
     *                                       implementation.
     */
    @RequiresFeature(name = CustomTabsFeatures.ENGAGEMENT_SIGNALS, enforcement =
            "androidx.browser.customtabs.CustomTabsSession#isEngagementSignalsApiAvailable")
    public boolean setEngagementSignalsCallback(@NonNull EngagementSignalsCallback callback,
            @NonNull Bundle extras) throws RemoteException {
        Bundle extrasWithId = createBundleWithId(extras);
        IEngagementSignalsCallback wrapper = createEngagementSignalsCallbackWrapper(callback);
        try {
            return mService.setEngagementSignalsCallback(mCallback, wrapper.asBinder(),
                    extrasWithId);
        } catch (SecurityException e) {
            throw new UnsupportedOperationException("This method isn't supported by the "
                    + "Custom Tabs implementation.", e);
        }
    }

    private IEngagementSignalsCallback.Stub createEngagementSignalsCallbackWrapper(
            @NonNull final EngagementSignalsCallback callback) {
        return new IEngagementSignalsCallback.Stub() {
            private final Handler mHandler = new Handler(Looper.getMainLooper());

            @Override
            public void onVerticalScrollEvent(boolean isDirectionUp, Bundle extras) {
                mHandler.post(() -> callback.onVerticalScrollEvent(isDirectionUp, extras));
            }

            @Override
            public void onGreatestScrollPercentageIncreased(int scrollPercentage, Bundle extras) {
                mHandler.post(() -> callback.onGreatestScrollPercentageIncreased(
                        scrollPercentage, extras));
            }

            @Override
            public void onSessionEnded(boolean didUserInteract, Bundle extras) {
                mHandler.post(() -> callback.onSessionEnded(didUserInteract, extras));
            }
        };
    }

    /**
     * Sets an {@link EngagementSignalsCallback} to receive callbacks for events related to the
     * user's engagement with webpage within the tab.
     *
     * @param executor The {@link Executor} to be used to execute the callbacks.
     * @param callback The {@link EngagementSignalsCallback} to receive the user engagement signals.
     * @param extras   Reserved for future use.
     * @return Whether the callback connection is allowed. If false, no callbacks will be called for
     * this session.
     * @throws RemoteException               If the Service dies while responding to the request.
     * @throws UnsupportedOperationException If this method isn't supported by the Custom Tabs
     *                                       implementation.
     */
    @RequiresFeature(name = CustomTabsFeatures.ENGAGEMENT_SIGNALS, enforcement =
            "androidx.browser.customtabs.CustomTabsSession#isEngagementSignalsApiAvailable")
    public boolean setEngagementSignalsCallback(@NonNull Executor executor,
            @NonNull EngagementSignalsCallback callback,
            @NonNull Bundle extras) throws RemoteException {
        Bundle extrasWithId = createBundleWithId(extras);
        IEngagementSignalsCallback wrapper =
                createEngagementSignalsCallbackWrapper(callback, executor);
        try {
            return mService.setEngagementSignalsCallback(mCallback, wrapper.asBinder(),
                    extrasWithId);
        } catch (SecurityException e) {
            throw new UnsupportedOperationException("This method isn't supported by the "
                    + "Custom Tabs implementation.", e);
        }
    }

    private IEngagementSignalsCallback.Stub createEngagementSignalsCallbackWrapper(
            @NonNull final EngagementSignalsCallback callback, @NonNull Executor executor) {
        return new IEngagementSignalsCallback.Stub() {
            private final Executor mExecutor = executor;

            @Override
            public void onVerticalScrollEvent(boolean isDirectionUp, Bundle extras) {
                long identity = Binder.clearCallingIdentity();
                try {
                    mExecutor.execute(() -> callback.onVerticalScrollEvent(isDirectionUp, extras));
                } finally {
                    Binder.restoreCallingIdentity(identity);
                }
            }

            @Override
            public void onGreatestScrollPercentageIncreased(int scrollPercentage, Bundle extras) {
                long identity = Binder.clearCallingIdentity();
                try {
                    mExecutor.execute(() -> callback.onGreatestScrollPercentageIncreased(
                            scrollPercentage, extras));
                } finally {
                    Binder.restoreCallingIdentity(identity);
                }
            }

            @Override
            public void onSessionEnded(boolean didUserInteract, Bundle extras) {
                long identity = Binder.clearCallingIdentity();
                try {
                    mExecutor.execute(() -> callback.onSessionEnded(didUserInteract, extras));
                } finally {
                    Binder.restoreCallingIdentity(identity);
                }
            }
        };
    }

    private @Nullable Bundle createPostMessageExtraBundle(@Nullable Uri targetOrigin) {
        Bundle toReturn = new Bundle();
        if (targetOrigin != null) {
            toReturn.putParcelable(CustomTabsSession.TARGET_ORIGIN_KEY, targetOrigin);
        }
        // If mId is not null we know that the CustomTabsService supports
        // requestPostMessageChannelWithExtras. That is because non-null mId means that
        // CustomTabsSession was created with CustomTabsClient#newSession(Callback int), which
        // can succeed only when browsers supporting CustomTabsService#newSessionWithExtras.
        // This was added at the same time as requestPostMessageChannelWithExtras.
        if (mId != null) {
            addIdToBundle(toReturn);
        }
        return toReturn.isEmpty() ? null : toReturn;
    }

>>>>>>> fdff00cc
    private Bundle createBundleWithId(@Nullable Bundle bundle) {
        Bundle bundleWithId = new Bundle();
        if (bundle != null) bundleWithId.putAll(bundle);
        addIdToBundle(bundleWithId);
        return bundleWithId;
    }

    private void addIdToBundle(Bundle bundle) {
        if (mId != null) bundle.putParcelable(CustomTabsIntent.EXTRA_SESSION_ID, mId);
    }

    /* package */ IBinder getBinder() {
        return mCallback.asBinder();
    }

    /* package */ ComponentName getComponentName() {
        return mComponentName;
    }

    @Nullable
        /* package */ PendingIntent getId() {
        return mId;
    }

    /**
     * A class to be used instead of {@link CustomTabsSession} before we are connected
     * {@link CustomTabsService}.
     *
     * Use {@link CustomTabsClient#attachSession(PendingSession)} to get {@link CustomTabsSession}.
<<<<<<< HEAD
     *
     * @hide
=======
>>>>>>> fdff00cc
     */
    @RestrictTo(RestrictTo.Scope.LIBRARY)
    public static class PendingSession {
        @Nullable
        private final CustomTabsCallback mCallback;
        @Nullable
        private final PendingIntent mId;

        /* package */ PendingSession(
                @Nullable CustomTabsCallback callback, @Nullable PendingIntent sessionId) {
            mCallback = callback;
            mId = sessionId;
        }

        @Nullable
            /* package */ PendingIntent getId() {
            return mId;
        }

        @Nullable
            /* package */ CustomTabsCallback getCallback() {
            return mCallback;
        }
    }

    // For use in testing only.
    static class MockSession extends ICustomTabsService.Stub {
        @Override
        public boolean warmup(long flags) throws RemoteException {
            return false;
        }

        @Override
        public boolean newSession(ICustomTabsCallback callback) throws RemoteException {
            return false;
        }

        @Override
        public boolean newSessionWithExtras(ICustomTabsCallback callback, Bundle extras)
                throws RemoteException {
            return false;
        }

        @Override
        public boolean mayLaunchUrl(ICustomTabsCallback callback, Uri url, Bundle extras,
                List<Bundle> otherLikelyBundles) throws RemoteException {
            return false;
        }

        @SuppressWarnings("NullAway")  // TODO: b/142938599
        @Override
        public Bundle extraCommand(String commandName, Bundle args) throws RemoteException {
            return null;
        }

        @Override
        public boolean updateVisuals(ICustomTabsCallback callback, Bundle bundle)
                throws RemoteException {
            return false;
        }

        @Override
        public boolean requestPostMessageChannel(ICustomTabsCallback callback,
                Uri postMessageOrigin) throws RemoteException {
            return false;
        }

        @Override
        public boolean requestPostMessageChannelWithExtras(ICustomTabsCallback callback,
                Uri postMessageOrigin, Bundle extras) throws RemoteException {
            return false;
        }

        @Override
        public int postMessage(ICustomTabsCallback callback, String message, Bundle extras)
                throws RemoteException {
            return 0;
        }

        @Override
        public boolean validateRelationship(ICustomTabsCallback callback, int relation, Uri origin,
                Bundle extras) throws RemoteException {
            return false;
        }

        @Override
        public boolean receiveFile(ICustomTabsCallback callback, Uri uri, int purpose,
                Bundle extras) throws RemoteException {
            return false;
        }
<<<<<<< HEAD
=======

        @Override
        public boolean isEngagementSignalsApiAvailable(ICustomTabsCallback customTabsCallback,
                Bundle extras) throws RemoteException {
            return false;
        }

        @Override
        public boolean setEngagementSignalsCallback(ICustomTabsCallback customTabsCallback,
                IBinder callback, Bundle extras) throws RemoteException {
            return false;
        }
>>>>>>> fdff00cc
    }
}<|MERGE_RESOLUTION|>--- conflicted
+++ resolved
@@ -20,22 +20,28 @@
 import android.content.ComponentName;
 import android.graphics.Bitmap;
 import android.net.Uri;
+import android.os.Binder;
 import android.os.Bundle;
+import android.os.Handler;
 import android.os.IBinder;
+import android.os.Looper;
 import android.os.RemoteException;
 import android.support.customtabs.ICustomTabsCallback;
 import android.support.customtabs.ICustomTabsService;
+import android.support.customtabs.IEngagementSignalsCallback;
 import android.view.View;
 import android.widget.RemoteViews;
 
 import androidx.annotation.NonNull;
 import androidx.annotation.Nullable;
+import androidx.annotation.RequiresFeature;
 import androidx.annotation.RestrictTo;
 import androidx.annotation.VisibleForTesting;
 import androidx.browser.customtabs.CustomTabsService.Relation;
 import androidx.browser.customtabs.CustomTabsService.Result;
 
 import java.util.List;
+import java.util.concurrent.Executor;
 
 /**
  * A class to be used for Custom Tabs related communication. Clients that want to launch Custom Tabs
@@ -333,8 +339,6 @@
         }
     }
 
-<<<<<<< HEAD
-=======
     /**
      * Returns whether the Engagement Signals API is available. The availability of the Engagement
      * Signals API may change at runtime. If an {@link EngagementSignalsCallback} has been set, an
@@ -496,7 +500,6 @@
         return toReturn.isEmpty() ? null : toReturn;
     }
 
->>>>>>> fdff00cc
     private Bundle createBundleWithId(@Nullable Bundle bundle) {
         Bundle bundleWithId = new Bundle();
         if (bundle != null) bundleWithId.putAll(bundle);
@@ -526,11 +529,6 @@
      * {@link CustomTabsService}.
      *
      * Use {@link CustomTabsClient#attachSession(PendingSession)} to get {@link CustomTabsSession}.
-<<<<<<< HEAD
-     *
-     * @hide
-=======
->>>>>>> fdff00cc
      */
     @RestrictTo(RestrictTo.Scope.LIBRARY)
     public static class PendingSession {
@@ -621,8 +619,6 @@
                 Bundle extras) throws RemoteException {
             return false;
         }
-<<<<<<< HEAD
-=======
 
         @Override
         public boolean isEngagementSignalsApiAvailable(ICustomTabsCallback customTabsCallback,
@@ -635,6 +631,5 @@
                 IBinder callback, Bundle extras) throws RemoteException {
             return false;
         }
->>>>>>> fdff00cc
     }
 }