/*
 * Copyright 2023 The Android Open Source Project
 *
 * Licensed under the Apache License, Version 2.0 (the "License");
 * you may not use this file except in compliance with the License.
 * You may obtain a copy of the License at
 *
 *      http://www.apache.org/licenses/LICENSE-2.0
 *
 * Unless required by applicable law or agreed to in writing, software
 * distributed under the License is distributed on an "AS IS" BASIS,
 * WITHOUT WARRANTIES OR CONDITIONS OF ANY KIND, either express or implied.
 * See the License for the specific language governing permissions and
 * limitations under the License.
 */
package androidx.collection

import androidx.collection.template.MutableTestValueClassList
import androidx.collection.template.emptyTestValueClassList
import androidx.collection.template.mutableTestValueClassListOf
import androidx.collection.template.testValueClassListOf
import kotlin.test.Test
import kotlin.test.assertEquals
import kotlin.test.assertFailsWith
import kotlin.test.assertFalse
import kotlin.test.assertNotEquals
import kotlin.test.assertTrue

// ValueClassList was created with:
// sed -e "s/PACKAGE/androidx.collection.template/" -e "s/VALUE_CLASS/TestValueClass/g" \
//     -e "s/vALUE_CLASS/testValueClass/g" -e "s/BACKING_PROPERTY/value.toLong()/g" \
//     -e "s/TO_PARAM/.toULong()/g" -e "s/PRIMITIVE/Long/g" -e "s/VALUE_PKG/androidx.collection/" \
//     collection/collection/template/ValueClassList.kt.template \
//     >
// collection/collection/src/commonTest/kotlin/androidx/collection/template/TestValueClassList.kt

<<<<<<< HEAD
internal class ValueClassListTest {
    private val list: MutableTestValueClassList = mutableTestValueClassListOf().also {
        it += TestValueClass(1UL)
        it += TestValueClass(2UL)
        it += TestValueClass(3UL)
        it += TestValueClass(4UL)
        it += TestValueClass(5UL)
    }
=======
class ValueClassListTest {
    private val list: MutableTestValueClassList =
        mutableTestValueClassListOf().also {
            it += TestValueClass(1UL)
            it += TestValueClass(2UL)
            it += TestValueClass(3UL)
            it += TestValueClass(4UL)
            it += TestValueClass(5UL)
        }
>>>>>>> f5541f29

    @Test
    fun emptyConstruction() {
        val l = mutableTestValueClassListOf()
        assertEquals(0, l.size)
        assertEquals(16, l.capacity)
    }

    @Test
    fun sizeConstruction() {
        val l = MutableTestValueClassList(4)
        assertEquals(4, l.capacity)
    }

    @Test
    fun contentConstruction() {
        val l =
            mutableTestValueClassListOf(
                TestValueClass(1UL),
                TestValueClass(2UL),
                TestValueClass(3UL)
            )
        assertEquals(3, l.size)
        assertEquals(TestValueClass(1UL), l[0])
        assertEquals(TestValueClass(2UL), l[1])
        assertEquals(TestValueClass(3UL), l[2])
        assertEquals(3, l.capacity)
        repeat(2) {
            val l2 =
                mutableTestValueClassListOf().also {
                    it += TestValueClass(1UL)
                    it += TestValueClass(2UL)
                    it += TestValueClass(3UL)
                    it += TestValueClass(4UL)
                    it += TestValueClass(5UL)
                }
            assertEquals(list, l2)
            l2.removeAt(0)
        }
    }

    @Test
    fun hashCodeTest() {
        val l2 =
            mutableTestValueClassListOf().also {
                it += TestValueClass(1UL)
                it += TestValueClass(2UL)
                it += TestValueClass(3UL)
                it += TestValueClass(4UL)
                it += TestValueClass(5UL)
            }
        assertEquals(list.hashCode(), l2.hashCode())
        l2.removeAt(4)
        assertNotEquals(list.hashCode(), l2.hashCode())
        l2.add(TestValueClass(5UL))
        assertEquals(list.hashCode(), l2.hashCode())
        l2.clear()
        assertNotEquals(list.hashCode(), l2.hashCode())
    }

    @Test
    fun equalsTest() {
        val l2 =
            mutableTestValueClassListOf().also {
                it += TestValueClass(1UL)
                it += TestValueClass(2UL)
                it += TestValueClass(3UL)
                it += TestValueClass(4UL)
                it += TestValueClass(5UL)
            }
        assertEquals(list, l2)
        assertNotEquals(list, mutableTestValueClassListOf())
        l2.removeAt(4)
        assertNotEquals(list, l2)
        l2.add(TestValueClass(5UL))
        assertEquals(list, l2)
        l2.clear()
        assertNotEquals(list, l2)
    }

    @Test
    fun string() {
        assertEquals("[>1<, >2<, >3<, >4<, >5<]", list.toString())
        assertEquals("[]", mutableTestValueClassListOf().toString())
    }

    @Test
    fun size() {
        assertEquals(5, list.size)
        assertEquals(5, list.count())
        val l2 = mutableTestValueClassListOf()
        assertEquals(0, l2.size)
        assertEquals(0, l2.count())
        l2 += TestValueClass(1UL)
        assertEquals(1, l2.size)
        assertEquals(1, l2.count())
    }

    @Test
    fun get() {
        assertEquals(TestValueClass(1UL), list[0])
        assertEquals(TestValueClass(5UL), list[4])
        assertEquals(TestValueClass(1UL), list.elementAt(0))
        assertEquals(TestValueClass(5UL), list.elementAt(4))
    }

    @Test
    fun getOutOfBounds() {
        assertFailsWith(IndexOutOfBoundsException::class) { list[5] }
    }

    @Test
    fun getOutOfBoundsNegative() {
        assertFailsWith(IndexOutOfBoundsException::class) { list[-1] }
    }

    @Test
    fun elementAtOfBounds() {
        assertFailsWith(IndexOutOfBoundsException::class) { list.elementAt(5) }
    }

    @Test
    fun elementAtOfBoundsNegative() {
        assertFailsWith(IndexOutOfBoundsException::class) { list.elementAt(-1) }
    }

    @Test
    fun elementAtOrElse() {
        assertEquals(
            TestValueClass(1UL),
            list.elementAtOrElse(0) {
                assertEquals(0, it)
                TestValueClass(0UL)
            }
        )
        assertEquals(
            TestValueClass(0UL),
            list.elementAtOrElse(-1) {
                assertEquals(-1, it)
                TestValueClass(0UL)
            }
        )
        assertEquals(
            TestValueClass(0UL),
            list.elementAtOrElse(5) {
                assertEquals(5, it)
                TestValueClass(0UL)
            }
        )
    }

    @Test
    fun count() {
        assertEquals(1, list.count { it.value < 2UL })
        assertEquals(0, list.count { it.value < 0UL })
        assertEquals(5, list.count { it.value < 10UL })
    }

    @Test
    fun isEmpty() {
        assertFalse(list.isEmpty())
        assertFalse(list.none())
        assertTrue(mutableTestValueClassListOf().isEmpty())
        assertTrue(mutableTestValueClassListOf().none())
    }

    @Test
    fun isNotEmpty() {
        assertTrue(list.isNotEmpty())
        assertTrue(list.any())
        assertFalse(mutableTestValueClassListOf().isNotEmpty())
    }

    @Test
    fun indices() {
        assertEquals(IntRange(0, 4), list.indices)
        assertEquals(IntRange(0, -1), mutableTestValueClassListOf().indices)
    }

    @Test
    fun any() {
        assertTrue(list.any { it == TestValueClass(5UL) })
        assertTrue(list.any { it == TestValueClass(1UL) })
        assertFalse(list.any { it == TestValueClass(0UL) })
    }

    @Test
    fun reversedAny() {
        val reversedList = mutableTestValueClassListOf()
        assertFalse(
            list.reversedAny {
                reversedList.add(it)
                false
            }
        )
        val reversedContent =
            mutableTestValueClassListOf().also {
                it += TestValueClass(5UL)
                it += TestValueClass(4UL)
                it += TestValueClass(3UL)
                it += TestValueClass(2UL)
                it += TestValueClass(1UL)
            }
        assertEquals(reversedContent, reversedList)

        val reversedSublist = mutableTestValueClassListOf()
        assertTrue(
            list.reversedAny {
                reversedSublist.add(it)
                reversedSublist.size == 2
            }
        )
        assertEquals(
            reversedSublist,
            mutableTestValueClassListOf(TestValueClass(5UL), TestValueClass(4UL))
        )
    }

    @Test
    fun forEach() {
        val copy = mutableTestValueClassListOf()
        list.forEach { copy += it }
        assertEquals(list, copy)
    }

    @Test
    fun forEachReversed() {
        val copy = mutableTestValueClassListOf()
        list.forEachReversed { copy += it }
        assertEquals(
            copy,
            mutableTestValueClassListOf().also {
                it += TestValueClass(5UL)
                it += TestValueClass(4UL)
                it += TestValueClass(3UL)
                it += TestValueClass(2UL)
                it += TestValueClass(1UL)
            }
        )
    }

    @Test
    fun forEachIndexed() {
        val copy = mutableTestValueClassListOf()
        val indices = mutableTestValueClassListOf()
        list.forEachIndexed { index, item ->
            copy += item
            indices += TestValueClass(index.toULong())
        }
        assertEquals(list, copy)
        assertEquals(
            indices,
            mutableTestValueClassListOf().also {
                it += TestValueClass(0UL)
                it += TestValueClass(1UL)
                it += TestValueClass(2UL)
                it += TestValueClass(3UL)
                it += TestValueClass(4UL)
            }
        )
    }

    @Test
    fun forEachReversedIndexed() {
        val copy = mutableTestValueClassListOf()
        val indices = mutableTestValueClassListOf()
        list.forEachReversedIndexed { index, item ->
            copy += item
            indices += TestValueClass(index.toULong())
        }
        assertEquals(
            copy,
            mutableTestValueClassListOf().also {
                it += TestValueClass(5UL)
                it += TestValueClass(4UL)
                it += TestValueClass(3UL)
                it += TestValueClass(2UL)
                it += TestValueClass(1UL)
            }
        )
        assertEquals(
            indices,
            mutableTestValueClassListOf().also {
                it += TestValueClass(4UL)
                it += TestValueClass(3UL)
                it += TestValueClass(2UL)
                it += TestValueClass(1UL)
                it += TestValueClass(0UL)
            }
        )
    }

    @Test
    fun indexOfFirst() {
        assertEquals(0, list.indexOfFirst { it == TestValueClass(1UL) })
        assertEquals(4, list.indexOfFirst { it == TestValueClass(5UL) })
        assertEquals(-1, list.indexOfFirst { it == TestValueClass(0UL) })
        assertEquals(
            0,
            mutableTestValueClassListOf(TestValueClass(8UL), TestValueClass(8UL)).indexOfFirst {
                it == TestValueClass(8UL)
            }
        )
    }

    @Test
    fun indexOfLast() {
        assertEquals(0, list.indexOfLast { it == TestValueClass(1UL) })
        assertEquals(4, list.indexOfLast { it == TestValueClass(5UL) })
        assertEquals(-1, list.indexOfLast { it == TestValueClass(0UL) })
        assertEquals(
            1,
            mutableTestValueClassListOf(TestValueClass(8UL), TestValueClass(8UL)).indexOfLast {
                it == TestValueClass(8UL)
            }
        )
    }

    @Test
    fun contains() {
        assertTrue(list.contains(TestValueClass(5UL)))
        assertTrue(list.contains(TestValueClass(1UL)))
        assertFalse(list.contains(TestValueClass(0UL)))
    }

    @Test
    fun containsAllList() {
        assertTrue(
            list.containsAll(
                mutableTestValueClassListOf(
                    TestValueClass(2UL),
                    TestValueClass(3UL),
                    TestValueClass(1UL)
                )
            )
        )
        assertFalse(
            list.containsAll(
                mutableTestValueClassListOf(
                    TestValueClass(2UL),
                    TestValueClass(3UL),
                    TestValueClass(6UL)
                )
            )
        )
    }

    @Test
    fun lastIndexOf() {
        assertEquals(4, list.lastIndexOf(TestValueClass(5UL)))
        assertEquals(1, list.lastIndexOf(TestValueClass(2UL)))
        val copy = mutableTestValueClassListOf()
        copy.addAll(list)
        copy.addAll(list)
        assertEquals(5, copy.lastIndexOf(TestValueClass(1UL)))
    }

    @Test
    fun first() {
        assertEquals(TestValueClass(1UL), list.first())
    }

    @Test
    fun firstException() {
        assertFailsWith(NoSuchElementException::class) { mutableTestValueClassListOf().first() }
    }

    @Test
    fun firstWithPredicate() {
        assertEquals(TestValueClass(5UL), list.first { it == TestValueClass(5UL) })
        assertEquals(
            TestValueClass(1UL),
            mutableTestValueClassListOf(TestValueClass(1UL), TestValueClass(5UL)).first {
                it != TestValueClass(0UL)
            }
        )
    }

    @Test
    fun firstWithPredicateException() {
        assertFailsWith(NoSuchElementException::class) {
            mutableTestValueClassListOf().first { it == TestValueClass(8UL) }
        }
    }

    @Test
    fun last() {
        assertEquals(TestValueClass(5UL), list.last())
    }

    @Test
    fun lastException() {
        assertFailsWith(NoSuchElementException::class) { mutableTestValueClassListOf().last() }
    }

    @Test
    fun lastWithPredicate() {
        assertEquals(TestValueClass(1UL), list.last { it == TestValueClass(1UL) })
        assertEquals(
            TestValueClass(5UL),
            mutableTestValueClassListOf(TestValueClass(1UL), TestValueClass(5UL)).last {
                it != TestValueClass(0UL)
            }
        )
    }

    @Test
    fun lastWithPredicateException() {
        assertFailsWith(NoSuchElementException::class) {
            mutableTestValueClassListOf().last { it == TestValueClass(8UL) }
        }
    }

    @Test
    fun fold() {
        assertEquals("12345", list.fold("") { acc, i -> acc + i.value.toString() })
    }

    @Test
    fun foldIndexed() {
        assertEquals(
            "01-12-23-34-45-",
            list.foldIndexed("") { index, acc, i -> "$acc$index${i.value}-" }
        )
    }

    @Test
    fun foldRight() {
        assertEquals("54321", list.foldRight("") { i, acc -> acc + i.value.toString() })
    }

    @Test
    fun foldRightIndexed() {
        assertEquals(
            "45-34-23-12-01-",
            list.foldRightIndexed("") { index, i, acc -> "$acc$index${i.value}-" }
        )
    }

    @Test
    fun add() {
        val l =
            mutableTestValueClassListOf(
                TestValueClass(1UL),
                TestValueClass(2UL),
                TestValueClass(3UL)
            )
        l += TestValueClass(4UL)
        l.add(TestValueClass(5UL))
        assertEquals(list, l)
    }

    @Test
    fun addAtIndex() {
        val l = mutableTestValueClassListOf(TestValueClass(2UL), TestValueClass(4UL))
        l.add(2, TestValueClass(5UL))
        l.add(0, TestValueClass(1UL))
        l.add(2, TestValueClass(3UL))
        assertEquals(list, l)
        assertFailsWith(IndexOutOfBoundsException::class) { l.add(-1, TestValueClass(2UL)) }
        assertFailsWith(IndexOutOfBoundsException::class) { l.add(6, TestValueClass(2UL)) }
    }

    @Test
    fun addAllListAtIndex() {
        val l = mutableTestValueClassListOf(TestValueClass(4UL))
        val l2 = mutableTestValueClassListOf(TestValueClass(1UL), TestValueClass(2UL))
        val l3 = mutableTestValueClassListOf(TestValueClass(5UL))
        val l4 = mutableTestValueClassListOf(TestValueClass(3UL))
        assertTrue(l4.addAll(1, l3))
        assertTrue(l4.addAll(0, l2))
        assertTrue(l4.addAll(3, l))
        assertFalse(l4.addAll(0, mutableTestValueClassListOf()))
        assertEquals(list, l4)
        assertFailsWith(IndexOutOfBoundsException::class) {
            l4.addAll(6, mutableTestValueClassListOf())
        }
        assertFailsWith(IndexOutOfBoundsException::class) {
            l4.addAll(-1, mutableTestValueClassListOf())
        }
    }

    @Test
    fun addAllList() {
        val l = MutableTestValueClassList()
        l.add(TestValueClass(3UL))
        l.add(TestValueClass(4UL))
        l.add(TestValueClass(5UL))
        val l2 = mutableTestValueClassListOf(TestValueClass(1UL), TestValueClass(2UL))
        assertTrue(l2.addAll(l))
        assertEquals(list, l2)
        assertFalse(l2.addAll(mutableTestValueClassListOf()))
    }

    @Test
    fun plusAssignList() {
        val l = MutableTestValueClassList()
        l.add(TestValueClass(3UL))
        l.add(TestValueClass(4UL))
        l.add(TestValueClass(5UL))
        val l2 = mutableTestValueClassListOf(TestValueClass(1UL), TestValueClass(2UL))
        l2 += l
        assertEquals(list, l2)
    }

    @Test
    fun clear() {
        val l = mutableTestValueClassListOf()
        l.addAll(list)
        assertTrue(l.isNotEmpty())
        l.clear()
        assertTrue(l.isEmpty())
    }

    @Test
    fun trim() {
        val l = mutableTestValueClassListOf(TestValueClass(1UL))
        l.trim()
        assertEquals(1, l.capacity)
        l += TestValueClass(1UL)
        l += TestValueClass(2UL)
        l += TestValueClass(3UL)
        l += TestValueClass(4UL)
        l += TestValueClass(5UL)
        l.trim()
        assertEquals(6, l.capacity)
        assertEquals(6, l.size)
        l.clear()
        l.trim()
        assertEquals(0, l.capacity)
        l.trim(100)
        assertEquals(0, l.capacity)
        l += TestValueClass(1UL)
        l += TestValueClass(2UL)
        l += TestValueClass(3UL)
        l += TestValueClass(4UL)
        l += TestValueClass(5UL)
        l -= TestValueClass(5UL)
        l.trim(5)
        assertEquals(5, l.capacity)
        l.trim(4)
        assertEquals(4, l.capacity)
        l.trim(3)
        assertEquals(4, l.capacity)
    }

    @Test
    fun remove() {
        val l = mutableTestValueClassListOf()
        l += list
        l.remove(TestValueClass(3UL))
        assertEquals(
            mutableTestValueClassListOf().also {
                it += TestValueClass(1UL)
                it += TestValueClass(2UL)
                it += TestValueClass(4UL)
                it += TestValueClass(5UL)
            },
            l
        )
    }

    @Test
    fun removeAt() {
        val l = mutableTestValueClassListOf()
        l += list
        l.removeAt(2)
        assertEquals(
            mutableTestValueClassListOf().also {
                it += TestValueClass(1UL)
                it += TestValueClass(2UL)
                it += TestValueClass(4UL)
                it += TestValueClass(5UL)
            },
            l
        )
        assertFailsWith(IndexOutOfBoundsException::class) { l.removeAt(6) }
        assertFailsWith(IndexOutOfBoundsException::class) { l.removeAt(-1) }
    }

    @Test
    fun set() {
        val l = mutableTestValueClassListOf()
        repeat(5) { l += TestValueClass(0UL) }
        l[0] = TestValueClass(1UL)
        l[4] = TestValueClass(5UL)
        l[2] = TestValueClass(3UL)
        l[1] = TestValueClass(2UL)
        l[3] = TestValueClass(4UL)
        assertEquals(list, l)
        assertFailsWith<IndexOutOfBoundsException> { l.set(-1, TestValueClass(1UL)) }
        assertFailsWith<IndexOutOfBoundsException> { l.set(6, TestValueClass(1UL)) }
        assertEquals(TestValueClass(4UL), l.set(3, TestValueClass(1UL)))
    }

    @Test
    fun ensureCapacity() {
        val l = mutableTestValueClassListOf(TestValueClass(1UL))
        assertEquals(1, l.capacity)
        l.ensureCapacity(5)
        assertEquals(5, l.capacity)
    }

    @Test
    fun removeAllList() {
        assertFalse(
            list.removeAll(
                mutableTestValueClassListOf(
                    TestValueClass(0UL),
                    TestValueClass(10UL),
                    TestValueClass(15UL)
                )
            )
        )
        val l = mutableTestValueClassListOf()

        l += TestValueClass(0UL)
        l += TestValueClass(1UL)
        l += TestValueClass(15UL)
        l += TestValueClass(10UL)
        l += TestValueClass(2UL)
        l += TestValueClass(3UL)
        l += TestValueClass(4UL)
        l += TestValueClass(5UL)
        l += TestValueClass(20UL)
        l += TestValueClass(5UL)
        assertTrue(
            l.removeAll(
                mutableTestValueClassListOf().also {
                    it += TestValueClass(20UL)
                    it += TestValueClass(0UL)
                    it += TestValueClass(15UL)
                    it += TestValueClass(10UL)
                    it += TestValueClass(5UL)
                }
            )
        )
        assertEquals(list, l)
    }

    @Test
    fun minusAssignList() {
        val l = mutableTestValueClassListOf().also { it += list }
        l -=
            mutableTestValueClassListOf(
                TestValueClass(0UL),
                TestValueClass(10UL),
                TestValueClass(15UL)
            )
        assertEquals(list, l)
        val l2 = mutableTestValueClassListOf()

        l2 += TestValueClass(0UL)
        l2 += TestValueClass(1UL)
        l2 += TestValueClass(15UL)
        l2 += TestValueClass(10UL)
        l2 += TestValueClass(2UL)
        l2 += TestValueClass(3UL)
        l2 += TestValueClass(4UL)
        l2 += TestValueClass(5UL)
        l2 += TestValueClass(20UL)
        l2 += TestValueClass(5UL)
        l2 -=
            mutableTestValueClassListOf().also {
                it += TestValueClass(20UL)
                it += TestValueClass(0UL)
                it += TestValueClass(15UL)
                it += TestValueClass(10UL)
                it += TestValueClass(5UL)
            }
        assertEquals(list, l2)
    }

    @Test
    fun retainAll() {
        assertFalse(
            list.retainAll(
                mutableTestValueClassListOf().also {
                    it += TestValueClass(1UL)
                    it += TestValueClass(2UL)
                    it += TestValueClass(3UL)
                    it += TestValueClass(4UL)
                    it += TestValueClass(5UL)
                    it += TestValueClass(6UL)
                }
            )
        )
        val l = mutableTestValueClassListOf()
        l += TestValueClass(0UL)
        l += TestValueClass(1UL)
        l += TestValueClass(15UL)
        l += TestValueClass(10UL)
        l += TestValueClass(2UL)
        l += TestValueClass(3UL)
        l += TestValueClass(4UL)
        l += TestValueClass(5UL)
        l += TestValueClass(20UL)
        assertTrue(
            l.retainAll(
                mutableTestValueClassListOf().also {
                    it += TestValueClass(1UL)
                    it += TestValueClass(2UL)
                    it += TestValueClass(3UL)
                    it += TestValueClass(4UL)
                    it += TestValueClass(5UL)
                    it += TestValueClass(6UL)
                }
            )
        )
        assertEquals(list, l)
    }

    @Test
    fun removeRange() {
        val l = mutableTestValueClassListOf()
        l += TestValueClass(1UL)
        l += TestValueClass(9UL)
        l += TestValueClass(7UL)
        l += TestValueClass(6UL)
        l += TestValueClass(2UL)
        l += TestValueClass(3UL)
        l += TestValueClass(4UL)
        l += TestValueClass(5UL)
        l.removeRange(1, 4)
        assertEquals(list, l)
        assertFailsWith<IndexOutOfBoundsException> { l.removeRange(6, 6) }
        assertFailsWith<IndexOutOfBoundsException> { l.removeRange(100, 200) }
        assertFailsWith<IndexOutOfBoundsException> { l.removeRange(-1, 0) }
        assertFailsWith<IllegalArgumentException> { l.removeRange(3, 2) }
    }

    @Test
    fun testEmptyTestValueClassList() {
        val l = emptyTestValueClassList()
        assertEquals(0, l.size)
    }

    @Test
    fun testValueClassListOfEmpty() {
        val l = testValueClassListOf()
        assertEquals(0, l.size)
    }

    @Test
    fun testValueClassListOfOneValue() {
        val l = testValueClassListOf(TestValueClass(2UL))
        assertEquals(1, l.size)
        assertEquals(TestValueClass(2UL), l[0])
    }

    @Test
    fun testValueClassListOfTwoValues() {
        val l = testValueClassListOf(TestValueClass(2UL), TestValueClass(1UL))
        assertEquals(2, l.size)
        assertEquals(TestValueClass(2UL), l[0])
        assertEquals(TestValueClass(1UL), l[1])
    }

    @Test
    fun testValueClassListOfThreeValues() {
        val l = testValueClassListOf(TestValueClass(2UL), TestValueClass(10UL), TestValueClass(1UL))
        assertEquals(3, l.size)
        assertEquals(TestValueClass(2UL), l[0])
        assertEquals(TestValueClass(10UL), l[1])
        assertEquals(TestValueClass(1UL), l[2])
    }

    @Test
    fun mutableTestValueClassListOfOneValue() {
        val l = mutableTestValueClassListOf(TestValueClass(2UL))
        assertEquals(1, l.size)
        assertEquals(1, l.capacity)
        assertEquals(TestValueClass(2UL), l[0])
    }

    @Test
    fun mutableTestValueClassListOfTwoValues() {
        val l = mutableTestValueClassListOf(TestValueClass(2UL), TestValueClass(1UL))
        assertEquals(2, l.size)
        assertEquals(2, l.capacity)
        assertEquals(TestValueClass(2UL), l[0])
        assertEquals(TestValueClass(1UL), l[1])
    }

    @Test
    fun mutableTestValueClassListOfThreeValues() {
        val l =
            mutableTestValueClassListOf(
                TestValueClass(2UL),
                TestValueClass(10UL),
                TestValueClass(1UL)
            )
        assertEquals(3, l.size)
        assertEquals(3, l.capacity)
        assertEquals(TestValueClass(2UL), l[0])
        assertEquals(TestValueClass(10UL), l[1])
        assertEquals(TestValueClass(1UL), l[2])
    }
}<|MERGE_RESOLUTION|>--- conflicted
+++ resolved
@@ -34,17 +34,7 @@
 //     >
 // collection/collection/src/commonTest/kotlin/androidx/collection/template/TestValueClassList.kt
 
-<<<<<<< HEAD
 internal class ValueClassListTest {
-    private val list: MutableTestValueClassList = mutableTestValueClassListOf().also {
-        it += TestValueClass(1UL)
-        it += TestValueClass(2UL)
-        it += TestValueClass(3UL)
-        it += TestValueClass(4UL)
-        it += TestValueClass(5UL)
-    }
-=======
-class ValueClassListTest {
     private val list: MutableTestValueClassList =
         mutableTestValueClassListOf().also {
             it += TestValueClass(1UL)
@@ -53,7 +43,6 @@
             it += TestValueClass(4UL)
             it += TestValueClass(5UL)
         }
->>>>>>> f5541f29
 
     @Test
     fun emptyConstruction() {
