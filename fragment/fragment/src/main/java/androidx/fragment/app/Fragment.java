--- conflicted
+++ resolved
@@ -265,6 +265,9 @@
     // without Views.
     AnimationInfo mAnimationInfo;
 
+    // Handler used when the Fragment is postponed but not yet attached to the FragmentManager
+    Handler mPostponedHandler;
+
     // Runnable that is used to indicate if the Fragment has a postponed transition that is on a
     // timeout.
     Runnable mPostponedDurationRunnable = new Runnable() {
@@ -288,7 +291,6 @@
 
     // Holds the unique ID for the previous instance of the fragment if it had already been
     // added to a FragmentManager and has since been removed.
-    /** @hide */
     @RestrictTo(RestrictTo.Scope.LIBRARY)
     @Nullable
     public String mPreviousWho;
@@ -383,8 +385,9 @@
     @NonNull
     public LifecycleOwner getViewLifecycleOwner() {
         if (mViewLifecycleOwner == null) {
-            throw new IllegalStateException("Can't access the Fragment View's LifecycleOwner when "
-                    + "getView() is null i.e., before onCreateView() or after onDestroyView()");
+            throw new IllegalStateException("Can't access the Fragment View's LifecycleOwner "
+                    + "for " + this + " when getView() is null i.e., before onCreateView() or "
+                    + "after onDestroyView()");
         }
         return mViewLifecycleOwner;
     }
@@ -1248,14 +1251,12 @@
                 && mFragmentManager.isParentHidden(mParentFragment));
     }
 
-    /** @hide */
     @RestrictTo(LIBRARY_GROUP_PREFIX)
     @SuppressLint("KotlinPropertyAccess")
     final public boolean hasOptionsMenu() {
         return mHasMenu;
     }
 
-    /** @hide */
     @RestrictTo(LIBRARY_GROUP_PREFIX)
     final public boolean isMenuVisible() {
         return mMenuVisible && (mFragmentManager == null
@@ -1763,7 +1764,6 @@
      * LayoutInflater or call {@link #getLayoutInflater()} when you want to
      * retrieve the current LayoutInflater.
      *
-     * @hide
      * @deprecated Override {@link #onGetLayoutInflater(Bundle)} or call
      * {@link #getLayoutInflater()} instead of this method.
      */
@@ -2858,20 +2858,16 @@
      */
     public final void postponeEnterTransition(long duration, @NonNull TimeUnit timeUnit) {
         ensureAnimationInfo().mEnterTransitionPostponed = true;
-<<<<<<< HEAD
-        Handler handler;
-=======
         if (mPostponedHandler != null) {
             mPostponedHandler.removeCallbacks(mPostponedDurationRunnable);
         }
->>>>>>> fdff00cc
         if (mFragmentManager != null) {
-            handler = mFragmentManager.getHost().getHandler();
+            mPostponedHandler = mFragmentManager.getHost().getHandler();
         } else {
-            handler = new Handler(Looper.getMainLooper());
-        }
-        handler.removeCallbacks(mPostponedDurationRunnable);
-        handler.postDelayed(mPostponedDurationRunnable, timeUnit.toMillis(duration));
+            mPostponedHandler = new Handler(Looper.getMainLooper());
+        }
+        mPostponedHandler.removeCallbacks(mPostponedDurationRunnable);
+        mPostponedHandler.postDelayed(mPostponedDurationRunnable, timeUnit.toMillis(duration));
     }
 
     /**
@@ -2934,6 +2930,10 @@
             } else {
                 // We've already posted our call, so we can execute directly
                 controller.executePendingOperations();
+            }
+            if (mPostponedHandler != null) {
+                mPostponedHandler.removeCallbacks(mPostponedDurationRunnable);
+                mPostponedHandler = null;
             }
         }
     }
@@ -3123,6 +3123,10 @@
             // Tell the fragment's new view about it before we tell anyone listening
             // to mViewLifecycleOwnerLiveData and before onViewCreated, so that calls to
             // ViewTree get() methods return something meaningful
+            if (FragmentManager.isLoggingEnabled(Log.DEBUG)) {
+                Log.d(FragmentManager.TAG, "Setting ViewLifecycleOwner on View " + mView
+                        + " for Fragment " + this);
+            }
             ViewTreeLifecycleOwner.set(mView, mViewLifecycleOwner);
             ViewTreeViewModelStoreOwner.set(mView, mViewLifecycleOwner);
             ViewTreeSavedStateRegistryOwner.set(mView, mViewLifecycleOwner);
