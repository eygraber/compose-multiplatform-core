--- conflicted
+++ resolved
@@ -87,6 +87,7 @@
 import java.util.Collections;
 import java.util.HashMap;
 import java.util.HashSet;
+import java.util.LinkedHashSet;
 import java.util.List;
 import java.util.Map;
 import java.util.Set;
@@ -112,7 +113,6 @@
 
     private static boolean DEBUG = false;
 
-    /** @hide */
     @RestrictTo(RestrictTo.Scope.LIBRARY)
     public static final String TAG = "FragmentManager";
 
@@ -146,7 +146,6 @@
         FragmentManager.DEBUG = enabled;
     }
 
-    /** @hide */
     @RestrictTo(RestrictTo.Scope.LIBRARY)
     public static boolean isLoggingEnabled(int level) {
         return DEBUG || Log.isLoggable(TAG, level);
@@ -667,7 +666,6 @@
     }
 
     /**
-     * @hide -- remove once prebuilts are in.
      * @deprecated Use {@link #beginTransaction()}.
      */
     @RestrictTo(LIBRARY_GROUP_PREFIX)
@@ -716,6 +714,7 @@
      * @return Returns true if there were any pending transactions to be
      * executed.
      */
+    @MainThread
     public boolean executePendingTransactions() {
         boolean updates = execPendingActions(true);
         forcePostponedTransactions();
@@ -921,6 +920,7 @@
      * afterwards without forcing the start of postponed Transactions.
      * @return Returns true if there was something popped, else false.
      */
+    @MainThread
     public boolean popBackStackImmediate() {
         return popBackStackImmediate(null, -1, 0);
     }
@@ -948,6 +948,7 @@
      * afterwards without forcing the start of postponed Transactions.
      * @return Returns true if there was something popped, else false.
      */
+    @MainThread
     public boolean popBackStackImmediate(@Nullable String name, int flags) {
         return popBackStackImmediate(name, -1, flags);
     }
@@ -1136,7 +1137,6 @@
                 }
             }
         };
-        lifecycle.addObserver(observer);
         LifecycleAwareResultListener storedListener = mResultListeners.put(requestKey,
                 new LifecycleAwareResultListener(lifecycle, listener, observer));
         if (storedListener != null) {
@@ -1146,6 +1146,9 @@
             Log.v(FragmentManager.TAG, "Setting FragmentResultListener with key " + requestKey
                     + " lifecycleOwner " + lifecycle + " and listener " + listener);
         }
+        // Only add the observer after we've added the listener to the map
+        // to ensure that re-entrant removals actually have a registered listener to remove
+        lifecycle.addObserver(observer);
     }
 
     @Override
@@ -2038,16 +2041,11 @@
         // such as push, push, pop, push are correctly considered a push
         boolean isPop = isRecordPop.get(endIndex - 1);
 
-        if (mBackStackChangeListeners != null) {
-            // we dispatch callbacks based on each record
+        if (addToBackStack && mBackStackChangeListeners != null
+                && !mBackStackChangeListeners.isEmpty()) {
+            Set<Fragment> fragments = new LinkedHashSet<>();
+            // Build a list of fragments based on the records
             for (BackStackRecord record : records) {
-<<<<<<< HEAD
-                for (Fragment fragment : fragmentsFromRecord(record)) {
-                    // We give all fragment the back stack changed started signal first
-                    for (OnBackStackChangedListener listener : mBackStackChangeListeners) {
-                        listener.onBackStackChangeStarted(fragment, isPop);
-                    }
-=======
                 fragments.addAll(fragmentsFromRecord(record));
             }
             if (mTransitioningOp == null) {
@@ -2063,7 +2061,6 @@
                     for (Fragment fragment : fragments) {
                         listener.onBackStackChangeCommitted(fragment, isPop);
                     }
->>>>>>> fdff00cc
                 }
             }
         }
@@ -2114,17 +2111,6 @@
         }
         if (addToBackStack) {
             reportBackStackChanged();
-            if (mBackStackChangeListeners != null) {
-                // we dispatch callbacks based on each record
-                for (BackStackRecord record : records) {
-                    for (Fragment fragment : fragmentsFromRecord(record)) {
-                        // Then we give them all the committed signal
-                        for (OnBackStackChangedListener listener : mBackStackChangeListeners) {
-                            listener.onBackStackChangeCommitted(fragment, isPop);
-                        }
-                    }
-                }
-            }
         }
     }
 
@@ -2803,7 +2789,6 @@
         mLaunchedFragments = new ArrayDeque<>(fms.mLaunchedFragments);
     }
 
-    /** @hide */
     @RestrictTo(RestrictTo.Scope.LIBRARY)
     @NonNull
     public FragmentHostCallback<?> getHost() {
@@ -3174,7 +3159,7 @@
             onPictureInPictureModeChangedProvider.removeOnPictureInPictureModeChangedListener(
                     mOnPictureInPictureModeChangedListener);
         }
-        if (mHost instanceof MenuHost) {
+        if (mHost instanceof MenuHost && mParent == null) {
             ((MenuHost) mHost).removeMenuProvider(mMenuProvider);
         }
         mHost = null;
