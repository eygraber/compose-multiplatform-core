<?xml version="1.0" encoding="UTF-8"?>
<<<<<<< HEAD
<issues format="6" by="lint 7.4.0-alpha08" type="baseline" client="gradle" dependencies="false" name="AGP (7.4.0-alpha08)" variant="all" version="7.4.0-alpha08">
=======
<issues format="6" by="lint 8.3.0-alpha02" type="baseline" client="gradle" dependencies="false" name="AGP (8.3.0-alpha02)" variant="all" version="8.3.0-alpha02">
>>>>>>> fdff00cc

    <issue
        id="MissingSuperCall"
        message="Overriding method should call `super.onPictureInPictureModeChanged`"
        errorLine1="    public void onPictureInPictureModeChanged(boolean isInPictureInPictureMode) {"
        errorLine2="                ~~~~~~~~~~~~~~~~~~~~~~~~~~~~~">
        <location
            file="src/main/java/com/example/android/leanback/PlaybackSupportActivity.java"/>
    </issue>

    <issue
        id="MissingSuperCall"
        message="Overriding method should call `super.onPictureInPictureModeChanged`"
        errorLine1="    public void onPictureInPictureModeChanged(boolean isInPictureInPictureMode) {"
        errorLine2="                ~~~~~~~~~~~~~~~~~~~~~~~~~~~~~">
        <location
            file="src/main/java/com/example/android/leanback/PlaybackTransportControlSupportActivity.java"/>
    </issue>

    <issue
        id="MissingClass"
        message="Class referenced in the layout file, `com.example.android.leanback.PlaybackOverlayFragment`, was not found in the project or the libraries"
        errorLine1="        android:name=&quot;com.example.android.leanback.PlaybackOverlayFragment&quot;"
        errorLine2="                      ~~~~~~~~~~~~~~~~~~~~~~~~~~~~~~~~~~~~~~~~~~~~~~~~~~~~">
        <location
            file="src/main/res/layout/playback_controls.xml"/>
    </issue>

    <issue
        id="MissingClass"
        message="Class referenced in the layout file, `com.example.android.leanback.PlaybackOverlaySupportFragment`, was not found in the project or the libraries"
        errorLine1="        android:name=&quot;com.example.android.leanback.PlaybackOverlaySupportFragment&quot;"
        errorLine2="                      ~~~~~~~~~~~~~~~~~~~~~~~~~~~~~~~~~~~~~~~~~~~~~~~~~~~~~~~~~~~">
        <location
            file="src/main/res/layout/playback_controls_support.xml"/>
    </issue>

    <issue
        id="BanSynchronizedMethods"
        message="Use of synchronized methods is not recommended"
        errorLine1="    /**"
        errorLine2="    ^">
        <location
            file="src/main/java/com/example/android/leanback/room/PhotoDatabase.java"/>
    </issue>

    <issue
        id="ClassVerificationFailure"
        message="This call references a method added in API level 23; however, the containing class null is reachable from earlier API levels and will fail run-time class verification."
        errorLine1="                mPlayer.setPlaybackParams(mPlayer.getPlaybackParams().setSpeed("
        errorLine2="                        ~~~~~~~~~~~~~~~~~">
        <location
            file="src/main/java/com/example/android/leanback/MediaSessionService.java"/>
    </issue>

    <issue
        id="ClassVerificationFailure"
        message="This call references a method added in API level 23; however, the containing class null is reachable from earlier API levels and will fail run-time class verification."
        errorLine1="                mPlayer.setPlaybackParams(mPlayer.getPlaybackParams().setSpeed("
        errorLine2="                                                  ~~~~~~~~~~~~~~~~~">
        <location
            file="src/main/java/com/example/android/leanback/MediaSessionService.java"/>
    </issue>

    <issue
        id="ClassVerificationFailure"
        message="This call references a method added in API level 23; however, the containing class null is reachable from earlier API levels and will fail run-time class verification."
        errorLine1="                mPlayer.setPlaybackParams(mPlayer.getPlaybackParams().setSpeed("
        errorLine2="                                                                      ~~~~~~~~">
        <location
            file="src/main/java/com/example/android/leanback/MediaSessionService.java"/>
    </issue>

    <issue
        id="ClassVerificationFailure"
        message="This call references a method added in API level 23; however, the containing class com.example.android.leanback.MediaSessionService is reachable from earlier API levels and will fail run-time class verification."
        errorLine1="            if (mPlayer.getPlaybackParams().getSpeed() != NORMAL_SPEED) {"
        errorLine2="                        ~~~~~~~~~~~~~~~~~">
        <location
            file="src/main/java/com/example/android/leanback/MediaSessionService.java"/>
    </issue>

    <issue
        id="ClassVerificationFailure"
        message="This call references a method added in API level 23; however, the containing class com.example.android.leanback.MediaSessionService is reachable from earlier API levels and will fail run-time class verification."
        errorLine1="            if (mPlayer.getPlaybackParams().getSpeed() != NORMAL_SPEED) {"
        errorLine2="                                            ~~~~~~~~">
        <location
            file="src/main/java/com/example/android/leanback/MediaSessionService.java"/>
    </issue>

    <issue
        id="ClassVerificationFailure"
        message="This call references a method added in API level 23; however, the containing class com.example.android.leanback.MediaSessionService is reachable from earlier API levels and will fail run-time class verification."
        errorLine1="        mPlayer.setPlaybackParams(mPlayer.getPlaybackParams().setSpeed("
        errorLine2="                ~~~~~~~~~~~~~~~~~">
        <location
            file="src/main/java/com/example/android/leanback/MediaSessionService.java"/>
    </issue>

    <issue
        id="ClassVerificationFailure"
        message="This call references a method added in API level 23; however, the containing class com.example.android.leanback.MediaSessionService is reachable from earlier API levels and will fail run-time class verification."
        errorLine1="        mPlayer.setPlaybackParams(mPlayer.getPlaybackParams().setSpeed("
        errorLine2="                                          ~~~~~~~~~~~~~~~~~">
        <location
            file="src/main/java/com/example/android/leanback/MediaSessionService.java"/>
    </issue>

    <issue
        id="ClassVerificationFailure"
        message="This call references a method added in API level 23; however, the containing class com.example.android.leanback.MediaSessionService is reachable from earlier API levels and will fail run-time class verification."
        errorLine1="        mPlayer.setPlaybackParams(mPlayer.getPlaybackParams().setSpeed("
        errorLine2="                                                              ~~~~~~~~">
        <location
            file="src/main/java/com/example/android/leanback/MediaSessionService.java"/>
    </issue>

    <issue
        id="ClassVerificationFailure"
        message="This call references a method added in API level 23; however, the containing class com.example.android.leanback.MediaSessionService is reachable from earlier API levels and will fail run-time class verification."
        errorLine1="        mPlayer.setPlaybackParams(mPlayer.getPlaybackParams().setSpeed("
        errorLine2="                ~~~~~~~~~~~~~~~~~">
        <location
            file="src/main/java/com/example/android/leanback/MediaSessionService.java"/>
    </issue>

    <issue
        id="ClassVerificationFailure"
        message="This call references a method added in API level 23; however, the containing class com.example.android.leanback.MediaSessionService is reachable from earlier API levels and will fail run-time class verification."
        errorLine1="        mPlayer.setPlaybackParams(mPlayer.getPlaybackParams().setSpeed("
        errorLine2="                                          ~~~~~~~~~~~~~~~~~">
        <location
            file="src/main/java/com/example/android/leanback/MediaSessionService.java"/>
    </issue>

    <issue
        id="ClassVerificationFailure"
        message="This call references a method added in API level 23; however, the containing class com.example.android.leanback.MediaSessionService is reachable from earlier API levels and will fail run-time class verification."
        errorLine1="        mPlayer.setPlaybackParams(mPlayer.getPlaybackParams().setSpeed("
        errorLine2="                                                              ~~~~~~~~">
        <location
            file="src/main/java/com/example/android/leanback/MediaSessionService.java"/>
    </issue>

    <issue
        id="ClassVerificationFailure"
        message="This call references a method added in API level 23; however, the containing class com.example.android.leanback.MediaSessionService is reachable from earlier API levels and will fail run-time class verification."
        errorLine1="        mPlayer.setPlaybackParams(mPlayer.getPlaybackParams().setSpeed("
        errorLine2="                ~~~~~~~~~~~~~~~~~">
        <location
            file="src/main/java/com/example/android/leanback/MediaSessionService.java"/>
    </issue>

    <issue
        id="ClassVerificationFailure"
        message="This call references a method added in API level 23; however, the containing class com.example.android.leanback.MediaSessionService is reachable from earlier API levels and will fail run-time class verification."
        errorLine1="        mPlayer.setPlaybackParams(mPlayer.getPlaybackParams().setSpeed("
        errorLine2="                                          ~~~~~~~~~~~~~~~~~">
        <location
            file="src/main/java/com/example/android/leanback/MediaSessionService.java"/>
    </issue>

    <issue
        id="ClassVerificationFailure"
        message="This call references a method added in API level 23; however, the containing class com.example.android.leanback.MediaSessionService is reachable from earlier API levels and will fail run-time class verification."
        errorLine1="        mPlayer.setPlaybackParams(mPlayer.getPlaybackParams().setSpeed("
        errorLine2="                                                              ~~~~~~~~">
        <location
            file="src/main/java/com/example/android/leanback/MediaSessionService.java"/>
    </issue>

    <issue
        id="ClassVerificationFailure"
        message="This call references a method added in API level 23; however, the containing class com.example.android.leanback.MediaSessionService is reachable from earlier API levels and will fail run-time class verification."
        errorLine1="        mPlayer.setPlaybackParams(mPlayer.getPlaybackParams().setSpeed("
        errorLine2="                ~~~~~~~~~~~~~~~~~">
        <location
            file="src/main/java/com/example/android/leanback/MediaSessionService.java"/>
    </issue>

    <issue
        id="ClassVerificationFailure"
        message="This call references a method added in API level 23; however, the containing class com.example.android.leanback.MediaSessionService is reachable from earlier API levels and will fail run-time class verification."
        errorLine1="        mPlayer.setPlaybackParams(mPlayer.getPlaybackParams().setSpeed("
        errorLine2="                                          ~~~~~~~~~~~~~~~~~">
        <location
            file="src/main/java/com/example/android/leanback/MediaSessionService.java"/>
    </issue>

    <issue
        id="ClassVerificationFailure"
        message="This call references a method added in API level 23; however, the containing class com.example.android.leanback.MediaSessionService is reachable from earlier API levels and will fail run-time class verification."
        errorLine1="        mPlayer.setPlaybackParams(mPlayer.getPlaybackParams().setSpeed("
        errorLine2="                                                              ~~~~~~~~">
        <location
            file="src/main/java/com/example/android/leanback/MediaSessionService.java"/>
    </issue>

    <issue
        id="ClassVerificationFailure"
        message="This call references a method added in API level 24; however, the containing class null is reachable from earlier API levels and will fail run-time class verification."
        errorLine1="                        getActivity().enterPictureInPictureMode();"
        errorLine2="                                      ~~~~~~~~~~~~~~~~~~~~~~~~~">
        <location
            file="src/main/java/com/example/android/leanback/PlaybackFragment.java"/>
    </issue>

    <issue
        id="ClassVerificationFailure"
        message="This call references a method added in API level 24; however, the containing class null is reachable from earlier API levels and will fail run-time class verification."
        errorLine1="                        getActivity().enterPictureInPictureMode();"
        errorLine2="                                      ~~~~~~~~~~~~~~~~~~~~~~~~~">
        <location
            file="src/main/java/com/example/android/leanback/PlaybackSupportFragment.java"/>
    </issue>

    <issue
        id="ClassVerificationFailure"
        message="This call references a method added in API level 24; however, the containing class null is reachable from earlier API levels and will fail run-time class verification."
        errorLine1="                        getActivity().enterPictureInPictureMode();"
        errorLine2="                                      ~~~~~~~~~~~~~~~~~~~~~~~~~">
        <location
            file="src/main/java/com/example/android/leanback/PlaybackTransportControlFragment.java"/>
    </issue>

    <issue
        id="ClassVerificationFailure"
        message="This call references a method added in API level 24; however, the containing class null is reachable from earlier API levels and will fail run-time class verification."
        errorLine1="                        getActivity().enterPictureInPictureMode();"
        errorLine2="                                      ~~~~~~~~~~~~~~~~~~~~~~~~~">
        <location
            file="src/main/java/com/example/android/leanback/PlaybackTransportControlSupportFragment.java"/>
    </issue>

    <issue
        id="LongLogTag"
        message="The logging tag can be at most 23 characters, was 32 (leanback.BrowseAnimationFragment)"
        errorLine1="        Log.i(TAG, &quot;onCreate&quot;);"
        errorLine2="              ~~~">
        <location
            file="src/main/java/com/example/android/leanback/BrowseAnimationFragment.java"/>
    </issue>

    <issue
        id="LongLogTag"
        message="The logging tag can be at most 23 characters, was 30 (leanback.BrowseSupportFragment)"
        errorLine1="        Log.i(TAG, &quot;onCreate&quot;);"
        errorLine2="              ~~~">
        <location
            file="src/main/java/com/example/android/leanback/BrowseSupportFragment.java"/>
    </issue>

    <issue
        id="LongLogTag"
        message="The logging tag can be at most 23 characters, was 30 (leanback.BrowseSupportFragment)"
        errorLine1="                Log.i(TAG, &quot;onItemSelected: &quot; + item + &quot; row &quot; + row);"
        errorLine2="                      ~~~">
        <location
            file="src/main/java/com/example/android/leanback/BrowseSupportFragment.java"/>
    </issue>

    <issue
        id="LongLogTag"
        message="The logging tag can be at most 23 characters, was 24 (leanback.DetailsFragment)"
        errorLine1="        Log.i(TAG, &quot;onCreate&quot;);"
        errorLine2="              ~~~">
        <location
            file="src/main/java/com/example/android/leanback/DetailsFragment.java"/>
    </issue>

    <issue
        id="LongLogTag"
        message="The logging tag can be at most 23 characters, was 24 (leanback.DetailsFragment)"
        errorLine1="                Log.i(TAG, &quot;onItemClicked: &quot; + item + &quot; row &quot; + row);"
        errorLine2="                      ~~~">
        <location
            file="src/main/java/com/example/android/leanback/DetailsFragment.java"/>
    </issue>

    <issue
        id="LongLogTag"
        message="The logging tag can be at most 23 characters, was 24 (leanback.DetailsFragment)"
        errorLine1="                Log.i(TAG, &quot;onItemSelected: &quot; + item + &quot; row &quot; + row);"
        errorLine2="                      ~~~">
        <location
            file="src/main/java/com/example/android/leanback/DetailsFragment.java"/>
    </issue>

    <issue
        id="LongLogTag"
        message="The logging tag can be at most 23 characters, was 31 (leanback.DetailsSupportFragment)"
        errorLine1="        Log.i(TAG, &quot;onCreate&quot;);"
        errorLine2="              ~~~">
        <location
            file="src/main/java/com/example/android/leanback/DetailsSupportFragment.java"/>
    </issue>

    <issue
        id="LongLogTag"
        message="The logging tag can be at most 23 characters, was 31 (leanback.DetailsSupportFragment)"
        errorLine1="                Log.i(TAG, &quot;onItemClicked: &quot; + item + &quot; row &quot; + row);"
        errorLine2="                      ~~~">
        <location
            file="src/main/java/com/example/android/leanback/DetailsSupportFragment.java"/>
    </issue>

    <issue
        id="LongLogTag"
        message="The logging tag can be at most 23 characters, was 31 (leanback.DetailsSupportFragment)"
        errorLine1="                Log.i(TAG, &quot;onItemSelected: &quot; + item + &quot; row &quot; + row);"
        errorLine2="                      ~~~">
        <location
            file="src/main/java/com/example/android/leanback/DetailsSupportFragment.java"/>
    </issue>

    <issue
        id="LongLogTag"
        message="The logging tag can be at most 23 characters, was 29 (leanback.ErrorSupportFragment)"
        errorLine1="        Log.i(TAG, &quot;onCreate&quot;);"
        errorLine2="              ~~~">
        <location
            file="src/main/java/com/example/android/leanback/ErrorSupportFragment.java"/>
    </issue>

    <issue
        id="LongLogTag"
        message="The logging tag can be at most 23 characters, was 29 (leanback.ErrorSupportFragment)"
        errorLine1="                Log.i(TAG, &quot;button clicked&quot;);"
        errorLine2="                      ~~~">
        <location
            file="src/main/java/com/example/android/leanback/ErrorSupportFragment.java"/>
    </issue>

    <issue
        id="LongLogTag"
        message="The logging tag can be at most 23 characters, was 44 (leanback.GuidedStepSupportHalfScreenActivity)"
        errorLine1="        Log.v(TAG, &quot;onCreate&quot;);"
        errorLine2="              ~~~">
        <location
            file="src/main/java/com/example/android/leanback/GuidedStepHalfScreenActivity.java"/>
    </issue>

    <issue
        id="LongLogTag"
        message="The logging tag can be at most 23 characters, was 44 (leanback.GuidedStepSupportHalfScreenActivity)"
        errorLine1="        Log.v(TAG, &quot;onCreate&quot;);"
        errorLine2="              ~~~">
        <location
            file="src/main/java/com/example/android/leanback/GuidedStepSupportHalfScreenActivity.java"/>
    </issue>

    <issue
        id="LongLogTag"
        message="The logging tag can be at most 23 characters, was 26 (HorizontalGridTestActivity)"
        errorLine1="                Log.v(TAG, &quot;onScrollStateChanged &quot;"
        errorLine2="                      ~~~">
        <location
            file="src/main/java/com/example/android/leanback/HorizontalGridTestActivity.java"/>
    </issue>

    <issue
        id="LongLogTag"
        message="The logging tag can be at most 23 characters, was 26 (HorizontalGridTestActivity)"
        errorLine1="                        if (DEBUG) Log.d(TAG, &quot;onChildSelected position=&quot; + position);"
        errorLine2="                                         ~~~">
        <location
            file="src/main/java/com/example/android/leanback/HorizontalGridTestActivity.java"/>
    </issue>

    <issue
        id="LongLogTag"
        message="The logging tag can be at most 23 characters, was 26 (HorizontalGridTestActivity)"
        errorLine1="        if (DEBUG) Log.v(TAG, &quot;onCreate&quot;);"
        errorLine2="                         ~~~">
        <location
            file="src/main/java/com/example/android/leanback/HorizontalGridTestActivity.java"/>
    </issue>

    <issue
        id="LongLogTag"
        message="The logging tag can be at most 23 characters, was 26 (HorizontalGridTestActivity)"
        errorLine1="        if (DEBUG) Log.v(TAG, &quot;onNewIntent &quot; + intent);"
        errorLine2="                         ~~~">
        <location
            file="src/main/java/com/example/android/leanback/HorizontalGridTestActivity.java"/>
    </issue>

    <issue
        id="LongLogTag"
        message="The logging tag can be at most 23 characters, was 26 (HorizontalGridTestActivity)"
        errorLine1="            if (DEBUG) Log.v(TAG, &quot;createViewHolder &quot; + viewType);"
        errorLine2="                             ~~~">
        <location
            file="src/main/java/com/example/android/leanback/HorizontalGridTestActivity.java"/>
    </issue>

    <issue
        id="LongLogTag"
        message="The logging tag can be at most 23 characters, was 26 (HorizontalGridTestActivity)"
        errorLine1="            if (DEBUG) Log.v(TAG, &quot;bindViewHolder &quot; + position + &quot; &quot; + baseHolder);"
        errorLine2="                             ~~~">
        <location
            file="src/main/java/com/example/android/leanback/HorizontalGridTestActivity.java"/>
    </issue>

    <issue
        id="LongLogTag"
        message="The logging tag can be at most 23 characters, was 24 (leanback.DetailsFragment)"
        errorLine1="        Log.i(TAG, &quot;onCreate&quot;);"
        errorLine2="              ~~~">
        <location
            file="src/main/java/com/example/android/leanback/NewDetailsFragment.java"/>
    </issue>

    <issue
        id="LongLogTag"
        message="The logging tag can be at most 23 characters, was 24 (leanback.DetailsFragment)"
        errorLine1="                Log.i(TAG, &quot;onItemClicked: &quot; + item + &quot; row &quot; + row);"
        errorLine2="                      ~~~">
        <location
            file="src/main/java/com/example/android/leanback/NewDetailsFragment.java"/>
    </issue>

    <issue
        id="LongLogTag"
        message="The logging tag can be at most 23 characters, was 24 (leanback.DetailsFragment)"
        errorLine1="                Log.i(TAG, &quot;onItemSelected: &quot; + item + &quot; row &quot; + row);"
        errorLine2="                      ~~~">
        <location
            file="src/main/java/com/example/android/leanback/NewDetailsFragment.java"/>
    </issue>

    <issue
        id="LongLogTag"
        message="The logging tag can be at most 23 characters, was 31 (leanback.DetailsSupportFragment)"
        errorLine1="        Log.i(TAG, &quot;onCreate&quot;);"
        errorLine2="              ~~~">
        <location
            file="src/main/java/com/example/android/leanback/NewDetailsSupportFragment.java"/>
    </issue>

    <issue
        id="LongLogTag"
        message="The logging tag can be at most 23 characters, was 31 (leanback.DetailsSupportFragment)"
        errorLine1="                Log.i(TAG, &quot;onItemClicked: &quot; + item + &quot; row &quot; + row);"
        errorLine2="                      ~~~">
        <location
            file="src/main/java/com/example/android/leanback/NewDetailsSupportFragment.java"/>
    </issue>

    <issue
        id="LongLogTag"
        message="The logging tag can be at most 23 characters, was 31 (leanback.DetailsSupportFragment)"
        errorLine1="                Log.i(TAG, &quot;onItemSelected: &quot; + item + &quot; row &quot; + row);"
        errorLine2="                      ~~~">
        <location
            file="src/main/java/com/example/android/leanback/NewDetailsSupportFragment.java"/>
    </issue>

    <issue
        id="LongLogTag"
        message="The logging tag can be at most 23 characters, was 33 (leanback.PlaybackControlsFragment)"
        errorLine1="        Log.i(TAG, &quot;onCreate&quot;);"
        errorLine2="              ~~~">
        <location
            file="src/main/java/com/example/android/leanback/PlaybackFragment.java"/>
    </issue>

    <issue
        id="LongLogTag"
        message="The logging tag can be at most 23 characters, was 33 (leanback.PlaybackControlsFragment)"
        errorLine1="        Log.i(TAG, &quot;onCreate&quot;);"
        errorLine2="              ~~~">
        <location
            file="src/main/java/com/example/android/leanback/PlaybackSupportFragment.java"/>
    </issue>

    <issue
        id="LongLogTag"
        message="The logging tag can be at most 23 characters, was 28 (PlaybackTransportControlGlue)"
        errorLine1="            Log.e(TAG, &quot;disconnectToMediaSession: Media session disconnected&quot;);"
        errorLine2="                  ~~~">
        <location
            file="src/main/java/com/example/android/leanback/PlaybackTransportControlGlueSample.java"/>
    </issue>

    <issue
        id="LongLogTag"
        message="The logging tag can be at most 23 characters, was 28 (leanback.RowsSupportFragment)"
        errorLine1="        Log.i(TAG, &quot;onCreate&quot;);"
        errorLine2="              ~~~">
        <location
            file="src/main/java/com/example/android/leanback/RowsSupportFragment.java"/>
    </issue>

    <issue
        id="LongLogTag"
        message="The logging tag can be at most 23 characters, was 28 (leanback.RowsSupportFragment)"
        errorLine1="                Log.i(TAG, &quot;onItemSelected: &quot; + item + &quot; row &quot; + row);"
        errorLine2="                      ~~~">
        <location
            file="src/main/java/com/example/android/leanback/RowsSupportFragment.java"/>
    </issue>

    <issue
        id="LongLogTag"
        message="The logging tag can be at most 23 characters, was 30 (leanback.SearchSupportFragment)"
        errorLine1="        Log.i(TAG, String.format(&quot;Search Query Text Change %s&quot;, newQuery));"
        errorLine2="              ~~~">
        <location
            file="src/main/java/com/example/android/leanback/SearchSupportFragment.java"/>
    </issue>

    <issue
        id="LongLogTag"
        message="The logging tag can be at most 23 characters, was 30 (leanback.SearchSupportFragment)"
        errorLine1="        Log.i(TAG, String.format(&quot;Search Query Text Submit %s&quot;, query));"
        errorLine2="              ~~~">
        <location
            file="src/main/java/com/example/android/leanback/SearchSupportFragment.java"/>
    </issue>

    <issue
        id="LongLogTag"
        message="The logging tag can be at most 23 characters, was 29 (leanback.VerticalGridFragment)"
        errorLine1="        Log.i(TAG, &quot;onCreate&quot;);"
        errorLine2="              ~~~">
        <location
            file="src/main/java/com/example/android/leanback/VerticalGridFragment.java"/>
    </issue>

    <issue
        id="LongLogTag"
        message="The logging tag can be at most 23 characters, was 29 (leanback.VerticalGridFragment)"
        errorLine1="                Log.i(TAG, &quot;onItemSelected: &quot; + item + &quot; row &quot; + row);"
        errorLine2="                      ~~~">
        <location
            file="src/main/java/com/example/android/leanback/VerticalGridFragment.java"/>
    </issue>

    <issue
        id="LongLogTag"
        message="The logging tag can be at most 23 characters, was 29 (leanback.VerticalGridFragment)"
        errorLine1="                Log.i(TAG, &quot;onItemClicked: &quot; + item + &quot; row &quot; + row);"
        errorLine2="                      ~~~">
        <location
            file="src/main/java/com/example/android/leanback/VerticalGridFragment.java"/>
    </issue>

    <issue
        id="LongLogTag"
        message="The logging tag can be at most 23 characters, was 36 (leanback.VerticalGridSupportFragment)"
        errorLine1="        Log.i(TAG, &quot;onCreate&quot;);"
        errorLine2="              ~~~">
        <location
            file="src/main/java/com/example/android/leanback/VerticalGridSupportFragment.java"/>
    </issue>

    <issue
        id="LongLogTag"
        message="The logging tag can be at most 23 characters, was 36 (leanback.VerticalGridSupportFragment)"
        errorLine1="                Log.i(TAG, &quot;onItemSelected: &quot; + item + &quot; row &quot; + row);"
        errorLine2="                      ~~~">
        <location
            file="src/main/java/com/example/android/leanback/VerticalGridSupportFragment.java"/>
    </issue>

    <issue
        id="LongLogTag"
        message="The logging tag can be at most 23 characters, was 36 (leanback.VerticalGridSupportFragment)"
        errorLine1="                Log.i(TAG, &quot;onItemClicked: &quot; + item + &quot; row &quot; + row);"
        errorLine2="                      ~~~">
        <location
            file="src/main/java/com/example/android/leanback/VerticalGridSupportFragment.java"/>
    </issue>

    <issue
        id="UnknownNullness"
        message="Unknown nullability; explicitly declare as `@Nullable` or `@NonNull` to improve Kotlin interoperability; see https://developer.android.com/kotlin/interop#nullability_annotations"
        errorLine1="        public Bitmap getCache(Object token) {"
        errorLine2="               ~~~~~~">
        <location
            file="src/main/java/com/example/android/leanback/BackgroundHelper.java"/>
    </issue>

    <issue
        id="UnknownNullness"
        message="Unknown nullability; explicitly declare as `@Nullable` or `@NonNull` to improve Kotlin interoperability; see https://developer.android.com/kotlin/interop#nullability_annotations"
        errorLine1="        public Bitmap getCache(Object token) {"
        errorLine2="                               ~~~~~~">
        <location
            file="src/main/java/com/example/android/leanback/BackgroundHelper.java"/>
    </issue>

    <issue
        id="UnknownNullness"
        message="Unknown nullability; explicitly declare as `@Nullable` or `@NonNull` to improve Kotlin interoperability; see https://developer.android.com/kotlin/interop#nullability_annotations"
        errorLine1="        public void putCache(Object token, Bitmap bitmap) {"
        errorLine2="                             ~~~~~~">
        <location
            file="src/main/java/com/example/android/leanback/BackgroundHelper.java"/>
    </issue>

    <issue
        id="UnknownNullness"
        message="Unknown nullability; explicitly declare as `@Nullable` or `@NonNull` to improve Kotlin interoperability; see https://developer.android.com/kotlin/interop#nullability_annotations"
        errorLine1="        public void putCache(Object token, Bitmap bitmap) {"
        errorLine2="                                           ~~~~~~">
        <location
            file="src/main/java/com/example/android/leanback/BackgroundHelper.java"/>
    </issue>

    <issue
        id="UnknownNullness"
        message="Unknown nullability; explicitly declare as `@Nullable` or `@NonNull` to improve Kotlin interoperability; see https://developer.android.com/kotlin/interop#nullability_annotations"
        errorLine1="        public static BitmapCache getInstance() {"
        errorLine2="                      ~~~~~~~~~~~">
        <location
            file="src/main/java/com/example/android/leanback/BackgroundHelper.java"/>
    </issue>

    <issue
        id="UnknownNullness"
        message="Unknown nullability; explicitly declare as `@Nullable` or `@NonNull` to improve Kotlin interoperability; see https://developer.android.com/kotlin/interop#nullability_annotations"
        errorLine1="        public abstract void onBitmapLoaded(Bitmap bitmap);"
        errorLine2="                                            ~~~~~~">
        <location
            file="src/main/java/com/example/android/leanback/BackgroundHelper.java"/>
    </issue>

    <issue
        id="UnknownNullness"
        message="Unknown nullability; explicitly declare as `@Nullable` or `@NonNull` to improve Kotlin interoperability; see https://developer.android.com/kotlin/interop#nullability_annotations"
        errorLine1="    public BackgroundHelper(Activity activity) {"
        errorLine2="                            ~~~~~~~~">
        <location
            file="src/main/java/com/example/android/leanback/BackgroundHelper.java"/>
    </issue>

    <issue
        id="UnknownNullness"
        message="Unknown nullability; explicitly declare as `@Nullable` or `@NonNull` to improve Kotlin interoperability; see https://developer.android.com/kotlin/interop#nullability_annotations"
        errorLine1="    public void attachToView(View backgroundView) {"
        errorLine2="                             ~~~~">
        <location
            file="src/main/java/com/example/android/leanback/BackgroundHelper.java"/>
    </issue>

    <issue
        id="UnknownNullness"
        message="Unknown nullability; explicitly declare as `@Nullable` or `@NonNull` to improve Kotlin interoperability; see https://developer.android.com/kotlin/interop#nullability_annotations"
        errorLine1="    public void setBackground(Object imageToken) {"
        errorLine2="                              ~~~~~~">
        <location
            file="src/main/java/com/example/android/leanback/BackgroundHelper.java"/>
    </issue>

    <issue
        id="UnknownNullness"
        message="Unknown nullability; explicitly declare as `@Nullable` or `@NonNull` to improve Kotlin interoperability; see https://developer.android.com/kotlin/interop#nullability_annotations"
        errorLine1="    public void setDrawable(Drawable drawable) {"
        errorLine2="                            ~~~~~~~~">
        <location
            file="src/main/java/com/example/android/leanback/BackgroundHelper.java"/>
    </issue>

    <issue
        id="UnknownNullness"
        message="Unknown nullability; explicitly declare as `@Nullable` or `@NonNull` to improve Kotlin interoperability; see https://developer.android.com/kotlin/interop#nullability_annotations"
        errorLine1="    public void loadBitmap(Object imageToken, BitmapLoadCallback callback) {"
        errorLine2="                           ~~~~~~">
        <location
            file="src/main/java/com/example/android/leanback/BackgroundHelper.java"/>
    </issue>

    <issue
        id="UnknownNullness"
        message="Unknown nullability; explicitly declare as `@Nullable` or `@NonNull` to improve Kotlin interoperability; see https://developer.android.com/kotlin/interop#nullability_annotations"
        errorLine1="    public void loadBitmap(Object imageToken, BitmapLoadCallback callback) {"
        errorLine2="                                              ~~~~~~~~~~~~~~~~~~">
        <location
            file="src/main/java/com/example/android/leanback/BackgroundHelper.java"/>
    </issue>

    <issue
        id="UnknownNullness"
        message="Unknown nullability; explicitly declare as `@Nullable` or `@NonNull` to improve Kotlin interoperability; see https://developer.android.com/kotlin/interop#nullability_annotations"
        errorLine1="    public void onCreate(Bundle savedInstanceState) {"
        errorLine2="                         ~~~~~~">
        <location
            file="src/main/java/com/example/android/leanback/BrowseActivity.java"/>
    </issue>

    <issue
        id="UnknownNullness"
        message="Unknown nullability; explicitly declare as `@Nullable` or `@NonNull` to improve Kotlin interoperability; see https://developer.android.com/kotlin/interop#nullability_annotations"
        errorLine1="    public void onCreate(Bundle savedInstanceState)"
        errorLine2="                         ~~~~~~">
        <location
            file="src/main/java/com/example/android/leanback/BrowseAnimationActivity.java"/>
    </issue>

    <issue
        id="UnknownNullness"
        message="Unknown nullability; explicitly declare as `@Nullable` or `@NonNull` to improve Kotlin interoperability; see https://developer.android.com/kotlin/interop#nullability_annotations"
        errorLine1="    public void onCreate(Bundle savedInstanceState) {"
        errorLine2="                         ~~~~~~">
        <location
            file="src/main/java/com/example/android/leanback/BrowseAnimationFragment.java"/>
    </issue>

    <issue
        id="UnknownNullness"
        message="Unknown nullability; explicitly declare as `@Nullable` or `@NonNull` to improve Kotlin interoperability; see https://developer.android.com/kotlin/interop#nullability_annotations"
        errorLine1="    public void onCreate(Bundle savedInstanceState)"
        errorLine2="                         ~~~~~~">
        <location
            file="src/main/java/com/example/android/leanback/BrowseErrorActivity.java"/>
    </issue>

    <issue
        id="UnknownNullness"
        message="Unknown nullability; explicitly declare as `@Nullable` or `@NonNull` to improve Kotlin interoperability; see https://developer.android.com/kotlin/interop#nullability_annotations"
        errorLine1="        public View onCreateView(LayoutInflater inflater, ViewGroup container,"
        errorLine2="               ~~~~">
        <location
            file="src/main/java/com/example/android/leanback/BrowseErrorActivity.java"/>
    </issue>

    <issue
        id="UnknownNullness"
        message="Unknown nullability; explicitly declare as `@Nullable` or `@NonNull` to improve Kotlin interoperability; see https://developer.android.com/kotlin/interop#nullability_annotations"
        errorLine1="        public View onCreateView(LayoutInflater inflater, ViewGroup container,"
        errorLine2="                                                          ~~~~~~~~~">
        <location
            file="src/main/java/com/example/android/leanback/BrowseErrorActivity.java"/>
    </issue>

    <issue
        id="UnknownNullness"
        message="Unknown nullability; explicitly declare as `@Nullable` or `@NonNull` to improve Kotlin interoperability; see https://developer.android.com/kotlin/interop#nullability_annotations"
        errorLine1="    public void onCreate(Bundle savedInstanceState)"
        errorLine2="                         ~~~~~~">
        <location
            file="src/main/java/com/example/android/leanback/BrowseErrorSupportActivity.java"/>
    </issue>

    <issue
        id="UnknownNullness"
        message="Unknown nullability; explicitly declare as `@Nullable` or `@NonNull` to improve Kotlin interoperability; see https://developer.android.com/kotlin/interop#nullability_annotations"
        errorLine1="        public View onCreateView(LayoutInflater inflater, ViewGroup container,"
        errorLine2="               ~~~~">
        <location
            file="src/main/java/com/example/android/leanback/BrowseErrorSupportActivity.java"/>
    </issue>

    <issue
        id="UnknownNullness"
        message="Unknown nullability; explicitly declare as `@Nullable` or `@NonNull` to improve Kotlin interoperability; see https://developer.android.com/kotlin/interop#nullability_annotations"
        errorLine1="        public View onCreateView(LayoutInflater inflater, ViewGroup container,"
        errorLine2="                                 ~~~~~~~~~~~~~~">
        <location
            file="src/main/java/com/example/android/leanback/BrowseErrorSupportActivity.java"/>
    </issue>

    <issue
        id="UnknownNullness"
        message="Unknown nullability; explicitly declare as `@Nullable` or `@NonNull` to improve Kotlin interoperability; see https://developer.android.com/kotlin/interop#nullability_annotations"
        errorLine1="        public View onCreateView(LayoutInflater inflater, ViewGroup container,"
        errorLine2="                                                          ~~~~~~~~~">
        <location
            file="src/main/java/com/example/android/leanback/BrowseErrorSupportActivity.java"/>
    </issue>

    <issue
        id="UnknownNullness"
        message="Unknown nullability; explicitly declare as `@Nullable` or `@NonNull` to improve Kotlin interoperability; see https://developer.android.com/kotlin/interop#nullability_annotations"
        errorLine1="                    Bundle savedInstanceState) {"
        errorLine2="                    ~~~~~~">
        <location
            file="src/main/java/com/example/android/leanback/BrowseErrorSupportActivity.java"/>
    </issue>

    <issue
        id="UnknownNullness"
        message="Unknown nullability; explicitly declare as `@Nullable` or `@NonNull` to improve Kotlin interoperability; see https://developer.android.com/kotlin/interop#nullability_annotations"
        errorLine1="    public void onCreate(Bundle savedInstanceState) {"
        errorLine2="                         ~~~~~~">
        <location
            file="src/main/java/com/example/android/leanback/BrowseFragment.java"/>
    </issue>

    <issue
        id="UnknownNullness"
        message="Unknown nullability; explicitly declare as `@Nullable` or `@NonNull` to improve Kotlin interoperability; see https://developer.android.com/kotlin/interop#nullability_annotations"
        errorLine1="    public View onCreateView("
        errorLine2="           ~~~~">
        <location
            file="src/main/java/com/example/android/leanback/BrowseFragment.java"/>
    </issue>

    <issue
        id="UnknownNullness"
        message="Unknown nullability; explicitly declare as `@Nullable` or `@NonNull` to improve Kotlin interoperability; see https://developer.android.com/kotlin/interop#nullability_annotations"
        errorLine1="            LayoutInflater inflater, ViewGroup container, Bundle savedInstanceState) {"
        errorLine2="                                     ~~~~~~~~~">
        <location
            file="src/main/java/com/example/android/leanback/BrowseFragment.java"/>
    </issue>

    <issue
        id="UnknownNullness"
        message="Unknown nullability; explicitly declare as `@Nullable` or `@NonNull` to improve Kotlin interoperability; see https://developer.android.com/kotlin/interop#nullability_annotations"
        errorLine1="        public Fragment createFragment(Object rowObj) {"
        errorLine2="               ~~~~~~~~">
        <location
            file="src/main/java/com/example/android/leanback/BrowseFragment.java"/>
    </issue>

    <issue
        id="UnknownNullness"
        message="Unknown nullability; explicitly declare as `@Nullable` or `@NonNull` to improve Kotlin interoperability; see https://developer.android.com/kotlin/interop#nullability_annotations"
        errorLine1="        public Fragment createFragment(Object rowObj) {"
        errorLine2="                                       ~~~~~~">
        <location
            file="src/main/java/com/example/android/leanback/BrowseFragment.java"/>
    </issue>

    <issue
        id="UnknownNullness"
        message="Unknown nullability; explicitly declare as `@Nullable` or `@NonNull` to improve Kotlin interoperability; see https://developer.android.com/kotlin/interop#nullability_annotations"
        errorLine1="        public PageFragmentAdapterImpl(SampleFragment fragment) {"
        errorLine2="                                       ~~~~~~~~~~~~~~">
        <location
            file="src/main/java/com/example/android/leanback/BrowseFragment.java"/>
    </issue>

    <issue
        id="UnknownNullness"
        message="Unknown nullability; explicitly declare as `@Nullable` or `@NonNull` to improve Kotlin interoperability; see https://developer.android.com/kotlin/interop#nullability_annotations"
        errorLine1="        public View onCreateView("
        errorLine2="               ~~~~">
        <location
            file="src/main/java/com/example/android/leanback/BrowseFragment.java"/>
    </issue>

    <issue
        id="UnknownNullness"
        message="Unknown nullability; explicitly declare as `@Nullable` or `@NonNull` to improve Kotlin interoperability; see https://developer.android.com/kotlin/interop#nullability_annotations"
        errorLine1="                final LayoutInflater inflater, ViewGroup container, Bundle savedInstanceState) {"
        errorLine2="                                               ~~~~~~~~~">
        <location
            file="src/main/java/com/example/android/leanback/BrowseFragment.java"/>
    </issue>

    <issue
        id="UnknownNullness"
        message="Unknown nullability; explicitly declare as `@Nullable` or `@NonNull` to improve Kotlin interoperability; see https://developer.android.com/kotlin/interop#nullability_annotations"
        errorLine1="        public void onViewCreated(View view, Bundle savedInstanceState) {"
        errorLine2="                                             ~~~~~~">
        <location
            file="src/main/java/com/example/android/leanback/BrowseFragment.java"/>
    </issue>

    <issue
        id="UnknownNullness"
        message="Unknown nullability; explicitly declare as `@Nullable` or `@NonNull` to improve Kotlin interoperability; see https://developer.android.com/kotlin/interop#nullability_annotations"
        errorLine1="        public MainFragmentAdapter getMainFragmentAdapter() {"
        errorLine2="               ~~~~~~~~~~~~~~~~~~~">
        <location
            file="src/main/java/com/example/android/leanback/BrowseFragment.java"/>
    </issue>

    <issue
        id="UnknownNullness"
        message="Unknown nullability; explicitly declare as `@Nullable` or `@NonNull` to improve Kotlin interoperability; see https://developer.android.com/kotlin/interop#nullability_annotations"
        errorLine1="    public void onCreate(Bundle savedInstanceState) {"
        errorLine2="                         ~~~~~~">
        <location
            file="src/main/java/com/example/android/leanback/BrowseSupportActivity.java"/>
    </issue>

    <issue
        id="UnknownNullness"
        message="Unknown nullability; explicitly declare as `@Nullable` or `@NonNull` to improve Kotlin interoperability; see https://developer.android.com/kotlin/interop#nullability_annotations"
        errorLine1="    public void onCreate(Bundle savedInstanceState) {"
        errorLine2="                         ~~~~~~">
        <location
            file="src/main/java/com/example/android/leanback/BrowseSupportAppCompatActivity.java"/>
    </issue>

    <issue
        id="UnknownNullness"
        message="Unknown nullability; explicitly declare as `@Nullable` or `@NonNull` to improve Kotlin interoperability; see https://developer.android.com/kotlin/interop#nullability_annotations"
        errorLine1="    public void onCreate(Bundle savedInstanceState) {"
        errorLine2="                         ~~~~~~">
        <location
            file="src/main/java/com/example/android/leanback/BrowseSupportFragment.java"/>
    </issue>

    <issue
        id="UnknownNullness"
        message="Unknown nullability; explicitly declare as `@Nullable` or `@NonNull` to improve Kotlin interoperability; see https://developer.android.com/kotlin/interop#nullability_annotations"
        errorLine1="    public View onCreateView("
        errorLine2="           ~~~~">
        <location
            file="src/main/java/com/example/android/leanback/BrowseSupportFragment.java"/>
    </issue>

    <issue
        id="UnknownNullness"
        message="Unknown nullability; explicitly declare as `@Nullable` or `@NonNull` to improve Kotlin interoperability; see https://developer.android.com/kotlin/interop#nullability_annotations"
        errorLine1="            LayoutInflater inflater, ViewGroup container, Bundle savedInstanceState) {"
        errorLine2="            ~~~~~~~~~~~~~~">
        <location
            file="src/main/java/com/example/android/leanback/BrowseSupportFragment.java"/>
    </issue>

    <issue
        id="UnknownNullness"
        message="Unknown nullability; explicitly declare as `@Nullable` or `@NonNull` to improve Kotlin interoperability; see https://developer.android.com/kotlin/interop#nullability_annotations"
        errorLine1="            LayoutInflater inflater, ViewGroup container, Bundle savedInstanceState) {"
        errorLine2="                                     ~~~~~~~~~">
        <location
            file="src/main/java/com/example/android/leanback/BrowseSupportFragment.java"/>
    </issue>

    <issue
        id="UnknownNullness"
        message="Unknown nullability; explicitly declare as `@Nullable` or `@NonNull` to improve Kotlin interoperability; see https://developer.android.com/kotlin/interop#nullability_annotations"
        errorLine1="            LayoutInflater inflater, ViewGroup container, Bundle savedInstanceState) {"
        errorLine2="                                                          ~~~~~~">
        <location
            file="src/main/java/com/example/android/leanback/BrowseSupportFragment.java"/>
    </issue>

    <issue
        id="UnknownNullness"
        message="Unknown nullability; explicitly declare as `@Nullable` or `@NonNull` to improve Kotlin interoperability; see https://developer.android.com/kotlin/interop#nullability_annotations"
        errorLine1="        public Fragment createFragment(Object rowObj) {"
        errorLine2="               ~~~~~~~~">
        <location
            file="src/main/java/com/example/android/leanback/BrowseSupportFragment.java"/>
    </issue>

    <issue
        id="UnknownNullness"
        message="Unknown nullability; explicitly declare as `@Nullable` or `@NonNull` to improve Kotlin interoperability; see https://developer.android.com/kotlin/interop#nullability_annotations"
        errorLine1="        public Fragment createFragment(Object rowObj) {"
        errorLine2="                                       ~~~~~~">
        <location
            file="src/main/java/com/example/android/leanback/BrowseSupportFragment.java"/>
    </issue>

    <issue
        id="UnknownNullness"
        message="Unknown nullability; explicitly declare as `@Nullable` or `@NonNull` to improve Kotlin interoperability; see https://developer.android.com/kotlin/interop#nullability_annotations"
        errorLine1="        public PageFragmentAdapterImpl(SampleFragment fragment) {"
        errorLine2="                                       ~~~~~~~~~~~~~~">
        <location
            file="src/main/java/com/example/android/leanback/BrowseSupportFragment.java"/>
    </issue>

    <issue
        id="UnknownNullness"
        message="Unknown nullability; explicitly declare as `@Nullable` or `@NonNull` to improve Kotlin interoperability; see https://developer.android.com/kotlin/interop#nullability_annotations"
        errorLine1="        public View onCreateView("
        errorLine2="               ~~~~">
        <location
            file="src/main/java/com/example/android/leanback/BrowseSupportFragment.java"/>
    </issue>

    <issue
        id="UnknownNullness"
        message="Unknown nullability; explicitly declare as `@Nullable` or `@NonNull` to improve Kotlin interoperability; see https://developer.android.com/kotlin/interop#nullability_annotations"
        errorLine1="                final LayoutInflater inflater, ViewGroup container, Bundle savedInstanceState) {"
        errorLine2="                      ~~~~~~~~~~~~~~">
        <location
            file="src/main/java/com/example/android/leanback/BrowseSupportFragment.java"/>
    </issue>

    <issue
        id="UnknownNullness"
        message="Unknown nullability; explicitly declare as `@Nullable` or `@NonNull` to improve Kotlin interoperability; see https://developer.android.com/kotlin/interop#nullability_annotations"
        errorLine1="                final LayoutInflater inflater, ViewGroup container, Bundle savedInstanceState) {"
        errorLine2="                                               ~~~~~~~~~">
        <location
            file="src/main/java/com/example/android/leanback/BrowseSupportFragment.java"/>
    </issue>

    <issue
        id="UnknownNullness"
        message="Unknown nullability; explicitly declare as `@Nullable` or `@NonNull` to improve Kotlin interoperability; see https://developer.android.com/kotlin/interop#nullability_annotations"
        errorLine1="                final LayoutInflater inflater, ViewGroup container, Bundle savedInstanceState) {"
        errorLine2="                                                                    ~~~~~~">
        <location
            file="src/main/java/com/example/android/leanback/BrowseSupportFragment.java"/>
    </issue>

    <issue
        id="UnknownNullness"
        message="Unknown nullability; explicitly declare as `@Nullable` or `@NonNull` to improve Kotlin interoperability; see https://developer.android.com/kotlin/interop#nullability_annotations"
        errorLine1="        public void onViewCreated(View view, Bundle savedInstanceState) {"
        errorLine2="                                  ~~~~">
        <location
            file="src/main/java/com/example/android/leanback/BrowseSupportFragment.java"/>
    </issue>

    <issue
        id="UnknownNullness"
        message="Unknown nullability; explicitly declare as `@Nullable` or `@NonNull` to improve Kotlin interoperability; see https://developer.android.com/kotlin/interop#nullability_annotations"
        errorLine1="        public void onViewCreated(View view, Bundle savedInstanceState) {"
        errorLine2="                                             ~~~~~~">
        <location
            file="src/main/java/com/example/android/leanback/BrowseSupportFragment.java"/>
    </issue>

    <issue
        id="UnknownNullness"
        message="Unknown nullability; explicitly declare as `@Nullable` or `@NonNull` to improve Kotlin interoperability; see https://developer.android.com/kotlin/interop#nullability_annotations"
        errorLine1="        public MainFragmentAdapter getMainFragmentAdapter() {"
        errorLine2="               ~~~~~~~~~~~~~~~~~~~">
        <location
            file="src/main/java/com/example/android/leanback/BrowseSupportFragment.java"/>
    </issue>

    <issue
        id="UnknownNullness"
        message="Unknown nullability; explicitly declare as `@Nullable` or `@NonNull` to improve Kotlin interoperability; see https://developer.android.com/kotlin/interop#nullability_annotations"
        errorLine1="    public int getRowHeight(Context context) {"
        errorLine2="                            ~~~~~~~">
        <location
            file="src/main/java/com/example/android/leanback/CardPresenter.java"/>
    </issue>

    <issue
        id="UnknownNullness"
        message="Unknown nullability; explicitly declare as `@Nullable` or `@NonNull` to improve Kotlin interoperability; see https://developer.android.com/kotlin/interop#nullability_annotations"
        errorLine1="    public int getExpandedRowHeight(Context context) {"
        errorLine2="                                    ~~~~~~~">
        <location
            file="src/main/java/com/example/android/leanback/CardPresenter.java"/>
    </issue>

    <issue
        id="UnknownNullness"
        message="Unknown nullability; explicitly declare as `@Nullable` or `@NonNull` to improve Kotlin interoperability; see https://developer.android.com/kotlin/interop#nullability_annotations"
        errorLine1="    public ViewHolder onCreateViewHolder(ViewGroup parent) {"
        errorLine2="           ~~~~~~~~~~">
        <location
            file="src/main/java/com/example/android/leanback/CardPresenter.java"/>
    </issue>

    <issue
        id="UnknownNullness"
        message="Unknown nullability; explicitly declare as `@Nullable` or `@NonNull` to improve Kotlin interoperability; see https://developer.android.com/kotlin/interop#nullability_annotations"
        errorLine1="    public ViewHolder onCreateViewHolder(ViewGroup parent) {"
        errorLine2="                                         ~~~~~~~~~">
        <location
            file="src/main/java/com/example/android/leanback/CardPresenter.java"/>
    </issue>

    <issue
        id="UnknownNullness"
        message="Unknown nullability; explicitly declare as `@Nullable` or `@NonNull` to improve Kotlin interoperability; see https://developer.android.com/kotlin/interop#nullability_annotations"
        errorLine1="    public void onBindViewHolder(ViewHolder viewHolder, Object item, List&lt;Object> payloads) {"
        errorLine2="                                 ~~~~~~~~~~">
        <location
            file="src/main/java/com/example/android/leanback/CardPresenter.java"/>
    </issue>

    <issue
        id="UnknownNullness"
        message="Unknown nullability; explicitly declare as `@Nullable` or `@NonNull` to improve Kotlin interoperability; see https://developer.android.com/kotlin/interop#nullability_annotations"
        errorLine1="    public void onBindViewHolder(ViewHolder viewHolder, Object item, List&lt;Object> payloads) {"
        errorLine2="                                                        ~~~~~~">
        <location
            file="src/main/java/com/example/android/leanback/CardPresenter.java"/>
    </issue>

    <issue
        id="UnknownNullness"
        message="Unknown nullability; explicitly declare as `@Nullable` or `@NonNull` to improve Kotlin interoperability; see https://developer.android.com/kotlin/interop#nullability_annotations"
        errorLine1="    public void onBindViewHolder(ViewHolder viewHolder, Object item, List&lt;Object> payloads) {"
        errorLine2="                                                                     ~~~~~~~~~~~~">
        <location
            file="src/main/java/com/example/android/leanback/CardPresenter.java"/>
    </issue>

    <issue
        id="UnknownNullness"
        message="Unknown nullability; explicitly declare as `@Nullable` or `@NonNull` to improve Kotlin interoperability; see https://developer.android.com/kotlin/interop#nullability_annotations"
        errorLine1="    public void onUnbindViewHolder(ViewHolder viewHolder) {"
        errorLine2="                                   ~~~~~~~~~~">
        <location
            file="src/main/java/com/example/android/leanback/CardPresenter.java"/>
    </issue>

    <issue
        id="UnknownNullness"
        message="Unknown nullability; explicitly declare as `@Nullable` or `@NonNull` to improve Kotlin interoperability; see https://developer.android.com/kotlin/interop#nullability_annotations"
        errorLine1="    public CustomTitleView(Context context) {"
        errorLine2="                           ~~~~~~~">
        <location
            file="src/main/java/com/example/android/leanback/CustomTitleView.java"/>
    </issue>

    <issue
        id="UnknownNullness"
        message="Unknown nullability; explicitly declare as `@Nullable` or `@NonNull` to improve Kotlin interoperability; see https://developer.android.com/kotlin/interop#nullability_annotations"
        errorLine1="    public CustomTitleView(Context context, AttributeSet attrs) {"
        errorLine2="                           ~~~~~~~">
        <location
            file="src/main/java/com/example/android/leanback/CustomTitleView.java"/>
    </issue>

    <issue
        id="UnknownNullness"
        message="Unknown nullability; explicitly declare as `@Nullable` or `@NonNull` to improve Kotlin interoperability; see https://developer.android.com/kotlin/interop#nullability_annotations"
        errorLine1="    public CustomTitleView(Context context, AttributeSet attrs) {"
        errorLine2="                                            ~~~~~~~~~~~~">
        <location
            file="src/main/java/com/example/android/leanback/CustomTitleView.java"/>
    </issue>

    <issue
        id="UnknownNullness"
        message="Unknown nullability; explicitly declare as `@Nullable` or `@NonNull` to improve Kotlin interoperability; see https://developer.android.com/kotlin/interop#nullability_annotations"
        errorLine1="    public CustomTitleView(Context context, AttributeSet attrs, int defStyleAttr) {"
        errorLine2="                           ~~~~~~~">
        <location
            file="src/main/java/com/example/android/leanback/CustomTitleView.java"/>
    </issue>

    <issue
        id="UnknownNullness"
        message="Unknown nullability; explicitly declare as `@Nullable` or `@NonNull` to improve Kotlin interoperability; see https://developer.android.com/kotlin/interop#nullability_annotations"
        errorLine1="    public CustomTitleView(Context context, AttributeSet attrs, int defStyleAttr) {"
        errorLine2="                                            ~~~~~~~~~~~~">
        <location
            file="src/main/java/com/example/android/leanback/CustomTitleView.java"/>
    </issue>

    <issue
        id="UnknownNullness"
        message="Unknown nullability; explicitly declare as `@Nullable` or `@NonNull` to improve Kotlin interoperability; see https://developer.android.com/kotlin/interop#nullability_annotations"
        errorLine1="    public TitleViewAdapter getTitleViewAdapter() {"
        errorLine2="           ~~~~~~~~~~~~~~~~">
        <location
            file="src/main/java/com/example/android/leanback/CustomTitleView.java"/>
    </issue>

    <issue
        id="UnknownNullness"
        message="Unknown nullability; explicitly declare as `@Nullable` or `@NonNull` to improve Kotlin interoperability; see https://developer.android.com/kotlin/interop#nullability_annotations"
        errorLine1="    protected void onCreate(Bundle savedInstanceState) {"
        errorLine2="                            ~~~~~~">
        <location
            file="src/main/java/com/example/android/leanback/DatePickerActivity.java"/>
    </issue>

    <issue
        id="UnknownNullness"
        message="Unknown nullability; explicitly declare as `@Nullable` or `@NonNull` to improve Kotlin interoperability; see https://developer.android.com/kotlin/interop#nullability_annotations"
        errorLine1="    protected void onCreate(Bundle savedInstanceState) {"
        errorLine2="                            ~~~~~~">
        <location
            file="src/main/java/com/example/android/leanback/DatePickerAppCompatActivity.java"/>
    </issue>

    <issue
        id="UnknownNullness"
        message="Unknown nullability; explicitly declare as `@Nullable` or `@NonNull` to improve Kotlin interoperability; see https://developer.android.com/kotlin/interop#nullability_annotations"
        errorLine1="    public void onCreate(Bundle savedInstanceState)"
        errorLine2="                         ~~~~~~">
        <location
            file="src/main/java/com/example/android/leanback/DetailsActivity.java"/>
    </issue>

    <issue
        id="UnknownNullness"
        message="Unknown nullability; explicitly declare as `@Nullable` or `@NonNull` to improve Kotlin interoperability; see https://developer.android.com/kotlin/interop#nullability_annotations"
        errorLine1="    public void onCreate(Bundle savedInstanceState) {"
        errorLine2="                         ~~~~~~">
        <location
            file="src/main/java/com/example/android/leanback/DetailsFragment.java"/>
    </issue>

    <issue
        id="UnknownNullness"
        message="Unknown nullability; explicitly declare as `@Nullable` or `@NonNull` to improve Kotlin interoperability; see https://developer.android.com/kotlin/interop#nullability_annotations"
        errorLine1="    protected void onCreate(Bundle savedInstanceState) {"
        errorLine2="                            ~~~~~~">
        <location
            file="src/main/java/com/example/android/leanback/DetailsPresenterSelectionActivity.java"/>
    </issue>

    <issue
        id="UnknownNullness"
        message="Unknown nullability; explicitly declare as `@Nullable` or `@NonNull` to improve Kotlin interoperability; see https://developer.android.com/kotlin/interop#nullability_annotations"
        errorLine1="        public Guidance onCreateGuidance(Bundle savedInstanceState) {"
        errorLine2="               ~~~~~~~~">
        <location
            file="src/main/java/com/example/android/leanback/DetailsPresenterSelectionActivity.java"/>
    </issue>

    <issue
        id="UnknownNullness"
        message="Unknown nullability; explicitly declare as `@Nullable` or `@NonNull` to improve Kotlin interoperability; see https://developer.android.com/kotlin/interop#nullability_annotations"
        errorLine1="        public Guidance onCreateGuidance(Bundle savedInstanceState) {"
        errorLine2="                                         ~~~~~~">
        <location
            file="src/main/java/com/example/android/leanback/DetailsPresenterSelectionActivity.java"/>
    </issue>

    <issue
        id="UnknownNullness"
        message="Unknown nullability; explicitly declare as `@Nullable` or `@NonNull` to improve Kotlin interoperability; see https://developer.android.com/kotlin/interop#nullability_annotations"
        errorLine1="        public GuidanceStylist onCreateGuidanceStylist() {"
        errorLine2="               ~~~~~~~~~~~~~~~">
        <location
            file="src/main/java/com/example/android/leanback/DetailsPresenterSelectionActivity.java"/>
    </issue>

    <issue
        id="UnknownNullness"
        message="Unknown nullability; explicitly declare as `@Nullable` or `@NonNull` to improve Kotlin interoperability; see https://developer.android.com/kotlin/interop#nullability_annotations"
        errorLine1="        public void onCreateActions(List&lt;GuidedAction> actions, Bundle savedInstanceState) {"
        errorLine2="                                    ~~~~~~~~~~~~~~~~~~">
        <location
            file="src/main/java/com/example/android/leanback/DetailsPresenterSelectionActivity.java"/>
    </issue>

    <issue
        id="UnknownNullness"
        message="Unknown nullability; explicitly declare as `@Nullable` or `@NonNull` to improve Kotlin interoperability; see https://developer.android.com/kotlin/interop#nullability_annotations"
        errorLine1="        public void onCreateActions(List&lt;GuidedAction> actions, Bundle savedInstanceState) {"
        errorLine2="                                                                ~~~~~~">
        <location
            file="src/main/java/com/example/android/leanback/DetailsPresenterSelectionActivity.java"/>
    </issue>

    <issue
        id="UnknownNullness"
        message="Unknown nullability; explicitly declare as `@Nullable` or `@NonNull` to improve Kotlin interoperability; see https://developer.android.com/kotlin/interop#nullability_annotations"
        errorLine1="        public void onGuidedActionClicked(GuidedAction action) {"
        errorLine2="                                          ~~~~~~~~~~~~">
        <location
            file="src/main/java/com/example/android/leanback/DetailsPresenterSelectionActivity.java"/>
    </issue>

    <issue
        id="UnknownNullness"
        message="Unknown nullability; explicitly declare as `@Nullable` or `@NonNull` to improve Kotlin interoperability; see https://developer.android.com/kotlin/interop#nullability_annotations"
        errorLine1="    public void onCreate(Bundle savedInstanceState)"
        errorLine2="                         ~~~~~~">
        <location
            file="src/main/java/com/example/android/leanback/DetailsSupportActivity.java"/>
    </issue>

    <issue
        id="UnknownNullness"
        message="Unknown nullability; explicitly declare as `@Nullable` or `@NonNull` to improve Kotlin interoperability; see https://developer.android.com/kotlin/interop#nullability_annotations"
        errorLine1="    public void onCreate(Bundle savedInstanceState) {"
        errorLine2="                         ~~~~~~">
        <location
            file="src/main/java/com/example/android/leanback/DetailsSupportFragment.java"/>
    </issue>

    <issue
        id="UnknownNullness"
        message="Unknown nullability; explicitly declare as `@Nullable` or `@NonNull` to improve Kotlin interoperability; see https://developer.android.com/kotlin/interop#nullability_annotations"
        errorLine1="    public void onSaveInstanceState(Bundle outState) {"
        errorLine2="                                    ~~~~~~">
        <location
            file="src/main/java/com/example/android/leanback/DetailsSupportFragment.java"/>
    </issue>

    <issue
        id="UnknownNullness"
        message="Unknown nullability; explicitly declare as `@Nullable` or `@NonNull` to improve Kotlin interoperability; see https://developer.android.com/kotlin/interop#nullability_annotations"
        errorLine1="    public void onCreate(Bundle savedInstanceState) {"
        errorLine2="                         ~~~~~~">
        <location
            file="src/main/java/com/example/android/leanback/ErrorFragment.java"/>
    </issue>

    <issue
        id="UnknownNullness"
        message="Unknown nullability; explicitly declare as `@Nullable` or `@NonNull` to improve Kotlin interoperability; see https://developer.android.com/kotlin/interop#nullability_annotations"
        errorLine1="    public void onCreate(Bundle savedInstanceState) {"
        errorLine2="                         ~~~~~~">
        <location
            file="src/main/java/com/example/android/leanback/ErrorSupportFragment.java"/>
    </issue>

    <issue
        id="UnknownNullness"
        message="Unknown nullability; explicitly declare as `@Nullable` or `@NonNull` to improve Kotlin interoperability; see https://developer.android.com/kotlin/interop#nullability_annotations"
        errorLine1="    protected void onCreate(Bundle savedInstanceState) {"
        errorLine2="                            ~~~~~~">
        <location
            file="src/main/java/com/example/android/leanback/GuidedStepHalfScreenActivity.java"/>
    </issue>

    <issue
        id="UnknownNullness"
        message="Unknown nullability; explicitly declare as `@Nullable` or `@NonNull` to improve Kotlin interoperability; see https://developer.android.com/kotlin/interop#nullability_annotations"
        errorLine1="        public Guidance onCreateGuidance(Bundle savedInstanceState) {"
        errorLine2="               ~~~~~~~~">
        <location
            file="src/main/java/com/example/android/leanback/GuidedStepHalfScreenActivity.java"/>
    </issue>

    <issue
        id="UnknownNullness"
        message="Unknown nullability; explicitly declare as `@Nullable` or `@NonNull` to improve Kotlin interoperability; see https://developer.android.com/kotlin/interop#nullability_annotations"
        errorLine1="        public Guidance onCreateGuidance(Bundle savedInstanceState) {"
        errorLine2="                                         ~~~~~~">
        <location
            file="src/main/java/com/example/android/leanback/GuidedStepHalfScreenActivity.java"/>
    </issue>

    <issue
        id="UnknownNullness"
        message="Unknown nullability; explicitly declare as `@Nullable` or `@NonNull` to improve Kotlin interoperability; see https://developer.android.com/kotlin/interop#nullability_annotations"
        errorLine1="        public Guidance onCreateGuidance(Bundle savedInstanceState) {"
        errorLine2="               ~~~~~~~~">
        <location
            file="src/main/java/com/example/android/leanback/GuidedStepHalfScreenActivity.java"/>
    </issue>

    <issue
        id="UnknownNullness"
        message="Unknown nullability; explicitly declare as `@Nullable` or `@NonNull` to improve Kotlin interoperability; see https://developer.android.com/kotlin/interop#nullability_annotations"
        errorLine1="        public Guidance onCreateGuidance(Bundle savedInstanceState) {"
        errorLine2="                                         ~~~~~~">
        <location
            file="src/main/java/com/example/android/leanback/GuidedStepHalfScreenActivity.java"/>
    </issue>

    <issue
        id="UnknownNullness"
        message="Unknown nullability; explicitly declare as `@Nullable` or `@NonNull` to improve Kotlin interoperability; see https://developer.android.com/kotlin/interop#nullability_annotations"
        errorLine1="    protected void onCreate(Bundle savedInstanceState) {"
        errorLine2="                            ~~~~~~">
        <location
            file="src/main/java/com/example/android/leanback/GuidedStepSupportHalfScreenActivity.java"/>
    </issue>

    <issue
        id="UnknownNullness"
        message="Unknown nullability; explicitly declare as `@Nullable` or `@NonNull` to improve Kotlin interoperability; see https://developer.android.com/kotlin/interop#nullability_annotations"
        errorLine1="        public Guidance onCreateGuidance(Bundle savedInstanceState) {"
        errorLine2="               ~~~~~~~~">
        <location
            file="src/main/java/com/example/android/leanback/GuidedStepSupportHalfScreenActivity.java"/>
    </issue>

    <issue
        id="UnknownNullness"
        message="Unknown nullability; explicitly declare as `@Nullable` or `@NonNull` to improve Kotlin interoperability; see https://developer.android.com/kotlin/interop#nullability_annotations"
        errorLine1="        public Guidance onCreateGuidance(Bundle savedInstanceState) {"
        errorLine2="                                         ~~~~~~">
        <location
            file="src/main/java/com/example/android/leanback/GuidedStepSupportHalfScreenActivity.java"/>
    </issue>

    <issue
        id="UnknownNullness"
        message="Unknown nullability; explicitly declare as `@Nullable` or `@NonNull` to improve Kotlin interoperability; see https://developer.android.com/kotlin/interop#nullability_annotations"
        errorLine1="        public Guidance onCreateGuidance(Bundle savedInstanceState) {"
        errorLine2="               ~~~~~~~~">
        <location
            file="src/main/java/com/example/android/leanback/GuidedStepSupportHalfScreenActivity.java"/>
    </issue>

    <issue
        id="UnknownNullness"
        message="Unknown nullability; explicitly declare as `@Nullable` or `@NonNull` to improve Kotlin interoperability; see https://developer.android.com/kotlin/interop#nullability_annotations"
        errorLine1="        public Guidance onCreateGuidance(Bundle savedInstanceState) {"
        errorLine2="                                         ~~~~~~">
        <location
            file="src/main/java/com/example/android/leanback/GuidedStepSupportHalfScreenActivity.java"/>
    </issue>

    <issue
        id="UnknownNullness"
        message="Unknown nullability; explicitly declare as `@Nullable` or `@NonNull` to improve Kotlin interoperability; see https://developer.android.com/kotlin/interop#nullability_annotations"
        errorLine1="    protected void onCreate(Bundle savedInstanceState) {"
        errorLine2="                            ~~~~~~">
        <location
            file="src/main/java/com/example/android/leanback/HorizontalGridTestActivity.java"/>
    </issue>

    <issue
        id="UnknownNullness"
        message="Unknown nullability; explicitly declare as `@Nullable` or `@NonNull` to improve Kotlin interoperability; see https://developer.android.com/kotlin/interop#nullability_annotations"
        errorLine1="    public LiveDataListRow(HeaderItem header,"
        errorLine2="                           ~~~~~~~~~~">
        <location
            file="src/main/java/com/example/android/leanback/LiveDataListRow.java"/>
    </issue>

    <issue
        id="UnknownNullness"
        message="Unknown nullability; explicitly declare as `@Nullable` or `@NonNull` to improve Kotlin interoperability; see https://developer.android.com/kotlin/interop#nullability_annotations"
        errorLine1="            ObjectAdapter adapter) {"
        errorLine2="            ~~~~~~~~~~~~~">
        <location
            file="src/main/java/com/example/android/leanback/LiveDataListRow.java"/>
    </issue>

    <issue
        id="UnknownNullness"
        message="Unknown nullability; explicitly declare as `@Nullable` or `@NonNull` to improve Kotlin interoperability; see https://developer.android.com/kotlin/interop#nullability_annotations"
        errorLine1="    public LiveDataListRow(long id, HeaderItem header, ObjectAdapter adapter) {"
        errorLine2="                                    ~~~~~~~~~~">
        <location
            file="src/main/java/com/example/android/leanback/LiveDataListRow.java"/>
    </issue>

    <issue
        id="UnknownNullness"
        message="Unknown nullability; explicitly declare as `@Nullable` or `@NonNull` to improve Kotlin interoperability; see https://developer.android.com/kotlin/interop#nullability_annotations"
        errorLine1="    public LiveDataListRow(long id, HeaderItem header, ObjectAdapter adapter) {"
        errorLine2="                                                       ~~~~~~~~~~~~~">
        <location
            file="src/main/java/com/example/android/leanback/LiveDataListRow.java"/>
    </issue>

    <issue
        id="UnknownNullness"
        message="Unknown nullability; explicitly declare as `@Nullable` or `@NonNull` to improve Kotlin interoperability; see https://developer.android.com/kotlin/interop#nullability_annotations"
        errorLine1="    public LiveDataListRow(ObjectAdapter adapter) {"
        errorLine2="                           ~~~~~~~~~~~~~">
        <location
            file="src/main/java/com/example/android/leanback/LiveDataListRow.java"/>
    </issue>

    <issue
        id="UnknownNullness"
        message="Unknown nullability; explicitly declare as `@Nullable` or `@NonNull` to improve Kotlin interoperability; see https://developer.android.com/kotlin/interop#nullability_annotations"
        errorLine1="    protected void onCreate(Bundle savedInstanceState) {"
        errorLine2="                            ~~~~~~">
        <location
            file="src/main/java/com/example/android/leanback/MainActivity.java"/>
    </issue>

    <issue
        id="UnknownNullness"
        message="Unknown nullability; explicitly declare as `@Nullable` or `@NonNull` to improve Kotlin interoperability; see https://developer.android.com/kotlin/interop#nullability_annotations"
        errorLine1="        public Guidance onCreateGuidance(Bundle savedInstanceState) {"
        errorLine2="               ~~~~~~~~">
        <location
            file="src/main/java/com/example/android/leanback/MainActivity.java"/>
    </issue>

    <issue
        id="UnknownNullness"
        message="Unknown nullability; explicitly declare as `@Nullable` or `@NonNull` to improve Kotlin interoperability; see https://developer.android.com/kotlin/interop#nullability_annotations"
        errorLine1="        public Guidance onCreateGuidance(Bundle savedInstanceState) {"
        errorLine2="                                         ~~~~~~">
        <location
            file="src/main/java/com/example/android/leanback/MainActivity.java"/>
    </issue>

    <issue
        id="UnknownNullness"
        message="Unknown nullability; explicitly declare as `@Nullable` or `@NonNull` to improve Kotlin interoperability; see https://developer.android.com/kotlin/interop#nullability_annotations"
        errorLine1="        public void onCreateActions(List&lt;GuidedAction> actions, Bundle savedInstanceState) {"
        errorLine2="                                    ~~~~~~~~~~~~~~~~~~">
        <location
            file="src/main/java/com/example/android/leanback/MainActivity.java"/>
    </issue>

    <issue
        id="UnknownNullness"
        message="Unknown nullability; explicitly declare as `@Nullable` or `@NonNull` to improve Kotlin interoperability; see https://developer.android.com/kotlin/interop#nullability_annotations"
        errorLine1="        public void onCreateActions(List&lt;GuidedAction> actions, Bundle savedInstanceState) {"
        errorLine2="                                                                ~~~~~~">
        <location
            file="src/main/java/com/example/android/leanback/MainActivity.java"/>
    </issue>

    <issue
        id="UnknownNullness"
        message="Unknown nullability; explicitly declare as `@Nullable` or `@NonNull` to improve Kotlin interoperability; see https://developer.android.com/kotlin/interop#nullability_annotations"
        errorLine1="        public void onGuidedActionClicked(GuidedAction action) {"
        errorLine2="                                          ~~~~~~~~~~~~">
        <location
            file="src/main/java/com/example/android/leanback/MainActivity.java"/>
    </issue>

    <issue
        id="UnknownNullness"
        message="Unknown nullability; explicitly declare as `@Nullable` or `@NonNull` to improve Kotlin interoperability; see https://developer.android.com/kotlin/interop#nullability_annotations"
        errorLine1="    public MediaSessionCompat getMediaSession() {"
        errorLine2="           ~~~~~~~~~~~~~~~~~~">
        <location
            file="src/main/java/com/example/android/leanback/MediaSessionService.java"/>
    </issue>

    <issue
        id="UnknownNullness"
        message="Unknown nullability; explicitly declare as `@Nullable` or `@NonNull` to improve Kotlin interoperability; see https://developer.android.com/kotlin/interop#nullability_annotations"
        errorLine1="    public void setMediaList(List&lt;MusicItem> mediaItemList, boolean isQueue) {"
        errorLine2="                             ~~~~~~~~~~~~~~~">
        <location
            file="src/main/java/com/example/android/leanback/MediaSessionService.java"/>
    </issue>

    <issue
        id="UnknownNullness"
        message="Unknown nullability; explicitly declare as `@Nullable` or `@NonNull` to improve Kotlin interoperability; see https://developer.android.com/kotlin/interop#nullability_annotations"
        errorLine1="    public void setFastForwardSpeedFactors(int[] fastForwardSpeeds) {"
        errorLine2="                                           ~~~~~">
        <location
            file="src/main/java/com/example/android/leanback/MediaSessionService.java"/>
    </issue>

    <issue
        id="UnknownNullness"
        message="Unknown nullability; explicitly declare as `@Nullable` or `@NonNull` to improve Kotlin interoperability; see https://developer.android.com/kotlin/interop#nullability_annotations"
        errorLine1="    public void setRewindSpeedFactors(int[] rewindSpeeds) {"
        errorLine2="                                      ~~~~~">
        <location
            file="src/main/java/com/example/android/leanback/MediaSessionService.java"/>
    </issue>

    <issue
        id="UnknownNullness"
        message="Unknown nullability; explicitly declare as `@Nullable` or `@NonNull` to improve Kotlin interoperability; see https://developer.android.com/kotlin/interop#nullability_annotations"
        errorLine1="    public void registerCallback(MediaPlayerListener listener) {"
        errorLine2="                                 ~~~~~~~~~~~~~~~~~~~">
        <location
            file="src/main/java/com/example/android/leanback/MediaSessionService.java"/>
    </issue>

    <issue
        id="UnknownNullness"
        message="Unknown nullability; explicitly declare as `@Nullable` or `@NonNull` to improve Kotlin interoperability; see https://developer.android.com/kotlin/interop#nullability_annotations"
        errorLine1="    @Override public void onCreate(Bundle savedInstanceState) {"
        errorLine2="                                   ~~~~~~">
        <location
            file="src/main/java/com/example/android/leanback/MusicExampleActivity.java"/>
    </issue>

    <issue
        id="UnknownNullness"
        message="Unknown nullability; explicitly declare as `@Nullable` or `@NonNull` to improve Kotlin interoperability; see https://developer.android.com/kotlin/interop#nullability_annotations"
        errorLine1="    public Uri getMediaSourceUri(Context context) {"
        errorLine2="           ~~~">
        <location
            file="src/main/java/com/example/android/leanback/MusicItem.java"/>
    </issue>

    <issue
        id="UnknownNullness"
        message="Unknown nullability; explicitly declare as `@Nullable` or `@NonNull` to improve Kotlin interoperability; see https://developer.android.com/kotlin/interop#nullability_annotations"
        errorLine1="    public Uri getMediaSourceUri(Context context) {"
        errorLine2="                                 ~~~~~~~">
        <location
            file="src/main/java/com/example/android/leanback/MusicItem.java"/>
    </issue>

    <issue
        id="UnknownNullness"
        message="Unknown nullability; explicitly declare as `@Nullable` or `@NonNull` to improve Kotlin interoperability; see https://developer.android.com/kotlin/interop#nullability_annotations"
        errorLine1="    public String getMediaTitle() {"
        errorLine2="           ~~~~~~">
        <location
            file="src/main/java/com/example/android/leanback/MusicItem.java"/>
    </issue>

    <issue
        id="UnknownNullness"
        message="Unknown nullability; explicitly declare as `@Nullable` or `@NonNull` to improve Kotlin interoperability; see https://developer.android.com/kotlin/interop#nullability_annotations"
        errorLine1="    public String getMediaDescription() {"
        errorLine2="           ~~~~~~">
        <location
            file="src/main/java/com/example/android/leanback/MusicItem.java"/>
    </issue>

    <issue
        id="UnknownNullness"
        message="Unknown nullability; explicitly declare as `@Nullable` or `@NonNull` to improve Kotlin interoperability; see https://developer.android.com/kotlin/interop#nullability_annotations"
        errorLine1="    public int getMediaAlbumArtResId(Context context) {"
        errorLine2="                                     ~~~~~~~">
        <location
            file="src/main/java/com/example/android/leanback/MusicItem.java"/>
    </issue>

    <issue
        id="UnknownNullness"
        message="Unknown nullability; explicitly declare as `@Nullable` or `@NonNull` to improve Kotlin interoperability; see https://developer.android.com/kotlin/interop#nullability_annotations"
        errorLine1="    public static Uri getResourceUri(Context context, int resID) {"
        errorLine2="                  ~~~">
        <location
            file="src/main/java/com/example/android/leanback/MusicItem.java"/>
    </issue>

    <issue
        id="UnknownNullness"
        message="Unknown nullability; explicitly declare as `@Nullable` or `@NonNull` to improve Kotlin interoperability; see https://developer.android.com/kotlin/interop#nullability_annotations"
        errorLine1="    public static Uri getResourceUri(Context context, int resID) {"
        errorLine2="                                     ~~~~~~~">
        <location
            file="src/main/java/com/example/android/leanback/MusicItem.java"/>
    </issue>

    <issue
        id="UnknownNullness"
        message="Unknown nullability; explicitly declare as `@Nullable` or `@NonNull` to improve Kotlin interoperability; see https://developer.android.com/kotlin/interop#nullability_annotations"
        errorLine1="    public void onCreate(Bundle savedInstanceState) {"
        errorLine2="                         ~~~~~~">
        <location
            file="src/main/java/com/example/android/leanback/MusicPlayerFragment.java"/>
    </issue>

    <issue
        id="UnknownNullness"
        message="Unknown nullability; explicitly declare as `@Nullable` or `@NonNull` to improve Kotlin interoperability; see https://developer.android.com/kotlin/interop#nullability_annotations"
        errorLine1="    public void onCreate(Bundle savedInstanceState) {"
        errorLine2="                         ~~~~~~">
        <location
            file="src/main/java/com/example/android/leanback/NewDetailsFragment.java"/>
    </issue>

    <issue
        id="UnknownNullness"
        message="Unknown nullability; explicitly declare as `@Nullable` or `@NonNull` to improve Kotlin interoperability; see https://developer.android.com/kotlin/interop#nullability_annotations"
        errorLine1="    public View onCreateView(LayoutInflater inflater, ViewGroup container,"
        errorLine2="           ~~~~">
        <location
            file="src/main/java/com/example/android/leanback/NewDetailsFragment.java"/>
    </issue>

    <issue
        id="UnknownNullness"
        message="Unknown nullability; explicitly declare as `@Nullable` or `@NonNull` to improve Kotlin interoperability; see https://developer.android.com/kotlin/interop#nullability_annotations"
        errorLine1="    public View onCreateView(LayoutInflater inflater, ViewGroup container,"
        errorLine2="                                                      ~~~~~~~~~">
        <location
            file="src/main/java/com/example/android/leanback/NewDetailsFragment.java"/>
    </issue>

    <issue
        id="UnknownNullness"
        message="Unknown nullability; explicitly declare as `@Nullable` or `@NonNull` to improve Kotlin interoperability; see https://developer.android.com/kotlin/interop#nullability_annotations"
        errorLine1="    public void setItem(PhotoItem photoItem) {"
        errorLine2="                        ~~~~~~~~~">
        <location
            file="src/main/java/com/example/android/leanback/NewDetailsFragment.java"/>
    </issue>

    <issue
        id="UnknownNullness"
        message="Unknown nullability; explicitly declare as `@Nullable` or `@NonNull` to improve Kotlin interoperability; see https://developer.android.com/kotlin/interop#nullability_annotations"
        errorLine1="    public void onCreate(Bundle savedInstanceState) {"
        errorLine2="                         ~~~~~~">
        <location
            file="src/main/java/com/example/android/leanback/NewDetailsSupportFragment.java"/>
    </issue>

    <issue
        id="UnknownNullness"
        message="Unknown nullability; explicitly declare as `@Nullable` or `@NonNull` to improve Kotlin interoperability; see https://developer.android.com/kotlin/interop#nullability_annotations"
        errorLine1="    public View onCreateView(LayoutInflater inflater, ViewGroup container,"
        errorLine2="           ~~~~">
        <location
            file="src/main/java/com/example/android/leanback/NewDetailsSupportFragment.java"/>
    </issue>

    <issue
        id="UnknownNullness"
        message="Unknown nullability; explicitly declare as `@Nullable` or `@NonNull` to improve Kotlin interoperability; see https://developer.android.com/kotlin/interop#nullability_annotations"
        errorLine1="    public View onCreateView(LayoutInflater inflater, ViewGroup container,"
        errorLine2="                             ~~~~~~~~~~~~~~">
        <location
            file="src/main/java/com/example/android/leanback/NewDetailsSupportFragment.java"/>
    </issue>

    <issue
        id="UnknownNullness"
        message="Unknown nullability; explicitly declare as `@Nullable` or `@NonNull` to improve Kotlin interoperability; see https://developer.android.com/kotlin/interop#nullability_annotations"
        errorLine1="    public View onCreateView(LayoutInflater inflater, ViewGroup container,"
        errorLine2="                                                      ~~~~~~~~~">
        <location
            file="src/main/java/com/example/android/leanback/NewDetailsSupportFragment.java"/>
    </issue>

    <issue
        id="UnknownNullness"
        message="Unknown nullability; explicitly declare as `@Nullable` or `@NonNull` to improve Kotlin interoperability; see https://developer.android.com/kotlin/interop#nullability_annotations"
        errorLine1="            Bundle savedInstanceState) {"
        errorLine2="            ~~~~~~">
        <location
            file="src/main/java/com/example/android/leanback/NewDetailsSupportFragment.java"/>
    </issue>

    <issue
        id="UnknownNullness"
        message="Unknown nullability; explicitly declare as `@Nullable` or `@NonNull` to improve Kotlin interoperability; see https://developer.android.com/kotlin/interop#nullability_annotations"
        errorLine1="    public void setItem(PhotoItem photoItem) {"
        errorLine2="                        ~~~~~~~~~">
        <location
            file="src/main/java/com/example/android/leanback/NewDetailsSupportFragment.java"/>
    </issue>

    <issue
        id="UnknownNullness"
        message="Unknown nullability; explicitly declare as `@Nullable` or `@NonNull` to improve Kotlin interoperability; see https://developer.android.com/kotlin/interop#nullability_annotations"
        errorLine1="    public void onCreate(Bundle savedInstanceState) {"
        errorLine2="                         ~~~~~~">
        <location
            file="src/main/java/com/example/android/leanback/OnboardingActivity.java"/>
    </issue>

    <issue
        id="UnknownNullness"
        message="Unknown nullability; explicitly declare as `@Nullable` or `@NonNull` to improve Kotlin interoperability; see https://developer.android.com/kotlin/interop#nullability_annotations"
        errorLine1="    protected CharSequence getPageTitle(int i) {"
        errorLine2="              ~~~~~~~~~~~~">
        <location
            file="src/main/java/com/example/android/leanback/OnboardingDemoFragment.java"/>
    </issue>

    <issue
        id="UnknownNullness"
        message="Unknown nullability; explicitly declare as `@Nullable` or `@NonNull` to improve Kotlin interoperability; see https://developer.android.com/kotlin/interop#nullability_annotations"
        errorLine1="    protected CharSequence getPageDescription(int i) {"
        errorLine2="              ~~~~~~~~~~~~">
        <location
            file="src/main/java/com/example/android/leanback/OnboardingDemoFragment.java"/>
    </issue>

    <issue
        id="UnknownNullness"
        message="Unknown nullability; explicitly declare as `@Nullable` or `@NonNull` to improve Kotlin interoperability; see https://developer.android.com/kotlin/interop#nullability_annotations"
        errorLine1="    protected View onCreateBackgroundView(LayoutInflater layoutInflater, ViewGroup viewGroup) {"
        errorLine2="              ~~~~">
        <location
            file="src/main/java/com/example/android/leanback/OnboardingDemoFragment.java"/>
    </issue>

    <issue
        id="UnknownNullness"
        message="Unknown nullability; explicitly declare as `@Nullable` or `@NonNull` to improve Kotlin interoperability; see https://developer.android.com/kotlin/interop#nullability_annotations"
        errorLine1="    protected View onCreateBackgroundView(LayoutInflater layoutInflater, ViewGroup viewGroup) {"
        errorLine2="                                          ~~~~~~~~~~~~~~">
        <location
            file="src/main/java/com/example/android/leanback/OnboardingDemoFragment.java"/>
    </issue>

    <issue
        id="UnknownNullness"
        message="Unknown nullability; explicitly declare as `@Nullable` or `@NonNull` to improve Kotlin interoperability; see https://developer.android.com/kotlin/interop#nullability_annotations"
        errorLine1="    protected View onCreateBackgroundView(LayoutInflater layoutInflater, ViewGroup viewGroup) {"
        errorLine2="                                                                         ~~~~~~~~~">
        <location
            file="src/main/java/com/example/android/leanback/OnboardingDemoFragment.java"/>
    </issue>

    <issue
        id="UnknownNullness"
        message="Unknown nullability; explicitly declare as `@Nullable` or `@NonNull` to improve Kotlin interoperability; see https://developer.android.com/kotlin/interop#nullability_annotations"
        errorLine1="    protected Animator onCreateEnterAnimation() {"
        errorLine2="              ~~~~~~~~">
        <location
            file="src/main/java/com/example/android/leanback/OnboardingDemoFragment.java"/>
    </issue>

    <issue
        id="UnknownNullness"
        message="Unknown nullability; explicitly declare as `@Nullable` or `@NonNull` to improve Kotlin interoperability; see https://developer.android.com/kotlin/interop#nullability_annotations"
        errorLine1="    public void onAttach(android.app.Activity activity) {"
        errorLine2="                         ~~~~~~~~~~~~~~~~~~~~">
        <location
            file="src/main/java/com/example/android/leanback/OnboardingDemoSupportFragment.java"/>
    </issue>

    <issue
        id="UnknownNullness"
        message="Unknown nullability; explicitly declare as `@Nullable` or `@NonNull` to improve Kotlin interoperability; see https://developer.android.com/kotlin/interop#nullability_annotations"
        errorLine1="    protected CharSequence getPageTitle(int i) {"
        errorLine2="              ~~~~~~~~~~~~">
        <location
            file="src/main/java/com/example/android/leanback/OnboardingDemoSupportFragment.java"/>
    </issue>

    <issue
        id="UnknownNullness"
        message="Unknown nullability; explicitly declare as `@Nullable` or `@NonNull` to improve Kotlin interoperability; see https://developer.android.com/kotlin/interop#nullability_annotations"
        errorLine1="    protected CharSequence getPageDescription(int i) {"
        errorLine2="              ~~~~~~~~~~~~">
        <location
            file="src/main/java/com/example/android/leanback/OnboardingDemoSupportFragment.java"/>
    </issue>

    <issue
        id="UnknownNullness"
        message="Unknown nullability; explicitly declare as `@Nullable` or `@NonNull` to improve Kotlin interoperability; see https://developer.android.com/kotlin/interop#nullability_annotations"
        errorLine1="    protected View onCreateBackgroundView(LayoutInflater layoutInflater, ViewGroup viewGroup) {"
        errorLine2="              ~~~~">
        <location
            file="src/main/java/com/example/android/leanback/OnboardingDemoSupportFragment.java"/>
    </issue>

    <issue
        id="UnknownNullness"
        message="Unknown nullability; explicitly declare as `@Nullable` or `@NonNull` to improve Kotlin interoperability; see https://developer.android.com/kotlin/interop#nullability_annotations"
        errorLine1="    protected View onCreateBackgroundView(LayoutInflater layoutInflater, ViewGroup viewGroup) {"
        errorLine2="                                          ~~~~~~~~~~~~~~">
        <location
            file="src/main/java/com/example/android/leanback/OnboardingDemoSupportFragment.java"/>
    </issue>

    <issue
        id="UnknownNullness"
        message="Unknown nullability; explicitly declare as `@Nullable` or `@NonNull` to improve Kotlin interoperability; see https://developer.android.com/kotlin/interop#nullability_annotations"
        errorLine1="    protected View onCreateBackgroundView(LayoutInflater layoutInflater, ViewGroup viewGroup) {"
        errorLine2="                                                                         ~~~~~~~~~">
        <location
            file="src/main/java/com/example/android/leanback/OnboardingDemoSupportFragment.java"/>
    </issue>

    <issue
        id="UnknownNullness"
        message="Unknown nullability; explicitly declare as `@Nullable` or `@NonNull` to improve Kotlin interoperability; see https://developer.android.com/kotlin/interop#nullability_annotations"
        errorLine1="    protected Animator onCreateEnterAnimation() {"
        errorLine2="              ~~~~~~~~">
        <location
            file="src/main/java/com/example/android/leanback/OnboardingDemoSupportFragment.java"/>
    </issue>

    <issue
        id="UnknownNullness"
        message="Unknown nullability; explicitly declare as `@Nullable` or `@NonNull` to improve Kotlin interoperability; see https://developer.android.com/kotlin/interop#nullability_annotations"
        errorLine1="    public void onCreate(Bundle savedInstanceState) {"
        errorLine2="                         ~~~~~~">
        <location
            file="src/main/java/com/example/android/leanback/OnboardingSupportActivity.java"/>
    </issue>

    <issue
        id="UnknownNullness"
        message="Unknown nullability; explicitly declare as `@Nullable` or `@NonNull` to improve Kotlin interoperability; see https://developer.android.com/kotlin/interop#nullability_annotations"
        errorLine1="    public void onCreate(Bundle savedInstanceState) {"
        errorLine2="                         ~~~~~~">
        <location
            file="src/main/java/com/example/android/leanback/OnboardingSupportAppCompatActivity.java"/>
    </issue>

    <issue
        id="UnknownNullness"
        message="Unknown nullability; explicitly declare as `@Nullable` or `@NonNull` to improve Kotlin interoperability; see https://developer.android.com/kotlin/interop#nullability_annotations"
        errorLine1="    protected LiveDataRowPresenterViewHolder createRowViewHolder(ViewGroup parent) {"
        errorLine2="              ~~~~~~~~~~~~~~~~~~~~~~~~~~~~~~">
        <location
            file="src/main/java/com/example/android/leanback/PagedRowPresenter.java"/>
    </issue>

    <issue
        id="UnknownNullness"
        message="Unknown nullability; explicitly declare as `@Nullable` or `@NonNull` to improve Kotlin interoperability; see https://developer.android.com/kotlin/interop#nullability_annotations"
        errorLine1="    protected LiveDataRowPresenterViewHolder createRowViewHolder(ViewGroup parent) {"
        errorLine2="                                                                 ~~~~~~~~~">
        <location
            file="src/main/java/com/example/android/leanback/PagedRowPresenter.java"/>
    </issue>

    <issue
        id="UnknownNullness"
        message="Unknown nullability; explicitly declare as `@Nullable` or `@NonNull` to improve Kotlin interoperability; see https://developer.android.com/kotlin/interop#nullability_annotations"
        errorLine1="    public PagerAdapter(FragmentManager fm, int numOfTabs) {"
        errorLine2="                        ~~~~~~~~~~~~~~~">
        <location
            file="src/main/java/com/example/android/leanback/PagerAdapter.java"/>
    </issue>

    <issue
        id="UnknownNullness"
        message="Unknown nullability; explicitly declare as `@Nullable` or `@NonNull` to improve Kotlin interoperability; see https://developer.android.com/kotlin/interop#nullability_annotations"
        errorLine1="    public CharSequence getPageTitle(int position) {"
        errorLine2="           ~~~~~~~~~~~~">
        <location
            file="src/main/java/com/example/android/leanback/PagerAdapter.java"/>
    </issue>

    <issue
        id="UnknownNullness"
        message="Unknown nullability; explicitly declare as `@Nullable` or `@NonNull` to improve Kotlin interoperability; see https://developer.android.com/kotlin/interop#nullability_annotations"
        errorLine1="    public String getTitle() {"
        errorLine2="           ~~~~~~">
        <location
            file="src/main/java/com/example/android/leanback/room/Photo.java"/>
    </issue>

    <issue
        id="UnknownNullness"
        message="Unknown nullability; explicitly declare as `@Nullable` or `@NonNull` to improve Kotlin interoperability; see https://developer.android.com/kotlin/interop#nullability_annotations"
        errorLine1="    PagingSource&lt;Integer, Photo> fetchPhotos();"
        errorLine2="    ~~~~~~~~~~~~~~~~~~~~~~~~~~~~">
        <location
            file="src/main/java/com/example/android/leanback/room/PhotoDao.java"/>
    </issue>

    <issue
        id="UnknownNullness"
        message="Unknown nullability; explicitly declare as `@Nullable` or `@NonNull` to improve Kotlin interoperability; see https://developer.android.com/kotlin/interop#nullability_annotations"
        errorLine1="    public static synchronized PhotoDatabase getInstance("
        errorLine2="                               ~~~~~~~~~~~~~">
        <location
            file="src/main/java/com/example/android/leanback/room/PhotoDatabase.java"/>
    </issue>

    <issue
        id="UnknownNullness"
        message="Unknown nullability; explicitly declare as `@Nullable` or `@NonNull` to improve Kotlin interoperability; see https://developer.android.com/kotlin/interop#nullability_annotations"
        errorLine1="            Context context) {"
        errorLine2="            ~~~~~~~">
        <location
            file="src/main/java/com/example/android/leanback/room/PhotoDatabase.java"/>
    </issue>

    <issue
        id="UnknownNullness"
        message="Unknown nullability; explicitly declare as `@Nullable` or `@NonNull` to improve Kotlin interoperability; see https://developer.android.com/kotlin/interop#nullability_annotations"
        errorLine1="    public abstract PhotoDao photoDao();"
        errorLine2="                    ~~~~~~~~">
        <location
            file="src/main/java/com/example/android/leanback/room/PhotoDatabase.java"/>
    </issue>

    <issue
        id="UnknownNullness"
        message="Unknown nullability; explicitly declare as `@Nullable` or `@NonNull` to improve Kotlin interoperability; see https://developer.android.com/kotlin/interop#nullability_annotations"
        errorLine1="    public PhotoItem(String title, int imageResourceId) {"
        errorLine2="                     ~~~~~~">
        <location
            file="src/main/java/com/example/android/leanback/PhotoItem.java"/>
    </issue>

    <issue
        id="UnknownNullness"
        message="Unknown nullability; explicitly declare as `@Nullable` or `@NonNull` to improve Kotlin interoperability; see https://developer.android.com/kotlin/interop#nullability_annotations"
        errorLine1="    public PhotoItem(String title, int imageResourceId, int id) {"
        errorLine2="                     ~~~~~~">
        <location
            file="src/main/java/com/example/android/leanback/PhotoItem.java"/>
    </issue>

    <issue
        id="UnknownNullness"
        message="Unknown nullability; explicitly declare as `@Nullable` or `@NonNull` to improve Kotlin interoperability; see https://developer.android.com/kotlin/interop#nullability_annotations"
        errorLine1="    public PhotoItem(String title, String content, int imageResourceId) {"
        errorLine2="                     ~~~~~~">
        <location
            file="src/main/java/com/example/android/leanback/PhotoItem.java"/>
    </issue>

    <issue
        id="UnknownNullness"
        message="Unknown nullability; explicitly declare as `@Nullable` or `@NonNull` to improve Kotlin interoperability; see https://developer.android.com/kotlin/interop#nullability_annotations"
        errorLine1="    public PhotoItem(String title, String content, int imageResourceId) {"
        errorLine2="                                   ~~~~~~">
        <location
            file="src/main/java/com/example/android/leanback/PhotoItem.java"/>
    </issue>

    <issue
        id="UnknownNullness"
        message="Unknown nullability; explicitly declare as `@Nullable` or `@NonNull` to improve Kotlin interoperability; see https://developer.android.com/kotlin/interop#nullability_annotations"
        errorLine1="    public PhotoItem(String title, String content, int imageResourceId, int id) {"
        errorLine2="                     ~~~~~~">
        <location
            file="src/main/java/com/example/android/leanback/PhotoItem.java"/>
    </issue>

    <issue
        id="UnknownNullness"
        message="Unknown nullability; explicitly declare as `@Nullable` or `@NonNull` to improve Kotlin interoperability; see https://developer.android.com/kotlin/interop#nullability_annotations"
        errorLine1="    public PhotoItem(String title, String content, int imageResourceId, int id) {"
        errorLine2="                                   ~~~~~~">
        <location
            file="src/main/java/com/example/android/leanback/PhotoItem.java"/>
    </issue>

    <issue
        id="UnknownNullness"
        message="Unknown nullability; explicitly declare as `@Nullable` or `@NonNull` to improve Kotlin interoperability; see https://developer.android.com/kotlin/interop#nullability_annotations"
        errorLine1="    public String getTitle() {"
        errorLine2="           ~~~~~~">
        <location
            file="src/main/java/com/example/android/leanback/PhotoItem.java"/>
    </issue>

    <issue
        id="UnknownNullness"
        message="Unknown nullability; explicitly declare as `@Nullable` or `@NonNull` to improve Kotlin interoperability; see https://developer.android.com/kotlin/interop#nullability_annotations"
        errorLine1="    public String getContent() {"
        errorLine2="           ~~~~~~">
        <location
            file="src/main/java/com/example/android/leanback/PhotoItem.java"/>
    </issue>

    <issue
        id="UnknownNullness"
        message="Unknown nullability; explicitly declare as `@Nullable` or `@NonNull` to improve Kotlin interoperability; see https://developer.android.com/kotlin/interop#nullability_annotations"
        errorLine1="    public void writeToParcel(Parcel dest, int flags) {"
        errorLine2="                              ~~~~~~">
        <location
            file="src/main/java/com/example/android/leanback/PhotoItem.java"/>
    </issue>

    <issue
        id="UnknownNullness"
        message="Unknown nullability; explicitly declare as `@Nullable` or `@NonNull` to improve Kotlin interoperability; see https://developer.android.com/kotlin/interop#nullability_annotations"
        errorLine1="    public PhotoViewModel(Application application) {"
        errorLine2="                          ~~~~~~~~~~~">
        <location
            file="src/main/java/com/example/android/leanback/PhotoViewModel.java"/>
    </issue>

    <issue
        id="UnknownNullness"
        message="Unknown nullability; explicitly declare as `@Nullable` or `@NonNull` to improve Kotlin interoperability; see https://developer.android.com/kotlin/interop#nullability_annotations"
        errorLine1="    public LiveData&lt;PagingData&lt;PhotoItem>> getPagingDataLiveData() {"
        errorLine2="           ~~~~~~~~~~~~~~~~~~~~~~~~~~~~~~~">
        <location
            file="src/main/java/com/example/android/leanback/PhotoViewModel.java"/>
    </issue>

    <issue
        id="UnknownNullness"
        message="Unknown nullability; explicitly declare as `@Nullable` or `@NonNull` to improve Kotlin interoperability; see https://developer.android.com/kotlin/interop#nullability_annotations"
        errorLine1="    protected void onCreate(Bundle savedInstanceState) {"
        errorLine2="                            ~~~~~~">
        <location
            file="src/main/java/com/example/android/leanback/PinPickerActivity.java"/>
    </issue>

    <issue
        id="UnknownNullness"
        message="Unknown nullability; explicitly declare as `@Nullable` or `@NonNull` to improve Kotlin interoperability; see https://developer.android.com/kotlin/interop#nullability_annotations"
        errorLine1="    public void onCreate(Bundle savedInstanceState) {"
        errorLine2="                         ~~~~~~">
        <location
            file="src/main/java/com/example/android/leanback/PlaybackActivity.java"/>
    </issue>

    <issue
        id="UnknownNullness"
        message="Unknown nullability; explicitly declare as `@Nullable` or `@NonNull` to improve Kotlin interoperability; see https://developer.android.com/kotlin/interop#nullability_annotations"
        errorLine1="    public void registerPictureInPictureListener(PictureInPictureListener listener) {"
        errorLine2="                                                 ~~~~~~~~~~~~~~~~~~~~~~~~">
        <location
            file="src/main/java/com/example/android/leanback/PlaybackActivity.java"/>
    </issue>

    <issue
        id="UnknownNullness"
        message="Unknown nullability; explicitly declare as `@Nullable` or `@NonNull` to improve Kotlin interoperability; see https://developer.android.com/kotlin/interop#nullability_annotations"
        errorLine1="    public void unregisterPictureInPictureListener(PictureInPictureListener listener) {"
        errorLine2="                                                   ~~~~~~~~~~~~~~~~~~~~~~~~">
        <location
            file="src/main/java/com/example/android/leanback/PlaybackActivity.java"/>
    </issue>

    <issue
        id="UnknownNullness"
        message="Unknown nullability; explicitly declare as `@Nullable` or `@NonNull` to improve Kotlin interoperability; see https://developer.android.com/kotlin/interop#nullability_annotations"
        errorLine1="    public SparseArrayObjectAdapter getAdapter() {"
        errorLine2="           ~~~~~~~~~~~~~~~~~~~~~~~~">
        <location
            file="src/main/java/com/example/android/leanback/PlaybackFragment.java"/>
    </issue>

    <issue
        id="UnknownNullness"
        message="Unknown nullability; explicitly declare as `@Nullable` or `@NonNull` to improve Kotlin interoperability; see https://developer.android.com/kotlin/interop#nullability_annotations"
        errorLine1="    public void onCreate(Bundle savedInstanceState) {"
        errorLine2="                         ~~~~~~">
        <location
            file="src/main/java/com/example/android/leanback/PlaybackFragment.java"/>
    </issue>

    <issue
        id="UnknownNullness"
        message="Unknown nullability; explicitly declare as `@Nullable` or `@NonNull` to improve Kotlin interoperability; see https://developer.android.com/kotlin/interop#nullability_annotations"
        errorLine1="    protected boolean isCancelled(Object task) {"
        errorLine2="                                  ~~~~~~">
        <location
            file="src/main/java/com/example/android/leanback/PlaybackSeekAsyncDataProvider.java"/>
    </issue>

    <issue
        id="UnknownNullness"
        message="Unknown nullability; explicitly declare as `@Nullable` or `@NonNull` to improve Kotlin interoperability; see https://developer.android.com/kotlin/interop#nullability_annotations"
        errorLine1="    protected abstract Bitmap doInBackground(Object task, int index, long position);"
        errorLine2="                       ~~~~~~">
        <location
            file="src/main/java/com/example/android/leanback/PlaybackSeekAsyncDataProvider.java"/>
    </issue>

    <issue
        id="UnknownNullness"
        message="Unknown nullability; explicitly declare as `@Nullable` or `@NonNull` to improve Kotlin interoperability; see https://developer.android.com/kotlin/interop#nullability_annotations"
        errorLine1="    protected abstract Bitmap doInBackground(Object task, int index, long position);"
        errorLine2="                                             ~~~~~~">
        <location
            file="src/main/java/com/example/android/leanback/PlaybackSeekAsyncDataProvider.java"/>
    </issue>

    <issue
        id="UnknownNullness"
        message="Unknown nullability; explicitly declare as `@Nullable` or `@NonNull` to improve Kotlin interoperability; see https://developer.android.com/kotlin/interop#nullability_annotations"
        errorLine1="    public void setSeekPositions(long[] positions) {"
        errorLine2="                                 ~~~~~~">
        <location
            file="src/main/java/com/example/android/leanback/PlaybackSeekAsyncDataProvider.java"/>
    </issue>

    <issue
        id="UnknownNullness"
        message="Unknown nullability; explicitly declare as `@Nullable` or `@NonNull` to improve Kotlin interoperability; see https://developer.android.com/kotlin/interop#nullability_annotations"
        errorLine1="    public long[] getSeekPositions() {"
        errorLine2="           ~~~~~~">
        <location
            file="src/main/java/com/example/android/leanback/PlaybackSeekAsyncDataProvider.java"/>
    </issue>

    <issue
        id="UnknownNullness"
        message="Unknown nullability; explicitly declare as `@Nullable` or `@NonNull` to improve Kotlin interoperability; see https://developer.android.com/kotlin/interop#nullability_annotations"
        errorLine1="    public void getThumbnail(int index, ResultCallback callback) {"
        errorLine2="                                        ~~~~~~~~~~~~~~">
        <location
            file="src/main/java/com/example/android/leanback/PlaybackSeekAsyncDataProvider.java"/>
    </issue>

    <issue
        id="UnknownNullness"
        message="Unknown nullability; explicitly declare as `@Nullable` or `@NonNull` to improve Kotlin interoperability; see https://developer.android.com/kotlin/interop#nullability_annotations"
        errorLine1="    public void onCreate(Bundle savedInstanceState) {"
        errorLine2="                         ~~~~~~">
        <location
            file="src/main/java/com/example/android/leanback/PlaybackSupportActivity.java"/>
    </issue>

    <issue
        id="UnknownNullness"
        message="Unknown nullability; explicitly declare as `@Nullable` or `@NonNull` to improve Kotlin interoperability; see https://developer.android.com/kotlin/interop#nullability_annotations"
        errorLine1="    public void registerPictureInPictureListener(PictureInPictureListener listener) {"
        errorLine2="                                                 ~~~~~~~~~~~~~~~~~~~~~~~~">
        <location
            file="src/main/java/com/example/android/leanback/PlaybackSupportActivity.java"/>
    </issue>

    <issue
        id="UnknownNullness"
        message="Unknown nullability; explicitly declare as `@Nullable` or `@NonNull` to improve Kotlin interoperability; see https://developer.android.com/kotlin/interop#nullability_annotations"
        errorLine1="    public void unregisterPictureInPictureListener(PictureInPictureListener listener) {"
        errorLine2="                                                   ~~~~~~~~~~~~~~~~~~~~~~~~">
        <location
            file="src/main/java/com/example/android/leanback/PlaybackSupportActivity.java"/>
    </issue>

    <issue
        id="UnknownNullness"
        message="Unknown nullability; explicitly declare as `@Nullable` or `@NonNull` to improve Kotlin interoperability; see https://developer.android.com/kotlin/interop#nullability_annotations"
        errorLine1="    public SparseArrayObjectAdapter getAdapter() {"
        errorLine2="           ~~~~~~~~~~~~~~~~~~~~~~~~">
        <location
            file="src/main/java/com/example/android/leanback/PlaybackSupportFragment.java"/>
    </issue>

    <issue
        id="UnknownNullness"
        message="Unknown nullability; explicitly declare as `@Nullable` or `@NonNull` to improve Kotlin interoperability; see https://developer.android.com/kotlin/interop#nullability_annotations"
        errorLine1="    public void onCreate(Bundle savedInstanceState) {"
        errorLine2="                         ~~~~~~">
        <location
            file="src/main/java/com/example/android/leanback/PlaybackSupportFragment.java"/>
    </issue>

    <issue
        id="UnknownNullness"
        message="Unknown nullability; explicitly declare as `@Nullable` or `@NonNull` to improve Kotlin interoperability; see https://developer.android.com/kotlin/interop#nullability_annotations"
        errorLine1="    public void onCreate(Bundle savedInstanceState) {"
        errorLine2="                         ~~~~~~">
        <location
            file="src/main/java/com/example/android/leanback/PlaybackTransportControlActivity.java"/>
    </issue>

    <issue
        id="UnknownNullness"
        message="Unknown nullability; explicitly declare as `@Nullable` or `@NonNull` to improve Kotlin interoperability; see https://developer.android.com/kotlin/interop#nullability_annotations"
        errorLine1="    public void registerPictureInPictureListener(PictureInPictureListener listener) {"
        errorLine2="                                                 ~~~~~~~~~~~~~~~~~~~~~~~~">
        <location
            file="src/main/java/com/example/android/leanback/PlaybackTransportControlActivity.java"/>
    </issue>

    <issue
        id="UnknownNullness"
        message="Unknown nullability; explicitly declare as `@Nullable` or `@NonNull` to improve Kotlin interoperability; see https://developer.android.com/kotlin/interop#nullability_annotations"
        errorLine1="    public void unregisterPictureInPictureListener(PictureInPictureListener listener) {"
        errorLine2="                                                   ~~~~~~~~~~~~~~~~~~~~~~~~">
        <location
            file="src/main/java/com/example/android/leanback/PlaybackTransportControlActivity.java"/>
    </issue>

    <issue
        id="UnknownNullness"
        message="Unknown nullability; explicitly declare as `@Nullable` or `@NonNull` to improve Kotlin interoperability; see https://developer.android.com/kotlin/interop#nullability_annotations"
        errorLine1="    public SparseArrayObjectAdapter getAdapter() {"
        errorLine2="           ~~~~~~~~~~~~~~~~~~~~~~~~">
        <location
            file="src/main/java/com/example/android/leanback/PlaybackTransportControlFragment.java"/>
    </issue>

    <issue
        id="UnknownNullness"
        message="Unknown nullability; explicitly declare as `@Nullable` or `@NonNull` to improve Kotlin interoperability; see https://developer.android.com/kotlin/interop#nullability_annotations"
        errorLine1="    public void onCreate(Bundle savedInstanceState) {"
        errorLine2="                         ~~~~~~">
        <location
            file="src/main/java/com/example/android/leanback/PlaybackTransportControlFragment.java"/>
    </issue>

    <issue
        id="UnknownNullness"
        message="Unknown nullability; explicitly declare as `@Nullable` or `@NonNull` to improve Kotlin interoperability; see https://developer.android.com/kotlin/interop#nullability_annotations"
        errorLine1="    public void onCreate(Bundle savedInstanceState) {"
        errorLine2="                         ~~~~~~">
        <location
            file="src/main/java/com/example/android/leanback/PlaybackTransportControlSupportActivity.java"/>
    </issue>

    <issue
        id="UnknownNullness"
        message="Unknown nullability; explicitly declare as `@Nullable` or `@NonNull` to improve Kotlin interoperability; see https://developer.android.com/kotlin/interop#nullability_annotations"
        errorLine1="    public void registerPictureInPictureListener(PictureInPictureListener listener) {"
        errorLine2="                                                 ~~~~~~~~~~~~~~~~~~~~~~~~">
        <location
            file="src/main/java/com/example/android/leanback/PlaybackTransportControlSupportActivity.java"/>
    </issue>

    <issue
        id="UnknownNullness"
        message="Unknown nullability; explicitly declare as `@Nullable` or `@NonNull` to improve Kotlin interoperability; see https://developer.android.com/kotlin/interop#nullability_annotations"
        errorLine1="    public void unregisterPictureInPictureListener(PictureInPictureListener listener) {"
        errorLine2="                                                   ~~~~~~~~~~~~~~~~~~~~~~~~">
        <location
            file="src/main/java/com/example/android/leanback/PlaybackTransportControlSupportActivity.java"/>
    </issue>

    <issue
        id="UnknownNullness"
        message="Unknown nullability; explicitly declare as `@Nullable` or `@NonNull` to improve Kotlin interoperability; see https://developer.android.com/kotlin/interop#nullability_annotations"
        errorLine1="    public SparseArrayObjectAdapter getAdapter() {"
        errorLine2="           ~~~~~~~~~~~~~~~~~~~~~~~~">
        <location
            file="src/main/java/com/example/android/leanback/PlaybackTransportControlSupportFragment.java"/>
    </issue>

    <issue
        id="UnknownNullness"
        message="Unknown nullability; explicitly declare as `@Nullable` or `@NonNull` to improve Kotlin interoperability; see https://developer.android.com/kotlin/interop#nullability_annotations"
        errorLine1="    public void onCreate(Bundle savedInstanceState) {"
        errorLine2="                         ~~~~~~">
        <location
            file="src/main/java/com/example/android/leanback/PlaybackTransportControlSupportFragment.java"/>
    </issue>

    <issue
        id="UnknownNullness"
        message="Unknown nullability; explicitly declare as `@Nullable` or `@NonNull` to improve Kotlin interoperability; see https://developer.android.com/kotlin/interop#nullability_annotations"
        errorLine1="    public void onCreate(Bundle savedInstanceState) {"
        errorLine2="                         ~~~~~~">
        <location
            file="src/main/java/com/example/android/leanback/RowsActivity.java"/>
    </issue>

    <issue
        id="UnknownNullness"
        message="Unknown nullability; explicitly declare as `@Nullable` or `@NonNull` to improve Kotlin interoperability; see https://developer.android.com/kotlin/interop#nullability_annotations"
        errorLine1="    public void setTitleHelper(TitleHelper titleHelper) {"
        errorLine2="                               ~~~~~~~~~~~">
        <location
            file="src/main/java/com/example/android/leanback/RowsFragment.java"/>
    </issue>

    <issue
        id="UnknownNullness"
        message="Unknown nullability; explicitly declare as `@Nullable` or `@NonNull` to improve Kotlin interoperability; see https://developer.android.com/kotlin/interop#nullability_annotations"
        errorLine1="    public void onCreate(Bundle savedInstanceState) {"
        errorLine2="                         ~~~~~~">
        <location
            file="src/main/java/com/example/android/leanback/RowsFragment.java"/>
    </issue>

    <issue
        id="UnknownNullness"
        message="Unknown nullability; explicitly declare as `@Nullable` or `@NonNull` to improve Kotlin interoperability; see https://developer.android.com/kotlin/interop#nullability_annotations"
        errorLine1="    public void onCreate(Bundle savedInstanceState) {"
        errorLine2="                         ~~~~~~">
        <location
            file="src/main/java/com/example/android/leanback/RowsSupportActivity.java"/>
    </issue>

    <issue
        id="UnknownNullness"
        message="Unknown nullability; explicitly declare as `@Nullable` or `@NonNull` to improve Kotlin interoperability; see https://developer.android.com/kotlin/interop#nullability_annotations"
        errorLine1="    public void setTitleHelper(TitleHelper titleHelper) {"
        errorLine2="                               ~~~~~~~~~~~">
        <location
            file="src/main/java/com/example/android/leanback/RowsSupportFragment.java"/>
    </issue>

    <issue
        id="UnknownNullness"
        message="Unknown nullability; explicitly declare as `@Nullable` or `@NonNull` to improve Kotlin interoperability; see https://developer.android.com/kotlin/interop#nullability_annotations"
        errorLine1="    public void onCreate(Bundle savedInstanceState) {"
        errorLine2="                         ~~~~~~">
        <location
            file="src/main/java/com/example/android/leanback/RowsSupportFragment.java"/>
    </issue>

    <issue
        id="UnknownNullness"
        message="Unknown nullability; explicitly declare as `@Nullable` or `@NonNull` to improve Kotlin interoperability; see https://developer.android.com/kotlin/interop#nullability_annotations"
        errorLine1="    public void onCreate(Bundle savedInstanceState) {"
        errorLine2="                         ~~~~~~">
        <location
            file="src/main/java/com/example/android/leanback/SampleVideoFragment.java"/>
    </issue>

    <issue
        id="UnknownNullness"
        message="Unknown nullability; explicitly declare as `@Nullable` or `@NonNull` to improve Kotlin interoperability; see https://developer.android.com/kotlin/interop#nullability_annotations"
        errorLine1="    public void onCreate(Bundle savedInstanceState) {"
        errorLine2="                         ~~~~~~">
        <location
            file="src/main/java/com/example/android/leanback/SampleVideoSupportFragment.java"/>
    </issue>

    <issue
        id="UnknownNullness"
        message="Unknown nullability; explicitly declare as `@Nullable` or `@NonNull` to improve Kotlin interoperability; see https://developer.android.com/kotlin/interop#nullability_annotations"
        errorLine1="    public void onCreate(Bundle savedInstanceState)"
        errorLine2="                         ~~~~~~">
        <location
            file="src/main/java/com/example/android/leanback/SearchActivity.java"/>
    </issue>

    <issue
        id="UnknownNullness"
        message="Unknown nullability; explicitly declare as `@Nullable` or `@NonNull` to improve Kotlin interoperability; see https://developer.android.com/kotlin/interop#nullability_annotations"
        errorLine1="    public void onCreate(Bundle savedInstanceState) {"
        errorLine2="                         ~~~~~~">
        <location
            file="src/main/java/com/example/android/leanback/SearchFragment.java"/>
    </issue>

    <issue
        id="UnknownNullness"
        message="Unknown nullability; explicitly declare as `@Nullable` or `@NonNull` to improve Kotlin interoperability; see https://developer.android.com/kotlin/interop#nullability_annotations"
        errorLine1="    public ObjectAdapter getResultsAdapter() {"
        errorLine2="           ~~~~~~~~~~~~~">
        <location
            file="src/main/java/com/example/android/leanback/SearchFragment.java"/>
    </issue>

    <issue
        id="UnknownNullness"
        message="Unknown nullability; explicitly declare as `@Nullable` or `@NonNull` to improve Kotlin interoperability; see https://developer.android.com/kotlin/interop#nullability_annotations"
        errorLine1="    public boolean onQueryTextChange(String newQuery) {"
        errorLine2="                                     ~~~~~~">
        <location
            file="src/main/java/com/example/android/leanback/SearchFragment.java"/>
    </issue>

    <issue
        id="UnknownNullness"
        message="Unknown nullability; explicitly declare as `@Nullable` or `@NonNull` to improve Kotlin interoperability; see https://developer.android.com/kotlin/interop#nullability_annotations"
        errorLine1="    public boolean onQueryTextSubmit(String query) {"
        errorLine2="                                     ~~~~~~">
        <location
            file="src/main/java/com/example/android/leanback/SearchFragment.java"/>
    </issue>

    <issue
        id="UnknownNullness"
        message="Unknown nullability; explicitly declare as `@Nullable` or `@NonNull` to improve Kotlin interoperability; see https://developer.android.com/kotlin/interop#nullability_annotations"
        errorLine1="    public void onCreate(Bundle savedInstanceState)"
        errorLine2="                         ~~~~~~">
        <location
            file="src/main/java/com/example/android/leanback/SearchSupportActivity.java"/>
    </issue>

    <issue
        id="UnknownNullness"
        message="Unknown nullability; explicitly declare as `@Nullable` or `@NonNull` to improve Kotlin interoperability; see https://developer.android.com/kotlin/interop#nullability_annotations"
        errorLine1="    public void onCreate(Bundle savedInstanceState) {"
        errorLine2="                         ~~~~~~">
        <location
            file="src/main/java/com/example/android/leanback/SearchSupportFragment.java"/>
    </issue>

    <issue
        id="UnknownNullness"
        message="Unknown nullability; explicitly declare as `@Nullable` or `@NonNull` to improve Kotlin interoperability; see https://developer.android.com/kotlin/interop#nullability_annotations"
        errorLine1="    public ObjectAdapter getResultsAdapter() {"
        errorLine2="           ~~~~~~~~~~~~~">
        <location
            file="src/main/java/com/example/android/leanback/SearchSupportFragment.java"/>
    </issue>

    <issue
        id="UnknownNullness"
        message="Unknown nullability; explicitly declare as `@Nullable` or `@NonNull` to improve Kotlin interoperability; see https://developer.android.com/kotlin/interop#nullability_annotations"
        errorLine1="    public boolean onQueryTextChange(String newQuery) {"
        errorLine2="                                     ~~~~~~">
        <location
            file="src/main/java/com/example/android/leanback/SearchSupportFragment.java"/>
    </issue>

    <issue
        id="UnknownNullness"
        message="Unknown nullability; explicitly declare as `@Nullable` or `@NonNull` to improve Kotlin interoperability; see https://developer.android.com/kotlin/interop#nullability_annotations"
        errorLine1="    public boolean onQueryTextSubmit(String query) {"
        errorLine2="                                     ~~~~~~">
        <location
            file="src/main/java/com/example/android/leanback/SearchSupportFragment.java"/>
    </issue>

    <issue
        id="UnknownNullness"
        message="Unknown nullability; explicitly declare as `@Nullable` or `@NonNull` to improve Kotlin interoperability; see https://developer.android.com/kotlin/interop#nullability_annotations"
        errorLine1="    public void onCreate(Bundle savedInstanceState) {"
        errorLine2="                         ~~~~~~">
        <location
            file="src/main/java/com/example/android/leanback/SettingsActivity.java"/>
    </issue>

    <issue
        id="UnknownNullness"
        message="Unknown nullability; explicitly declare as `@Nullable` or `@NonNull` to improve Kotlin interoperability; see https://developer.android.com/kotlin/interop#nullability_annotations"
        errorLine1="    public boolean onPreferenceStartFragment(PreferenceFragmentCompat preferenceFragment,"
        errorLine2="                                             ~~~~~~~~~~~~~~~~~~~~~~~~">
        <location
            file="src/main/java/com/example/android/leanback/SettingsFragment.java"/>
    </issue>

    <issue
        id="UnknownNullness"
        message="Unknown nullability; explicitly declare as `@Nullable` or `@NonNull` to improve Kotlin interoperability; see https://developer.android.com/kotlin/interop#nullability_annotations"
        errorLine1="                                             Preference preference) {"
        errorLine2="                                             ~~~~~~~~~~">
        <location
            file="src/main/java/com/example/android/leanback/SettingsFragment.java"/>
    </issue>

    <issue
        id="UnknownNullness"
        message="Unknown nullability; explicitly declare as `@Nullable` or `@NonNull` to improve Kotlin interoperability; see https://developer.android.com/kotlin/interop#nullability_annotations"
        errorLine1="    public boolean onPreferenceStartScreen(PreferenceFragmentCompat preferenceFragment,"
        errorLine2="                                           ~~~~~~~~~~~~~~~~~~~~~~~~">
        <location
            file="src/main/java/com/example/android/leanback/SettingsFragment.java"/>
    </issue>

    <issue
        id="UnknownNullness"
        message="Unknown nullability; explicitly declare as `@Nullable` or `@NonNull` to improve Kotlin interoperability; see https://developer.android.com/kotlin/interop#nullability_annotations"
        errorLine1="                                           PreferenceScreen preferenceScreen) {"
        errorLine2="                                           ~~~~~~~~~~~~~~~~">
        <location
            file="src/main/java/com/example/android/leanback/SettingsFragment.java"/>
    </issue>

    <issue
        id="UnknownNullness"
        message="Unknown nullability; explicitly declare as `@Nullable` or `@NonNull` to improve Kotlin interoperability; see https://developer.android.com/kotlin/interop#nullability_annotations"
        errorLine1="        public void onCreate(Bundle savedInstanceState) {"
        errorLine2="                             ~~~~~~">
        <location
            file="src/main/java/com/example/android/leanback/SettingsFragment.java"/>
    </issue>

    <issue
        id="UnknownNullness"
        message="Unknown nullability; explicitly declare as `@Nullable` or `@NonNull` to improve Kotlin interoperability; see https://developer.android.com/kotlin/interop#nullability_annotations"
        errorLine1="        public void onCreatePreferences(Bundle bundle, String rootKey) {"
        errorLine2="                                        ~~~~~~">
        <location
            file="src/main/java/com/example/android/leanback/SettingsFragment.java"/>
    </issue>

    <issue
        id="UnknownNullness"
        message="Unknown nullability; explicitly declare as `@Nullable` or `@NonNull` to improve Kotlin interoperability; see https://developer.android.com/kotlin/interop#nullability_annotations"
        errorLine1="        public void onCreatePreferences(Bundle bundle, String rootKey) {"
        errorLine2="                                                       ~~~~~~">
        <location
            file="src/main/java/com/example/android/leanback/SettingsFragment.java"/>
    </issue>

    <issue
        id="UnknownNullness"
        message="Unknown nullability; explicitly declare as `@Nullable` or `@NonNull` to improve Kotlin interoperability; see https://developer.android.com/kotlin/interop#nullability_annotations"
        errorLine1="        public boolean onPreferenceTreeClick(Preference preference) {"
        errorLine2="                                             ~~~~~~~~~~">
        <location
            file="src/main/java/com/example/android/leanback/SettingsFragment.java"/>
    </issue>

    <issue
        id="UnknownNullness"
        message="Unknown nullability; explicitly declare as `@Nullable` or `@NonNull` to improve Kotlin interoperability; see https://developer.android.com/kotlin/interop#nullability_annotations"
        errorLine1="    public ViewHolder onCreateViewHolder(ViewGroup parent) {"
        errorLine2="           ~~~~~~~~~~">
        <location
            file="src/main/java/com/example/android/leanback/StringPresenter.java"/>
    </issue>

    <issue
        id="UnknownNullness"
        message="Unknown nullability; explicitly declare as `@Nullable` or `@NonNull` to improve Kotlin interoperability; see https://developer.android.com/kotlin/interop#nullability_annotations"
        errorLine1="    public ViewHolder onCreateViewHolder(ViewGroup parent) {"
        errorLine2="                                         ~~~~~~~~~">
        <location
            file="src/main/java/com/example/android/leanback/StringPresenter.java"/>
    </issue>

    <issue
        id="UnknownNullness"
        message="Unknown nullability; explicitly declare as `@Nullable` or `@NonNull` to improve Kotlin interoperability; see https://developer.android.com/kotlin/interop#nullability_annotations"
        errorLine1="    public void onUnbindViewHolder(ViewHolder viewHolder) {"
        errorLine2="                                   ~~~~~~~~~~">
        <location
            file="src/main/java/com/example/android/leanback/StringPresenter.java"/>
    </issue>

    <issue
        id="UnknownNullness"
        message="Unknown nullability; explicitly declare as `@Nullable` or `@NonNull` to improve Kotlin interoperability; see https://developer.android.com/kotlin/interop#nullability_annotations"
        errorLine1="    public View onCreateView(LayoutInflater inflater, ViewGroup container,"
        errorLine2="           ~~~~">
        <location
            file="src/main/java/com/example/android/leanback/TabFragment.java"/>
    </issue>

    <issue
        id="UnknownNullness"
        message="Unknown nullability; explicitly declare as `@Nullable` or `@NonNull` to improve Kotlin interoperability; see https://developer.android.com/kotlin/interop#nullability_annotations"
        errorLine1="    public View onCreateView(LayoutInflater inflater, ViewGroup container,"
        errorLine2="                             ~~~~~~~~~~~~~~">
        <location
            file="src/main/java/com/example/android/leanback/TabFragment.java"/>
    </issue>

    <issue
        id="UnknownNullness"
        message="Unknown nullability; explicitly declare as `@Nullable` or `@NonNull` to improve Kotlin interoperability; see https://developer.android.com/kotlin/interop#nullability_annotations"
        errorLine1="    public View onCreateView(LayoutInflater inflater, ViewGroup container,"
        errorLine2="                                                      ~~~~~~~~~">
        <location
            file="src/main/java/com/example/android/leanback/TabFragment.java"/>
    </issue>

    <issue
        id="UnknownNullness"
        message="Unknown nullability; explicitly declare as `@Nullable` or `@NonNull` to improve Kotlin interoperability; see https://developer.android.com/kotlin/interop#nullability_annotations"
        errorLine1="            Bundle savedInstanceState) {"
        errorLine2="            ~~~~~~">
        <location
            file="src/main/java/com/example/android/leanback/TabFragment.java"/>
    </issue>

    <issue
        id="UnknownNullness"
        message="Unknown nullability; explicitly declare as `@Nullable` or `@NonNull` to improve Kotlin interoperability; see https://developer.android.com/kotlin/interop#nullability_annotations"
        errorLine1="    protected void onCreate(Bundle savedInstanceState) {"
        errorLine2="                            ~~~~~~">
        <location
            file="src/main/java/com/example/android/leanback/TabLayoutActivity.java"/>
    </issue>

    <issue
        id="UnknownNullness"
        message="Unknown nullability; explicitly declare as `@Nullable` or `@NonNull` to improve Kotlin interoperability; see https://developer.android.com/kotlin/interop#nullability_annotations"
        errorLine1="    protected void onCreate(Bundle savedInstanceState) {"
        errorLine2="                            ~~~~~~">
        <location
            file="src/main/java/com/example/android/leanback/TimePickerActivity.java"/>
    </issue>

    <issue
        id="UnknownNullness"
        message="Unknown nullability; explicitly declare as `@Nullable` or `@NonNull` to improve Kotlin interoperability; see https://developer.android.com/kotlin/interop#nullability_annotations"
        errorLine1="    public void onCreate(Bundle savedInstanceState)"
        errorLine2="                         ~~~~~~">
        <location
            file="src/main/java/com/example/android/leanback/VerticalGridActivity.java"/>
    </issue>

    <issue
        id="UnknownNullness"
        message="Unknown nullability; explicitly declare as `@Nullable` or `@NonNull` to improve Kotlin interoperability; see https://developer.android.com/kotlin/interop#nullability_annotations"
        errorLine1="    public void onCreate(Bundle savedInstanceState) {"
        errorLine2="                         ~~~~~~">
        <location
            file="src/main/java/com/example/android/leanback/VerticalGridFragment.java"/>
    </issue>

    <issue
        id="UnknownNullness"
        message="Unknown nullability; explicitly declare as `@Nullable` or `@NonNull` to improve Kotlin interoperability; see https://developer.android.com/kotlin/interop#nullability_annotations"
        errorLine1="    public void onCreate(Bundle savedInstanceState)"
        errorLine2="                         ~~~~~~">
        <location
            file="src/main/java/com/example/android/leanback/VerticalGridSupportActivity.java"/>
    </issue>

    <issue
        id="UnknownNullness"
        message="Unknown nullability; explicitly declare as `@Nullable` or `@NonNull` to improve Kotlin interoperability; see https://developer.android.com/kotlin/interop#nullability_annotations"
        errorLine1="    public void onCreate(Bundle savedInstanceState) {"
        errorLine2="                         ~~~~~~">
        <location
            file="src/main/java/com/example/android/leanback/VerticalGridSupportAppCompatActivity.java"/>
    </issue>

    <issue
        id="UnknownNullness"
        message="Unknown nullability; explicitly declare as `@Nullable` or `@NonNull` to improve Kotlin interoperability; see https://developer.android.com/kotlin/interop#nullability_annotations"
        errorLine1="    public void onCreate(Bundle savedInstanceState) {"
        errorLine2="                         ~~~~~~">
        <location
            file="src/main/java/com/example/android/leanback/VerticalGridSupportFragment.java"/>
    </issue>

    <issue
        id="UnknownNullness"
        message="Unknown nullability; explicitly declare as `@Nullable` or `@NonNull` to improve Kotlin interoperability; see https://developer.android.com/kotlin/interop#nullability_annotations"
        errorLine1="    protected void onCreate(Bundle savedInstanceState) {"
        errorLine2="                            ~~~~~~">
        <location
            file="src/main/java/com/example/android/leanback/VideoActivity.java"/>
    </issue>

    <issue
        id="UnknownNullness"
        message="Unknown nullability; explicitly declare as `@Nullable` or `@NonNull` to improve Kotlin interoperability; see https://developer.android.com/kotlin/interop#nullability_annotations"
        errorLine1="    public void onCreate(Bundle savedInstanceState) {"
        errorLine2="                         ~~~~~~">
        <location
            file="src/main/java/com/example/android/leanback/VideoActivityWithDetailedCard.java"/>
    </issue>

    <issue
        id="UnknownNullness"
        message="Unknown nullability; explicitly declare as `@Nullable` or `@NonNull` to improve Kotlin interoperability; see https://developer.android.com/kotlin/interop#nullability_annotations"
        errorLine1="    public static boolean supportsPictureInPicture(Context context) {"
        errorLine2="                                                   ~~~~~~~">
        <location
            file="src/main/java/com/example/android/leanback/VideoActivityWithDetailedCard.java"/>
    </issue>

    <issue
        id="UnknownNullness"
        message="Unknown nullability; explicitly declare as `@Nullable` or `@NonNull` to improve Kotlin interoperability; see https://developer.android.com/kotlin/interop#nullability_annotations"
        errorLine1="    public void onCreate(Bundle savedInstanceState) {"
        errorLine2="                         ~~~~~~">
        <location
            file="src/main/java/com/example/android/leanback/VideoConsumptionWithDetailCardFragment.java"/>
    </issue>

    <issue
        id="UnknownNullness"
        message="Unknown nullability; explicitly declare as `@Nullable` or `@NonNull` to improve Kotlin interoperability; see https://developer.android.com/kotlin/interop#nullability_annotations"
        errorLine1="    protected void onCreate(Bundle savedInstanceState) {"
        errorLine2="                            ~~~~~~">
        <location
            file="src/main/java/com/example/android/leanback/VideoSupportActivity.java"/>
    </issue>

    <issue
        id="UnknownNullness"
        message="Unknown nullability; explicitly declare as `@Nullable` or `@NonNull` to improve Kotlin interoperability; see https://developer.android.com/kotlin/interop#nullability_annotations"
        errorLine1="    protected void onCreate(Bundle savedInstanceState) {"
        errorLine2="                            ~~~~~~">
        <location
            file="src/main/java/com/example/android/leanback/VideoSupportAppCompatActivity.java"/>
    </issue>

</issues><|MERGE_RESOLUTION|>--- conflicted
+++ resolved
@@ -1,9 +1,5 @@
 <?xml version="1.0" encoding="UTF-8"?>
-<<<<<<< HEAD
-<issues format="6" by="lint 7.4.0-alpha08" type="baseline" client="gradle" dependencies="false" name="AGP (7.4.0-alpha08)" variant="all" version="7.4.0-alpha08">
-=======
 <issues format="6" by="lint 8.3.0-alpha02" type="baseline" client="gradle" dependencies="false" name="AGP (8.3.0-alpha02)" variant="all" version="8.3.0-alpha02">
->>>>>>> fdff00cc
 
     <issue
         id="MissingSuperCall"
@@ -51,6 +47,24 @@
     </issue>
 
     <issue
+        id="BanThreadSleep"
+        message="Uses Thread.sleep()"
+        errorLine1="            Thread.sleep(100);"
+        errorLine2="                   ~~~~~">
+        <location
+            file="src/main/java/com/example/android/leanback/PlaybackSeekDataProviderSample.java"/>
+    </issue>
+
+    <issue
+        id="BanThreadSleep"
+        message="Uses Thread.sleep()"
+        errorLine1="            Thread.sleep(100);"
+        errorLine2="                   ~~~~~">
+        <location
+            file="src/main/java/com/example/android/leanback/PlaybackSeekDiskDataProvider.java"/>
+    </issue>
+
+    <issue
         id="ClassVerificationFailure"
         message="This call references a method added in API level 23; however, the containing class null is reachable from earlier API levels and will fail run-time class verification."
         errorLine1="                mPlayer.setPlaybackParams(mPlayer.getPlaybackParams().setSpeed("
