<?xml version="1.0" encoding="utf-8"?>
<!--
  ~ Copyright (C) 2015 The Android Open Source Project
  ~
  ~ Licensed under the Apache License, Version 2.0 (the "License");
  ~ you may not use this file except in compliance with the License.
  ~ You may obtain a copy of the License at
  ~
  ~      http://www.apache.org/licenses/LICENSE-2.0
  ~
  ~ Unless required by applicable law or agreed to in writing, software
  ~ distributed under the License is distributed on an "AS IS" BASIS,
  ~ WITHOUT WARRANTIES OR CONDITIONS OF ANY KIND, either express or implied.
  ~ See the License for the specific language governing permissions and
  ~ limitations under the License.
  -->
<manifest xmlns:android="http://schemas.android.com/apk/res/android"
          package="android.support.wear.test">
    <uses-sdk android:targetSdkVersion="${target-sdk-version}"/>

    <uses-permission android:name="android.permission.WAKE_LOCK"/>

    <application android:supportsRtl="true">
        <activity android:name="android.support.wear.widget.LayoutTestActivity">
            <intent-filter>
                <action android:name="android.intent.action.MAIN"/>
                <category android:name="android.intent.category.LAUNCHER"/>
            </intent-filter>
        </activity>
        <activity android:name="android.support.wear.widget.SwipeDismissFrameLayoutTestActivity"
                  android:theme="@style/AppThemeNoSwipe">
            <intent-filter>
                <action android:name="android.intent.action.MAIN"/>
                <category android:name="android.intent.category.LAUNCHER"/>
            </intent-filter>
        </activity>

        <activity android:name="android.support.wear.widget.WearableRecyclerViewTestActivity">
            <intent-filter>
                <action android:name="android.intent.action.MAIN"/>
                <category android:name="android.intent.category.LAUNCHER"/>
            </intent-filter>
        </activity>

        <activity android:name="android.support.wear.widget.drawer.DrawerTestActivity">
            <intent-filter>
                <action android:name="android.intent.action.MAIN"/>
                <category android:name="android.intent.category.LAUNCHER"/>
            </intent-filter>
        </activity>
<<<<<<< HEAD
=======

        <activity android:name="android.support.wear.ambient.AmbientModeTestActivity">
            <intent-filter>
                <action android:name="android.intent.action.MAIN"/>
                <category android:name="android.intent.category.LAUNCHER"/>
            </intent-filter>
        </activity>
>>>>>>> b6838fd2
        <!-- Test app is iOS compatible. -->
        <meta-data
            android:name="com.google.android.wearable.standalone"
            android:value="true" />

        <meta-data
            android:name="com.google.android.wearable.watchface.preview"
            android:resource="@drawable/preview_face" />

        <meta-data
            android:name="com.google.android.wearable.watchface.preview_circular"
            android:resource="@drawable/preview_face_circular" />
    </application>
</manifest><|MERGE_RESOLUTION|>--- conflicted
+++ resolved
@@ -48,8 +48,6 @@
                 <category android:name="android.intent.category.LAUNCHER"/>
             </intent-filter>
         </activity>
-<<<<<<< HEAD
-=======
 
         <activity android:name="android.support.wear.ambient.AmbientModeTestActivity">
             <intent-filter>
@@ -57,7 +55,6 @@
                 <category android:name="android.intent.category.LAUNCHER"/>
             </intent-filter>
         </activity>
->>>>>>> b6838fd2
         <!-- Test app is iOS compatible. -->
         <meta-data
             android:name="com.google.android.wearable.standalone"
