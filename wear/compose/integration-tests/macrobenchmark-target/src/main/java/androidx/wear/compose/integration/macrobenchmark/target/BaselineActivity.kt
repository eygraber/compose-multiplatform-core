--- conflicted
+++ resolved
@@ -676,11 +676,7 @@
     val state = rememberRevealState()
     SwipeToReveal(
         state = state,
-<<<<<<< HEAD
-        action = {
-=======
         primaryAction = {
->>>>>>> 4fbd9517
             Box(
                 modifier = Modifier
                     .fillMaxSize()
