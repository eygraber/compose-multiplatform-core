/*
 * Copyright 2021-2022 The Android Open Source Project
 *
 * Licensed under the Apache License, Version 2.0 (the "License");
 * you may not use this file except in compliance with the License.
 * You may obtain a copy of the License at
 *
 *      http://www.apache.org/licenses/LICENSE-2.0
 *
 * Unless required by applicable law or agreed to in writing, software
 * distributed under the License is distributed on an "AS IS" BASIS,
 * WITHOUT WARRANTIES OR CONDITIONS OF ANY KIND, either express or implied.
 * See the License for the specific language governing permissions and
 * limitations under the License.
 */

package androidx.wear.tiles;

import androidx.annotation.NonNull;
import androidx.annotation.Nullable;
import androidx.annotation.RestrictTo;
import androidx.annotation.RestrictTo.Scope;
import androidx.wear.protolayout.expression.Fingerprint;
import androidx.wear.protolayout.proto.StateProto;

/**
 * Builders for state of a tile.
 *
 * @deprecated Use {@link androidx.wear.protolayout.StateBuilders} instead.
 */
@Deprecated
public final class StateBuilders {
    private StateBuilders() {}

    /** {@link State} information. */
    public static final class State {
        private final StateProto.State mImpl;
        @Nullable private final Fingerprint mFingerprint;

        State(StateProto.State impl, @Nullable Fingerprint fingerprint) {
            this.mImpl = impl;
            this.mFingerprint = fingerprint;
        }

        /** Gets the ID of the clickable that was last clicked. */
        @NonNull
        public String getLastClickableId() {
            return mImpl.getLastClickableId();
        }

<<<<<<< HEAD
        /**
         * Get the fingerprint for this object, or null if unknown.
         *
         * @hide
         */
=======
        /** Get the fingerprint for this object, or null if unknown. */
>>>>>>> fdff00cc
        @RestrictTo(Scope.LIBRARY_GROUP)
        @Nullable
        public Fingerprint getFingerprint() {
            return mFingerprint;
        }

        /** @hide */
        @RestrictTo(Scope.LIBRARY_GROUP)
        @NonNull
        public static State fromProto(@NonNull StateProto.State proto) {
            return new State(proto, null);
        }

        /** @hide */
        @RestrictTo(Scope.LIBRARY_GROUP)
        @NonNull
        public StateProto.State toProto() {
            return mImpl;
        }

        /** Builder for {@link State} */
        public static final class Builder {
            private final StateProto.State.Builder mImpl = StateProto.State.newBuilder();
            private final Fingerprint mFingerprint = new Fingerprint(616326811);

            public Builder() {}

            /** Builds an instance from accumulated values. */
            @NonNull
            public State build() {
                return new State(mImpl.build(), mFingerprint);
            }
        }
    }
}<|MERGE_RESOLUTION|>--- conflicted
+++ resolved
@@ -48,29 +48,19 @@
             return mImpl.getLastClickableId();
         }
 
-<<<<<<< HEAD
-        /**
-         * Get the fingerprint for this object, or null if unknown.
-         *
-         * @hide
-         */
-=======
         /** Get the fingerprint for this object, or null if unknown. */
->>>>>>> fdff00cc
         @RestrictTo(Scope.LIBRARY_GROUP)
         @Nullable
         public Fingerprint getFingerprint() {
             return mFingerprint;
         }
 
-        /** @hide */
         @RestrictTo(Scope.LIBRARY_GROUP)
         @NonNull
         public static State fromProto(@NonNull StateProto.State proto) {
             return new State(proto, null);
         }
 
-        /** @hide */
         @RestrictTo(Scope.LIBRARY_GROUP)
         @NonNull
         public StateProto.State toProto() {
