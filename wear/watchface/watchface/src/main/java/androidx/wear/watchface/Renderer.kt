--- conflicted
+++ resolved
@@ -39,11 +39,8 @@
 import androidx.annotation.IntDef
 import androidx.annotation.IntRange
 import androidx.annotation.Px
-<<<<<<< HEAD
-=======
 import androidx.annotation.RequiresApi
 import androidx.annotation.RestrictTo
->>>>>>> fdff00cc
 import androidx.annotation.UiThread
 import androidx.annotation.WorkerThread
 import androidx.wear.watchface.style.CurrentUserStyleRepository
@@ -62,6 +59,7 @@
  * Describes the type of [Canvas] a [Renderer.CanvasRenderer] or [Renderer.CanvasRenderer2] can
  * request from a [SurfaceHolder].
  */
+@RestrictTo(RestrictTo.Scope.LIBRARY)
 @IntDef(value = [CanvasType.SOFTWARE, CanvasType.HARDWARE])
 public annotation class CanvasTypeIntDef
 
@@ -309,7 +307,6 @@
 
     /** The current [RenderParameters]. Updated before every onDraw call. */
     public var renderParameters: RenderParameters = RenderParameters.DEFAULT_INTERACTIVE
-        /** @hide */
         internal set(value) {
             if (value != field) {
                 field = value
@@ -660,7 +657,7 @@
             TraceEvent("CanvasRenderer.renderScreenshotToSurface").use {
                 renderAndComposite(canvas, zonedDateTime)
             }
-            surfaceHolder.unlockCanvasAndPost(canvas)
+            surfaceHolder.surface.unlockCanvasAndPost(canvas)
             this.renderParameters = prevRenderParameters
             renderParameters.isForScreenshot = originalIsForScreenshot
             surfaceHolder = originalSurfaceHolder
@@ -1030,7 +1027,6 @@
             watchState,
             interactiveDrawModeUpdateDelayMillis
         ) {
-        /** @hide */
         internal companion object {
             internal const val TAG = "Gles2WatchFace"
 
