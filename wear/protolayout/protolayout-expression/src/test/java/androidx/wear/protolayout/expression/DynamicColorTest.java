/*
 * Copyright 2022 The Android Open Source Project
 *
 * Licensed under the Apache License, Version 2.0 (the "License");
 * you may not use this file except in compliance with the License.
 * You may obtain a copy of the License at
 *
 *      http://www.apache.org/licenses/LICENSE-2.0
 *
 * Unless required by applicable law or agreed to in writing, software
 * distributed under the License is distributed on an "AS IS" BASIS,
 * WITHOUT WARRANTIES OR CONDITIONS OF ANY KIND, either express or implied.
 * See the License for the specific language governing permissions and
 * limitations under the License.
 */

package androidx.wear.protolayout.expression;

import static androidx.wear.protolayout.expression.AnimationParameterBuilders.REPEAT_MODE_REVERSE;

import static com.google.common.truth.Truth.assertThat;

import static org.junit.Assert.assertThrows;

import androidx.annotation.ColorInt;
import androidx.wear.protolayout.expression.AnimationParameterBuilders.AnimationSpec;
import androidx.wear.protolayout.expression.AnimationParameterBuilders.Repeatable;
import androidx.wear.protolayout.expression.DynamicBuilders.DynamicColor;

import org.junit.Test;
import org.junit.runner.RunWith;
import org.robolectric.RobolectricTestRunner;

@RunWith(RobolectricTestRunner.class)
public final class DynamicColorTest {
<<<<<<< HEAD
  private static final String STATE_KEY = "state-key";
  @ColorInt private static final int CONSTANT_VALUE = 0xff00ff00;
  private static final AnimationSpec SPEC =
      new AnimationSpec.Builder()
          .setStartDelayMillis(1)
          .setDurationMillis(2)
          .setRepeatable(
              new Repeatable.Builder().setRepeatMode(REPEAT_MODE_REVERSE).setIterations(10).build())
          .build();

  @Test
  public void constantColor() {
    DynamicColor constantColor = DynamicColor.constant(CONSTANT_VALUE);

    assertThat(constantColor.toDynamicColorProto().getFixed().getArgb()).isEqualTo(CONSTANT_VALUE);
  }

  @Test
  public void constantToString() {
    assertThat(DynamicColor.constant(0x00000001).toString()).isEqualTo("FixedColor{argb=1}");
  }

  @Test
  public void stateEntryValueColor() {
    DynamicColor stateColor = DynamicColor.fromState(STATE_KEY);

    assertThat(stateColor.toDynamicColorProto().getStateSource().getSourceKey())
        .isEqualTo(STATE_KEY);
  }

  @Test
  public void stateToString() {
    assertThat(DynamicColor.fromState("key").toString())
        .isEqualTo("StateColorSource{sourceKey=key}");
  }

  @Test
  public void rangeAnimatedColor() {
    int startColor = 0xff00ff00;
    int endColor = 0xff00ffff;

    DynamicColor animatedColor = DynamicColor.animate(startColor, endColor);
    DynamicColor animatedColorWithSpec = DynamicColor.animate(startColor, endColor, SPEC);

    assertThat(animatedColor.toDynamicColorProto().getAnimatableFixed().hasAnimationSpec())
         .isFalse();
    assertThat(animatedColorWithSpec.toDynamicColorProto().getAnimatableFixed().getFromArgb())
        .isEqualTo(startColor);
    assertThat(animatedColorWithSpec.toDynamicColorProto().getAnimatableFixed().getToArgb())
        .isEqualTo(endColor);
    assertThat(animatedColorWithSpec.toDynamicColorProto().getAnimatableFixed().getAnimationSpec())
        .isEqualTo(SPEC.toProto());
  }

  @Test
  public void rangeAnimatedToString() {
    assertThat(
            DynamicColor.animate(
                    /* start= */ 0x00000001,
                    /* end= */ 0x00000002,
                    new AnimationSpec.Builder().setStartDelayMillis(0).build())
                .toString())
        .isEqualTo(
            "AnimatableFixedColor{"
                + "fromArgb=1, toArgb=2, animationSpec=AnimationSpec{"
                + "durationMillis=0, startDelayMillis=0, easing=null, repeatable=null}}");
  }

  @Test
  public void stateAnimatedColor() {
    DynamicColor stateColor = DynamicColor.fromState(STATE_KEY);

    DynamicColor animatedColor = DynamicColor.animate(STATE_KEY);
    DynamicColor animatedColorWithSpec = DynamicColor.animate(STATE_KEY, SPEC);

    assertThat(animatedColor.toDynamicColorProto().getAnimatableDynamic().hasAnimationSpec())
        .isFalse();
    assertThat(animatedColorWithSpec.toDynamicColorProto().getAnimatableDynamic().getInput())
        .isEqualTo(stateColor.toDynamicColorProto());
    assertThat(
            animatedColorWithSpec.toDynamicColorProto().getAnimatableDynamic().getAnimationSpec()
    ).isEqualTo(SPEC.toProto());
    assertThat(animatedColor.toDynamicColorProto())
        .isEqualTo(stateColor.animate().toDynamicColorProto());
  }

  @Test
  public void stateAnimatedToString() {
    assertThat(
            DynamicColor.animate(
                    /* stateKey= */ "key",
                    new AnimationSpec.Builder().setStartDelayMillis(1).build())
                .toString())
        .isEqualTo(
            "AnimatableDynamicColor{"
                + "input=StateColorSource{sourceKey=key}, animationSpec=AnimationSpec{"
                + "durationMillis=0, startDelayMillis=1, easing=null, repeatable=null}}");
  }

  @Test
  public void validProto() {
    DynamicColor from = DynamicColor.constant(CONSTANT_VALUE);
    DynamicColor to = DynamicColor.fromByteArray(from.toDynamicColorByteArray());

    assertThat(to.toDynamicColorProto().getFixed().getArgb()).isEqualTo(CONSTANT_VALUE);
  }

  @Test
  public void invalidProto() {
    assertThrows(IllegalArgumentException.class, () -> DynamicColor.fromByteArray(new byte[] {1}));
  }
=======
    private static final String STATE_KEY = "state-key";
    @ColorInt private static final int CONSTANT_VALUE = 0xff00ff00;
    private static final AnimationSpec SPEC =
            new AnimationSpec.Builder()
                    .setAnimationParameters(
                            new AnimationParameters.Builder()
                                    .setDurationMillis(2)
                                    .setDelayMillis(1)
                                    .build())
                    .setRepeatable(
                            new Repeatable.Builder()
                                    .setRepeatMode(REPEAT_MODE_REVERSE)
                                    .setIterations(10)
                                    .build())
                    .build();

    @Test
    public void constantColor() {
        DynamicColor constantColor = DynamicColor.constant(CONSTANT_VALUE);

        assertThat(constantColor.toDynamicColorProto().getFixed().getArgb())
                .isEqualTo(CONSTANT_VALUE);
    }

    @Test
    public void constantToString() {
        assertThat(DynamicColor.constant(0x00000001).toString()).isEqualTo("FixedColor{argb=1}");
    }

    @Test
    public void stateEntryValueColor() {
        DynamicColor stateColor = DynamicColor.from(new AppDataKey<>(STATE_KEY));

        assertThat(stateColor.toDynamicColorProto().getStateSource().getSourceKey())
                .isEqualTo(STATE_KEY);
    }

    @Test
    public void stateToString() {
        assertThat(DynamicColor.from(new AppDataKey<>("key")).toString())
                .isEqualTo("StateColorSource{sourceKey=key, sourceNamespace=}");
    }

    @Test
    public void rangeAnimatedColor() {
        int startColor = 0xff00ff00;
        int endColor = 0xff00ffff;

        DynamicColor animatedColor = DynamicColor.animate(startColor, endColor);
        DynamicColor animatedColorWithSpec = DynamicColor.animate(startColor, endColor, SPEC);

        assertThat(animatedColor.toDynamicColorProto().getAnimatableFixed().hasAnimationSpec())
                .isFalse();
        assertThat(animatedColorWithSpec.toDynamicColorProto().getAnimatableFixed().getFromArgb())
                .isEqualTo(startColor);
        assertThat(animatedColorWithSpec.toDynamicColorProto().getAnimatableFixed().getToArgb())
                .isEqualTo(endColor);
        assertThat(
                        animatedColorWithSpec
                                .toDynamicColorProto()
                                .getAnimatableFixed()
                                .getAnimationSpec())
                .isEqualTo(SPEC.toProto());
    }

    @Test
    public void rangeAnimatedToString() {
        assertThat(
                        DynamicColor.animate(
                                        /* start= */ 0x00000001,
                                        /* end= */ 0x00000002,
                                        new AnimationSpec.Builder().build())
                                .toString())
                .isEqualTo(
                        "AnimatableFixedColor{"
                                + "fromArgb=1, toArgb=2, animationSpec=AnimationSpec{"
                                + "animationParameters=null, repeatable=null}}");
    }

    @Test
    public void stateAnimatedColor() {
        AppDataKey<DynamicColor> source = new AppDataKey<>(STATE_KEY);
        DynamicColor stateColor = DynamicColor.from(source);

        DynamicColor animatedColor = DynamicColor.animate(source);
        DynamicColor animatedColorWithSpec = DynamicColor.animate(source, SPEC);

        assertThat(animatedColor.toDynamicColorProto().getAnimatableDynamic().hasAnimationSpec())
                .isFalse();
        assertThat(animatedColorWithSpec.toDynamicColorProto().getAnimatableDynamic().getInput())
                .isEqualTo(stateColor.toDynamicColorProto());
        assertThat(
                        animatedColorWithSpec
                                .toDynamicColorProto()
                                .getAnimatableDynamic()
                                .getAnimationSpec())
                .isEqualTo(SPEC.toProto());
        assertThat(animatedColor.toDynamicColorProto())
                .isEqualTo(stateColor.animate().toDynamicColorProto());
    }

    @Test
    public void stateAnimatedToString() {
        assertThat(
                        DynamicColor.animate(
                                        /* stateKey= */ new AppDataKey<>("key"),
                                        new AnimationSpec.Builder()
                                                .setAnimationParameters(
                                                        new AnimationParameters.Builder()
                                                                .setDelayMillis(1)
                                                                .build())
                                                .build())
                                .toString())
                .isEqualTo(
                        "AnimatableDynamicColor{input=StateColorSource{sourceKey=key,"
                                + " sourceNamespace=}, "
                                + "animationSpec=AnimationSpec{animationParameters="
                                + "AnimationParameters{durationMillis=0,"
                                + " easing=null, delayMillis=1}, repeatable=null}}");
    }

    @Test
    public void fromByteArray_validProto() {
        DynamicColor from = DynamicColor.constant(CONSTANT_VALUE);
        DynamicColor to = DynamicColor.fromByteArray(from.toDynamicColorByteArray());

        assertThat(to.toDynamicColorProto().getFixed().getArgb()).isEqualTo(CONSTANT_VALUE);
    }

    @Test
    public void fromByteArray_invalidProto() {
        assertThrows(
                IllegalArgumentException.class, () -> DynamicColor.fromByteArray(new byte[] {1}));
    }

    @Test
    public void fromByteArray_existingByteArray() {
        DynamicColor from = DynamicColor.constant(CONSTANT_VALUE);
        byte[] buffer = new byte[100];
        int written = from.toDynamicColorByteArray(buffer, 10, 50);

        DynamicColor to = DynamicColor.fromByteArray(buffer, 10, written);

        assertThat(to.toDynamicColorProto().getFixed().getArgb()).isEqualTo(CONSTANT_VALUE);
    }

    @Test
    public void fromByteArray_existingByteArrayTooSmall() {
        DynamicColor from = DynamicColor.constant(CONSTANT_VALUE);
        byte[] buffer = new byte[100];
        int written = from.toDynamicColorByteArray(buffer);

        assertThrows(
                IllegalArgumentException.class,
                () -> DynamicColor.fromByteArray(buffer, 0, written - 1));
    }

    @Test
    public void fromByteArray_existingByteArrayTooLarge() {
        DynamicColor from = DynamicColor.constant(CONSTANT_VALUE);
        byte[] buffer = new byte[100];
        int written = from.toDynamicColorByteArray(buffer);

        assertThrows(
                IllegalArgumentException.class,
                () -> DynamicColor.fromByteArray(buffer, 0, written + 1));
    }

    @Test
    public void toByteArray_existingByteArrayTooSmall() {
        assertThrows(
                IllegalArgumentException.class,
                () -> DynamicColor.constant(CONSTANT_VALUE).toDynamicColorByteArray(new byte[1]));
    }

    @Test
    public void toByteArray_existingByteArraySameSize() {
        DynamicColor from = DynamicColor.constant(CONSTANT_VALUE);

        assertThat(from.toDynamicColorByteArray(new byte[100]))
                .isEqualTo(from.toDynamicColorByteArray().length);
    }
>>>>>>> fdff00cc
}<|MERGE_RESOLUTION|>--- conflicted
+++ resolved
@@ -23,6 +23,7 @@
 import static org.junit.Assert.assertThrows;
 
 import androidx.annotation.ColorInt;
+import androidx.wear.protolayout.expression.AnimationParameterBuilders.AnimationParameters;
 import androidx.wear.protolayout.expression.AnimationParameterBuilders.AnimationSpec;
 import androidx.wear.protolayout.expression.AnimationParameterBuilders.Repeatable;
 import androidx.wear.protolayout.expression.DynamicBuilders.DynamicColor;
@@ -33,119 +34,6 @@
 
 @RunWith(RobolectricTestRunner.class)
 public final class DynamicColorTest {
-<<<<<<< HEAD
-  private static final String STATE_KEY = "state-key";
-  @ColorInt private static final int CONSTANT_VALUE = 0xff00ff00;
-  private static final AnimationSpec SPEC =
-      new AnimationSpec.Builder()
-          .setStartDelayMillis(1)
-          .setDurationMillis(2)
-          .setRepeatable(
-              new Repeatable.Builder().setRepeatMode(REPEAT_MODE_REVERSE).setIterations(10).build())
-          .build();
-
-  @Test
-  public void constantColor() {
-    DynamicColor constantColor = DynamicColor.constant(CONSTANT_VALUE);
-
-    assertThat(constantColor.toDynamicColorProto().getFixed().getArgb()).isEqualTo(CONSTANT_VALUE);
-  }
-
-  @Test
-  public void constantToString() {
-    assertThat(DynamicColor.constant(0x00000001).toString()).isEqualTo("FixedColor{argb=1}");
-  }
-
-  @Test
-  public void stateEntryValueColor() {
-    DynamicColor stateColor = DynamicColor.fromState(STATE_KEY);
-
-    assertThat(stateColor.toDynamicColorProto().getStateSource().getSourceKey())
-        .isEqualTo(STATE_KEY);
-  }
-
-  @Test
-  public void stateToString() {
-    assertThat(DynamicColor.fromState("key").toString())
-        .isEqualTo("StateColorSource{sourceKey=key}");
-  }
-
-  @Test
-  public void rangeAnimatedColor() {
-    int startColor = 0xff00ff00;
-    int endColor = 0xff00ffff;
-
-    DynamicColor animatedColor = DynamicColor.animate(startColor, endColor);
-    DynamicColor animatedColorWithSpec = DynamicColor.animate(startColor, endColor, SPEC);
-
-    assertThat(animatedColor.toDynamicColorProto().getAnimatableFixed().hasAnimationSpec())
-         .isFalse();
-    assertThat(animatedColorWithSpec.toDynamicColorProto().getAnimatableFixed().getFromArgb())
-        .isEqualTo(startColor);
-    assertThat(animatedColorWithSpec.toDynamicColorProto().getAnimatableFixed().getToArgb())
-        .isEqualTo(endColor);
-    assertThat(animatedColorWithSpec.toDynamicColorProto().getAnimatableFixed().getAnimationSpec())
-        .isEqualTo(SPEC.toProto());
-  }
-
-  @Test
-  public void rangeAnimatedToString() {
-    assertThat(
-            DynamicColor.animate(
-                    /* start= */ 0x00000001,
-                    /* end= */ 0x00000002,
-                    new AnimationSpec.Builder().setStartDelayMillis(0).build())
-                .toString())
-        .isEqualTo(
-            "AnimatableFixedColor{"
-                + "fromArgb=1, toArgb=2, animationSpec=AnimationSpec{"
-                + "durationMillis=0, startDelayMillis=0, easing=null, repeatable=null}}");
-  }
-
-  @Test
-  public void stateAnimatedColor() {
-    DynamicColor stateColor = DynamicColor.fromState(STATE_KEY);
-
-    DynamicColor animatedColor = DynamicColor.animate(STATE_KEY);
-    DynamicColor animatedColorWithSpec = DynamicColor.animate(STATE_KEY, SPEC);
-
-    assertThat(animatedColor.toDynamicColorProto().getAnimatableDynamic().hasAnimationSpec())
-        .isFalse();
-    assertThat(animatedColorWithSpec.toDynamicColorProto().getAnimatableDynamic().getInput())
-        .isEqualTo(stateColor.toDynamicColorProto());
-    assertThat(
-            animatedColorWithSpec.toDynamicColorProto().getAnimatableDynamic().getAnimationSpec()
-    ).isEqualTo(SPEC.toProto());
-    assertThat(animatedColor.toDynamicColorProto())
-        .isEqualTo(stateColor.animate().toDynamicColorProto());
-  }
-
-  @Test
-  public void stateAnimatedToString() {
-    assertThat(
-            DynamicColor.animate(
-                    /* stateKey= */ "key",
-                    new AnimationSpec.Builder().setStartDelayMillis(1).build())
-                .toString())
-        .isEqualTo(
-            "AnimatableDynamicColor{"
-                + "input=StateColorSource{sourceKey=key}, animationSpec=AnimationSpec{"
-                + "durationMillis=0, startDelayMillis=1, easing=null, repeatable=null}}");
-  }
-
-  @Test
-  public void validProto() {
-    DynamicColor from = DynamicColor.constant(CONSTANT_VALUE);
-    DynamicColor to = DynamicColor.fromByteArray(from.toDynamicColorByteArray());
-
-    assertThat(to.toDynamicColorProto().getFixed().getArgb()).isEqualTo(CONSTANT_VALUE);
-  }
-
-  @Test
-  public void invalidProto() {
-    assertThrows(IllegalArgumentException.class, () -> DynamicColor.fromByteArray(new byte[] {1}));
-  }
-=======
     private static final String STATE_KEY = "state-key";
     @ColorInt private static final int CONSTANT_VALUE = 0xff00ff00;
     private static final AnimationSpec SPEC =
@@ -328,5 +216,4 @@
         assertThat(from.toDynamicColorByteArray(new byte[100]))
                 .isEqualTo(from.toDynamicColorByteArray().length);
     }
->>>>>>> fdff00cc
 }