/*
 * Copyright 2018 The Android Open Source Project
 *
 * Licensed under the Apache License, Version 2.0 (the "License");
 * you may not use this file except in compliance with the License.
 * You may obtain a copy of the License at
 *
 *      http://www.apache.org/licenses/LICENSE-2.0
 *
 * Unless required by applicable law or agreed to in writing, software
 * distributed under the License is distributed on an "AS IS" BASIS,
 * WITHOUT WARRANTIES OR CONDITIONS OF ANY KIND, either express or implied.
 * See the License for the specific language governing permissions and
 * limitations under the License.
 */
package androidx.compose.ui.text.android

import android.graphics.text.LineBreakConfig
import android.os.Build
import android.text.Layout.Alignment
import android.text.StaticLayout
import android.text.StaticLayout.Builder
import android.text.TextDirectionHeuristic
import android.text.TextPaint
import android.text.TextUtils.TruncateAt
import android.util.Log
import androidx.annotation.DoNotInline
import androidx.annotation.FloatRange
import androidx.annotation.IntRange
import androidx.annotation.RequiresApi
import androidx.compose.ui.text.android.LayoutCompat.BreakStrategy
import androidx.compose.ui.text.android.LayoutCompat.HyphenationFrequency
import androidx.compose.ui.text.android.LayoutCompat.JustificationMode
import androidx.compose.ui.text.android.LayoutCompat.LineBreakStyle
import androidx.compose.ui.text.android.LayoutCompat.LineBreakWordStyle
import java.lang.reflect.Constructor
import java.lang.reflect.InvocationTargetException

private const val TAG = "StaticLayoutFactory"

<<<<<<< HEAD
@OptIn(InternalPlatformTextApi::class)
internal object StaticLayoutFactory {
=======
@InternalPlatformTextApi
object StaticLayoutFactory {
>>>>>>> fdff00cc

    private val delegate: StaticLayoutFactoryImpl = if (Build.VERSION.SDK_INT >= 23) {
        StaticLayoutFactory23()
    } else {
        StaticLayoutFactoryDefault()
    }

    /**
     * Builder class for StaticLayout.
     */
    fun create(
        text: CharSequence,
        paint: TextPaint,
        width: Int,
        start: Int = 0,
        end: Int = text.length,
        textDir: TextDirectionHeuristic = LayoutCompat.DEFAULT_TEXT_DIRECTION_HEURISTIC,
        alignment: Alignment = LayoutCompat.DEFAULT_LAYOUT_ALIGNMENT,
        @IntRange(from = 0)
        maxLines: Int = LayoutCompat.DEFAULT_MAX_LINES,
        ellipsize: TruncateAt? = null,
        @IntRange(from = 0)
        ellipsizedWidth: Int = width,
        @FloatRange(from = 0.0)
        lineSpacingMultiplier: Float = LayoutCompat.DEFAULT_LINESPACING_MULTIPLIER,
        lineSpacingExtra: Float = LayoutCompat.DEFAULT_LINESPACING_EXTRA,
        @JustificationMode
        justificationMode: Int = LayoutCompat.DEFAULT_JUSTIFICATION_MODE,
        includePadding: Boolean = LayoutCompat.DEFAULT_INCLUDE_PADDING,
        useFallbackLineSpacing: Boolean = LayoutCompat.DEFAULT_FALLBACK_LINE_SPACING,
        @BreakStrategy
        breakStrategy: Int = LayoutCompat.DEFAULT_BREAK_STRATEGY,
        @LineBreakStyle
        lineBreakStyle: Int = LayoutCompat.DEFAULT_LINE_BREAK_STYLE,
        @LineBreakWordStyle
        lineBreakWordStyle: Int = LayoutCompat.DEFAULT_LINE_BREAK_WORD_STYLE,
        @HyphenationFrequency
        hyphenationFrequency: Int = LayoutCompat.DEFAULT_HYPHENATION_FREQUENCY,
        leftIndents: IntArray? = null,
        rightIndents: IntArray? = null
    ): StaticLayout {
        return delegate.create(
            StaticLayoutParams(
                text = text,
                start = start,
                end = end,
                paint = paint,
                width = width,
                textDir = textDir,
                alignment = alignment,
                maxLines = maxLines,
                ellipsize = ellipsize,
                ellipsizedWidth = ellipsizedWidth,
                lineSpacingMultiplier = lineSpacingMultiplier,
                lineSpacingExtra = lineSpacingExtra,
                justificationMode = justificationMode,
                includePadding = includePadding,
                useFallbackLineSpacing = useFallbackLineSpacing,
                breakStrategy = breakStrategy,
                lineBreakStyle = lineBreakStyle,
                lineBreakWordStyle = lineBreakWordStyle,
                hyphenationFrequency = hyphenationFrequency,
                leftIndents = leftIndents,
                rightIndents = rightIndents
            )
        )
    }

    /**
     * Returns whether fallbackLineSpacing is enabled for the given layout.
     *
     * @param layout StaticLayout instance
     * @param useFallbackLineSpacing fallbackLineSpacing configuration passed while creating the
     * StaticLayout.
     */
    fun isFallbackLineSpacingEnabled(
        layout: StaticLayout,
        useFallbackLineSpacing: Boolean
    ): Boolean {
        return delegate.isFallbackLineSpacingEnabled(layout, useFallbackLineSpacing)
    }
}

private class StaticLayoutParams(
    val text: CharSequence,
    val start: Int = 0,
    val end: Int,
    val paint: TextPaint,
    val width: Int,
    val textDir: TextDirectionHeuristic,
    val alignment: Alignment,
    val maxLines: Int,
    val ellipsize: TruncateAt?,
    val ellipsizedWidth: Int,
    val lineSpacingMultiplier: Float,
    val lineSpacingExtra: Float,
    val justificationMode: Int,
    val includePadding: Boolean,
    val useFallbackLineSpacing: Boolean,
    val breakStrategy: Int,
    val lineBreakStyle: Int,
    val lineBreakWordStyle: Int,
    val hyphenationFrequency: Int,
    val leftIndents: IntArray?,
    val rightIndents: IntArray?
) {
    init {
        require(start in 0..end) { "invalid start value" }
        require(end in 0..text.length) { "invalid end value" }
        require(maxLines >= 0) { "invalid maxLines value" }
        require(width >= 0) { "invalid width value" }
        require(ellipsizedWidth >= 0) { "invalid ellipsizedWidth value" }
        require(lineSpacingMultiplier >= 0f) { "invalid lineSpacingMultiplier value" }
    }
}

private interface StaticLayoutFactoryImpl {

    @DoNotInline // API level specific, do not inline to prevent ART class verification breakages
    fun create(params: StaticLayoutParams): StaticLayout

    fun isFallbackLineSpacingEnabled(layout: StaticLayout, useFallbackLineSpacing: Boolean): Boolean
}

@RequiresApi(23)
private class StaticLayoutFactory23 : StaticLayoutFactoryImpl {

    @DoNotInline
    override fun create(params: StaticLayoutParams): StaticLayout {
        return Builder.obtain(params.text, params.start, params.end, params.paint, params.width)
            .apply {
                setTextDirection(params.textDir)
                setAlignment(params.alignment)
                setMaxLines(params.maxLines)
                setEllipsize(params.ellipsize)
                setEllipsizedWidth(params.ellipsizedWidth)
                setLineSpacing(params.lineSpacingExtra, params.lineSpacingMultiplier)
                setIncludePad(params.includePadding)
                setBreakStrategy(params.breakStrategy)
                setHyphenationFrequency(params.hyphenationFrequency)
                setIndents(params.leftIndents, params.rightIndents)
                if (Build.VERSION.SDK_INT >= 26) {
                    StaticLayoutFactory26.setJustificationMode(this, params.justificationMode)
                }
                if (Build.VERSION.SDK_INT >= 28) {
                    StaticLayoutFactory28.setUseLineSpacingFromFallbacks(
                        this,
                        params.useFallbackLineSpacing
                    )
                }
                if (Build.VERSION.SDK_INT >= 33) {
                    StaticLayoutFactory33.setLineBreakConfig(
                        this,
                        params.lineBreakStyle,
                        params.lineBreakWordStyle
                    )
                }
            }.build()
    }

    override fun isFallbackLineSpacingEnabled(
        layout: StaticLayout,
        useFallbackLineSpacing: Boolean
    ): Boolean {
        return if (BuildCompat.isAtLeastT()) {
            StaticLayoutFactory33.isFallbackLineSpacingEnabled(layout)
        } else if (Build.VERSION.SDK_INT >= 28) {
            useFallbackLineSpacing
        } else {
            false
        }
    }
}

@RequiresApi(26)
private object StaticLayoutFactory26 {
    @JvmStatic
    @DoNotInline
    fun setJustificationMode(builder: Builder, justificationMode: Int) {
        builder.setJustificationMode(justificationMode)
    }
}

@RequiresApi(28)
private object StaticLayoutFactory28 {
    @JvmStatic
    @DoNotInline
    fun setUseLineSpacingFromFallbacks(builder: Builder, useFallbackLineSpacing: Boolean) {
        builder.setUseLineSpacingFromFallbacks(useFallbackLineSpacing)
    }
}

@RequiresApi(33)
private object StaticLayoutFactory33 {
    @JvmStatic
    @DoNotInline
    fun isFallbackLineSpacingEnabled(layout: StaticLayout): Boolean {
        return layout.isFallbackLineSpacingEnabled
    }

    @JvmStatic
    @DoNotInline
    fun setLineBreakConfig(builder: Builder, lineBreakStyle: Int, lineBreakWordStyle: Int) {
        val lineBreakConfig =
            LineBreakConfig.Builder()
                .setLineBreakStyle(lineBreakStyle)
                .setLineBreakWordStyle(lineBreakWordStyle)
                .build()
        builder.setLineBreakConfig(lineBreakConfig)
    }
}

private class StaticLayoutFactoryDefault : StaticLayoutFactoryImpl {

    companion object {
        private var isInitialized = false
        private var staticLayoutConstructor: Constructor<StaticLayout>? = null

        private fun getStaticLayoutConstructor(): Constructor<StaticLayout>? {
            if (isInitialized) return staticLayoutConstructor
            isInitialized = true
            try {
                staticLayoutConstructor =
                    StaticLayout::class.java.getConstructor(
                        CharSequence::class.java,
                        Int::class.javaPrimitiveType, /* start */
                        Int::class.javaPrimitiveType, /* end */
                        TextPaint::class.java,
                        Int::class.javaPrimitiveType, /* width */
                        Alignment::class.java,
                        TextDirectionHeuristic::class.java,
                        Float::class.javaPrimitiveType, /* lineSpacingMultiplier */
                        Float::class.javaPrimitiveType, /* lineSpacingExtra */
                        Boolean::class.javaPrimitiveType, /* includePadding */
                        TruncateAt::class.java,
                        Int::class.javaPrimitiveType, /* ellipsizeWidth */
                        Int::class.javaPrimitiveType /* maxLines */
                    )
            } catch (e: NoSuchMethodException) {
                staticLayoutConstructor = null
                Log.e(TAG, "unable to collect necessary constructor.")
            }

            return staticLayoutConstructor
        }
    }

    @DoNotInline
    override fun create(params: StaticLayoutParams): StaticLayout {
        // On API 21 to 23, try to call the StaticLayoutConstructor which supports the
        // textDir and maxLines.
        val result = getStaticLayoutConstructor()?.let {
            try {
                it.newInstance(
                    params.text,
                    params.start,
                    params.end,
                    params.paint,
                    params.width,
                    params.alignment,
                    params.textDir,
                    params.lineSpacingMultiplier,
                    params.lineSpacingExtra,
                    params.includePadding,
                    params.ellipsize,
                    params.ellipsizedWidth,
                    params.maxLines
                )
            } catch (e: IllegalAccessException) {
                staticLayoutConstructor = null
                Log.e(TAG, "unable to call constructor")
                null
            } catch (e: InstantiationException) {
                staticLayoutConstructor = null
                Log.e(TAG, "unable to call constructor")
                null
            } catch (e: InvocationTargetException) {
                staticLayoutConstructor = null
                Log.e(TAG, "unable to call constructor")
                null
            }
        }

        if (result != null) return result

        // On API 21 to 23 where it failed to find StaticLayout.Builder, create with
        // deprecated constructor, textDir and maxLines won't work in this case.
        @Suppress("DEPRECATION")
        return StaticLayout(
            params.text,
            params.start,
            params.end,
            params.paint,
            params.width,
            params.alignment,
            params.lineSpacingMultiplier,
            params.lineSpacingExtra,
            params.includePadding,
            params.ellipsize,
            params.ellipsizedWidth
        )
    }

    override fun isFallbackLineSpacingEnabled(
        layout: StaticLayout,
        useFallbackLineSpacing: Boolean
    ): Boolean {
        return false
    }
}<|MERGE_RESOLUTION|>--- conflicted
+++ resolved
@@ -38,13 +38,8 @@
 
 private const val TAG = "StaticLayoutFactory"
 
-<<<<<<< HEAD
-@OptIn(InternalPlatformTextApi::class)
-internal object StaticLayoutFactory {
-=======
 @InternalPlatformTextApi
 object StaticLayoutFactory {
->>>>>>> fdff00cc
 
     private val delegate: StaticLayoutFactoryImpl = if (Build.VERSION.SDK_INT >= 23) {
         StaticLayoutFactory23()
@@ -209,7 +204,7 @@
         layout: StaticLayout,
         useFallbackLineSpacing: Boolean
     ): Boolean {
-        return if (BuildCompat.isAtLeastT()) {
+        return if (Build.VERSION.SDK_INT >= 33) {
             StaticLayoutFactory33.isFallbackLineSpacingEnabled(layout)
         } else if (Build.VERSION.SDK_INT >= 28) {
             useFallbackLineSpacing
