/*
 * Copyright 2019 The Android Open Source Project
 *
 * Licensed under the Apache License, Version 2.0 (the "License");
 * you may not use this file except in compliance with the License.
 * You may obtain a copy of the License at
 *
 *      http://www.apache.org/licenses/LICENSE-2.0
 *
 * Unless required by applicable law or agreed to in writing, software
 * distributed under the License is distributed on an "AS IS" BASIS,
 * WITHOUT WARRANTIES OR CONDITIONS OF ANY KIND, either express or implied.
 * See the License for the specific language governing permissions and
 * limitations under the License.
 */
package androidx.compose.ui.text.android.style

import android.text.TextPaint
import android.text.style.CharacterStyle

/**
 * A span which applies a shadow effect to the covered text.
 *
 */
<<<<<<< HEAD
@InternalPlatformTextApi
class ShadowSpan(
=======
internal class ShadowSpan(
>>>>>>> fdff00cc
    val color: Int,
    val offsetX: Float,
    val offsetY: Float,
    val radius: Float
) : CharacterStyle() {
    override fun updateDrawState(tp: TextPaint) {
        tp.setShadowLayer(radius, offsetX, offsetY, color)
    }
}<|MERGE_RESOLUTION|>--- conflicted
+++ resolved
@@ -22,12 +22,7 @@
  * A span which applies a shadow effect to the covered text.
  *
  */
-<<<<<<< HEAD
-@InternalPlatformTextApi
-class ShadowSpan(
-=======
 internal class ShadowSpan(
->>>>>>> fdff00cc
     val color: Int,
     val offsetX: Float,
     val offsetY: Float,
