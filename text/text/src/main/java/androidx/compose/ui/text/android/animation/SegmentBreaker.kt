--- conflicted
+++ resolved
@@ -40,12 +40,7 @@
  * @param bottom a graphical bottom position from the layout origin.
  *
  */
-<<<<<<< HEAD
-@InternalPlatformTextApi
-data class Segment(
-=======
 internal data class Segment(
->>>>>>> fdff00cc
     val startOffset: Int,
     val endOffset: Int,
     val left: Int,
@@ -57,12 +52,7 @@
 /**
  * Provide a segmentation breaker for the text animation.
  */
-<<<<<<< HEAD
-@InternalPlatformTextApi
-object SegmentBreaker {
-=======
 internal object SegmentBreaker {
->>>>>>> fdff00cc
     private fun breakInWords(layoutHelper: LayoutHelper): List<Int> {
         val text = layoutHelper.layout.text
         val words = breakWithBreakIterator(text, BreakIterator.getLineInstance(Locale.getDefault()))
