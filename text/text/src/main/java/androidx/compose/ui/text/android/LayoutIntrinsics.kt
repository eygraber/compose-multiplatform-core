/*
 * Copyright 2019 The Android Open Source Project
 *
 * Licensed under the Apache License, Version 2.0 (the "License");
 * you may not use this file except in compliance with the License.
 * You may obtain a copy of the License at
 *
 *      http://www.apache.org/licenses/LICENSE-2.0
 *
 * Unless required by applicable law or agreed to in writing, software
 * distributed under the License is distributed on an "AS IS" BASIS,
 * WITHOUT WARRANTIES OR CONDITIONS OF ANY KIND, either express or implied.
 * See the License for the specific language governing permissions and
 * limitations under the License.
 */

package androidx.compose.ui.text.android

import android.text.BoringLayout
import android.text.Layout
import android.text.Spanned
import android.text.TextPaint
import androidx.compose.ui.text.android.style.LetterSpacingSpanEm
import androidx.compose.ui.text.android.style.LetterSpacingSpanPx
import java.text.BreakIterator
import java.util.PriorityQueue
import kotlin.math.ceil

/**
 * Computes and caches the text layout intrinsic values such as min/max width.
 */
<<<<<<< HEAD
@InternalPlatformTextApi
class LayoutIntrinsics(
=======
internal class LayoutIntrinsics(
>>>>>>> fdff00cc
    private val charSequence: CharSequence,
    private val textPaint: TextPaint,
    @LayoutCompat.TextDirection private val textDirectionHeuristic: Int
) {

    private var _maxIntrinsicWidth: Float = Float.NaN
    private var _minIntrinsicWidth: Float = Float.NaN
    private var _boringMetrics: BoringLayout.Metrics? = null
    private var boringMetricsIsInit: Boolean = false

    /**
     * Compute Android platform BoringLayout metrics. A null value means the provided CharSequence
     * cannot be laid out using a BoringLayout.
     */
    val boringMetrics: BoringLayout.Metrics?
        get() {
            if (!boringMetricsIsInit) {
                val frameworkTextDir = getTextDirectionHeuristic(textDirectionHeuristic)
                _boringMetrics =
                    BoringLayoutFactory.measure(charSequence, textPaint, frameworkTextDir)
                boringMetricsIsInit = true
            }
            return _boringMetrics
        }

    /**
     * Calculate minimum intrinsic width of the CharSequence.
     *
     * @see androidx.compose.ui.text.android.minIntrinsicWidth
     */
    val minIntrinsicWidth: Float
        get() = if (!_minIntrinsicWidth.isNaN()) {
            _minIntrinsicWidth
        } else {
            _minIntrinsicWidth = minIntrinsicWidth(charSequence, textPaint)
            _minIntrinsicWidth
        }

    /**
     * Calculate maximum intrinsic width for the CharSequence. Maximum intrinsic width is the width
     * of text where no soft line breaks are applied.
     */
    val maxIntrinsicWidth: Float
        get() = if (!_maxIntrinsicWidth.isNaN()) {
            _maxIntrinsicWidth
        } else {
            var desiredWidth = boringMetrics?.width?.toFloat()

            // boring metrics doesn't cover RTL text so we fallback to different calculation when boring
            // metrics can't be calculated
            if (desiredWidth == null) {
                // b/233856978, apply `ceil` function here to be consistent with the boring metrics
                // width calculation that does it under the hood, too
                desiredWidth = ceil(
                    Layout.getDesiredWidth(charSequence, 0, charSequence.length, textPaint)
                )
            }
            if (shouldIncreaseMaxIntrinsic(desiredWidth, charSequence, textPaint)) {
                // b/173574230, increase maxIntrinsicWidth, so that StaticLayout won't form 2
                // lines for the given maxIntrinsicWidth
                desiredWidth += 0.5f
            }
            _maxIntrinsicWidth = desiredWidth
            _maxIntrinsicWidth
        }
}

/**
 * Returns the word with the longest length. To calculate it in a performant way, it applies a heuristics where
 *  - it first finds a set of words with the longest length
 *  - finds the word with maximum width in that set
 */
internal fun minIntrinsicWidth(text: CharSequence, paint: TextPaint): Float {
    val iterator = BreakIterator.getLineInstance(paint.textLocale)
    iterator.text = CharSequenceCharacterIterator(text, 0, text.length)

    // 10 is just a random number that limits the size of the candidate list
    val heapSize = 10
    // min heap that will hold [heapSize] many words with max length
    val longestWordCandidates = PriorityQueue(
        heapSize,
        Comparator<Pair<Int, Int>> { left, right ->
            (left.second - left.first) - (right.second - right.first)
        }
    )

    var start = 0
    var end = iterator.next()
    while (end != BreakIterator.DONE) {
        if (longestWordCandidates.size < heapSize) {
            longestWordCandidates.add(Pair(start, end))
        } else {
            longestWordCandidates.peek()?.let { minPair ->
                if ((minPair.second - minPair.first) < (end - start)) {
                    longestWordCandidates.poll()
                    longestWordCandidates.add(Pair(start, end))
                }
            }
        }

        start = end
        end = iterator.next()
    }

    var minWidth = 0f

    longestWordCandidates.forEach { (start, end) ->
        val width = Layout.getDesiredWidth(text, start, end, paint)
        minWidth = maxOf(minWidth, width)
    }

    return minWidth
}

/**
 * b/173574230
 * on Android 11 and above, creating a StaticLayout when
 * - desiredWidth is an Integer,
 * - letterSpacing is set
 * - lineHeight is set
 * StaticLayout forms 2 lines for the given desiredWidth.
 *
 * This function checks if those conditions are met.
 */
@OptIn(InternalPlatformTextApi::class)
private fun shouldIncreaseMaxIntrinsic(
    desiredWidth: Float,
    charSequence: CharSequence,
    textPaint: TextPaint
): Boolean {
    return desiredWidth != 0f &&
        (charSequence is Spanned && (
            charSequence.hasSpan(LetterSpacingSpanPx::class.java) ||
            charSequence.hasSpan(LetterSpacingSpanEm::class.java)
        ) || textPaint.letterSpacing != 0f)
}<|MERGE_RESOLUTION|>--- conflicted
+++ resolved
@@ -29,12 +29,7 @@
 /**
  * Computes and caches the text layout intrinsic values such as min/max width.
  */
-<<<<<<< HEAD
-@InternalPlatformTextApi
-class LayoutIntrinsics(
-=======
 internal class LayoutIntrinsics(
->>>>>>> fdff00cc
     private val charSequence: CharSequence,
     private val textPaint: TextPaint,
     @LayoutCompat.TextDirection private val textDirectionHeuristic: Int
