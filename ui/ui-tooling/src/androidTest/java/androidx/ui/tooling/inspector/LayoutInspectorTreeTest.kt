--- conflicted
+++ resolved
@@ -52,19 +52,11 @@
 import org.junit.Ignore
 import org.junit.Test
 import org.junit.runner.RunWith
-<<<<<<< HEAD
-import androidx.test.ext.junit.runners.AndroidJUnit4
-=======
->>>>>>> aff4290d
 import kotlin.math.roundToInt
 
 private const val DEBUG = false
 
-<<<<<<< HEAD
-@SmallTest
-=======
 @LargeTest
->>>>>>> aff4290d
 @RunWith(AndroidJUnit4::class)
 class LayoutInspectorTreeTest : ToolingTest() {
     private lateinit var density: Density
