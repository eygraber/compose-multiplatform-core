--- conflicted
+++ resolved
@@ -37,8 +37,9 @@
 
     @Test
     fun testBounds() {
+        val slotTableRecord = SlotTableRecord.create()
         show {
-            Inspectable {
+            Inspectable(slotTableRecord) {
                 Box {
                     Column(Modifier.padding(10.dp)) {
                         Text("Hello", Modifier.padding(5.dp))
@@ -48,15 +49,11 @@
         }
 
         activityTestRule.runOnUiThread {
-<<<<<<< HEAD
-            val boundingBoxes = tables.findGroupForFile("BoundsTest")!!.all()
-=======
             val tree = slotTableRecord.store.first().asTree()
             val boundingBoxes = tree.firstOrNull {
                 it.position?.contains("BoundsTest.kt") == true && it.box.right.value > 0
             }!!
                 .all()
->>>>>>> c4d097f4
                 .filter {
                     val name = it.position
                     name != null && name.contains("BoundsTest.kt")
