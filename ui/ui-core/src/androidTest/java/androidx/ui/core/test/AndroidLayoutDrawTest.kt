--- conflicted
+++ resolved
@@ -495,7 +495,7 @@
         fun FixedSizeRow(
             width: IntPx,
             height: IntPx,
-            children: @Composable() () -> Unit
+            children: @Composable () -> Unit
         ) {
             Layout(children = children, measureBlock = { measurables, constraints, _ ->
                 val resolvedWidth = width.coerceIn(constraints.minWidth, constraints.maxWidth)
@@ -1558,7 +1558,7 @@
         var laidOut = false
         activityTestRule.runOnUiThreadIR {
             activity.setContent {
-                val container = @Composable { children: @Composable() () -> Unit ->
+                val container = @Composable { children: @Composable () -> Unit ->
                     // This simulates a Container optimisation, when the child does not
                     // affect parent size.
                     Layout(children) { measurables, constraints, _ ->
@@ -1567,7 +1567,7 @@
                         }
                     }
                 }
-                val recomposingChild = @Composable { children: @Composable() (IntPx) -> Unit ->
+                val recomposingChild = @Composable { children: @Composable (IntPx) -> Unit ->
                     // This simulates a child that recomposes, for example due to a transition.
                     children(offset.value)
                 }
@@ -2230,11 +2230,7 @@
                     FixedSize(
                         size = 10.ipx,
                         modifier = PaddingModifier(10.ipx)
-                            .drawLayer(
-                                outlineShape = triangleShape,
-                                clipToBounds = false,
-                                clipToOutline = false
-                            )
+                            .drawLayer(shape = triangleShape)
                             .drawBehind {
                                 drawRect(
                                     Color.Blue,
@@ -2257,8 +2253,8 @@
         val innerColor = mutableStateOf(Color.Red)
         activityTestRule.runOnUiThread {
             activity.setContent {
-                val children: @Composable() () -> Unit = remember {
-                    @Composable() {
+                val children: @Composable () -> Unit = remember {
+                    @Composable {
                         FixedSize(
                             size = 10.ipx,
                             modifier = Modifier.drawLayer()
@@ -2679,7 +2675,7 @@
 fun AtLeastSize(
     size: IntPx,
     modifier: Modifier = Modifier,
-    children: @Composable() () -> Unit = emptyContent()
+    children: @Composable () -> Unit = emptyContent()
 ) {
     Layout(
         measureBlock = { measurables, constraints, _ ->
@@ -2713,7 +2709,7 @@
 fun FixedSize(
     size: IntPx,
     modifier: Modifier = Modifier,
-    children: @Composable() () -> Unit = emptyContent()
+    children: @Composable () -> Unit = emptyContent()
 ) {
     Layout(children = children, modifier = modifier) { measurables, _, _ ->
         val newConstraints = Constraints.fixed(size, size)
@@ -2729,7 +2725,7 @@
 }
 
 @Composable
-fun Align(modifier: Modifier = Modifier.None, children: @Composable() () -> Unit) {
+fun Align(modifier: Modifier = Modifier.None, children: @Composable () -> Unit) {
     Layout(
         modifier = modifier,
         measureBlock = { measurables, constraints, _ ->
@@ -2761,7 +2757,7 @@
 internal fun Padding(
     size: IntPx,
     modifier: Modifier = Modifier,
-    children: @Composable() () -> Unit
+    children: @Composable () -> Unit
 ) {
     Layout(
         modifier = modifier,
@@ -2796,7 +2792,7 @@
     size: IntPx,
     latch: CountDownLatch,
     modifier: Modifier = Modifier,
-    children: @Composable() () -> Unit
+    children: @Composable () -> Unit
 ) {
     Layout(modifier = modifier, children = children) { measurables, _, _ ->
         val testConstraints = Constraints()
@@ -2819,33 +2815,11 @@
 }
 
 @Composable
-<<<<<<< HEAD
-fun Position(
-    size: IntPx,
-    offset: OffsetModel,
-    modifier: Modifier = Modifier,
-    children: @Composable() () -> Unit
-) {
-    Layout(modifier = modifier, children = children) { measurables, constraints, _ ->
-        val placeables = measurables.map { m ->
-            m.measure(constraints)
-        }
-        layout(size, size) {
-            placeables.forEach { child ->
-                child.place(offset.offset, offset.offset)
-            }
-        }
-    }
-}
-
-@Composable
-=======
->>>>>>> c4d097f4
 fun Wrap(
     modifier: Modifier = Modifier,
     minWidth: IntPx = 0.ipx,
     minHeight: IntPx = 0.ipx,
-    children: @Composable() () -> Unit = {}
+    children: @Composable () -> Unit = {}
 ) {
     Layout(modifier = modifier, children = children) { measurables, constraints, _ ->
         val placeables = measurables.map { it.measure(constraints) }
@@ -2861,13 +2835,8 @@
 fun Scroller(
     modifier: Modifier = Modifier,
     onScrollPositionChanged: (position: IntPx, maxPosition: IntPx) -> Unit,
-<<<<<<< HEAD
-    offset: OffsetModel,
-    child: @Composable() () -> Unit
-=======
     offset: State<IntPx>,
     child: @Composable () -> Unit
->>>>>>> c4d097f4
 ) {
     val maxPosition = state { IntPx.Infinity }
     ScrollerLayout(
@@ -2886,7 +2855,7 @@
     modifier: Modifier = Modifier,
     @Suppress("UNUSED_PARAMETER") maxPosition: IntPx,
     onMaxPositionChanged: () -> Unit,
-    child: @Composable() () -> Unit
+    child: @Composable () -> Unit
 ) {
     Layout(modifier = modifier, children = child) { measurables, constraints, _ ->
         val childConstraints = constraints.copy(
@@ -2907,7 +2876,7 @@
 fun WrapForceRelayout(
     model: State<IntPx>,
     modifier: Modifier = Modifier,
-    children: @Composable() () -> Unit
+    children: @Composable () -> Unit
 ) {
     Layout(modifier = modifier, children = children) { measurables, constraints, _ ->
         val placeables = measurables.map { it.measure(constraints) }
@@ -2921,7 +2890,7 @@
 }
 
 @Composable
-fun SimpleRow(modifier: Modifier = Modifier, children: @Composable() () -> Unit) {
+fun SimpleRow(modifier: Modifier = Modifier, children: @Composable () -> Unit) {
     Layout(modifier = modifier, children = children) { measurables, constraints, _ ->
         var width = 0.ipx
         var height = 0.ipx
@@ -2942,7 +2911,7 @@
 }
 
 @Composable
-fun JustConstraints(modifier: Modifier, children: @Composable() () -> Unit) {
+fun JustConstraints(modifier: Modifier, children: @Composable () -> Unit) {
     Layout(children, modifier) { _, constraints, _ ->
         layout(constraints.minWidth, constraints.minHeight) {}
     }
