--- conflicted
+++ resolved
@@ -484,14 +484,8 @@
             } else if (resId == R.drawable.abc_switch_track_mtrl_alpha) {
                 tint = getColorStateList(context, R.color.abc_tint_switch_track);
             } else if (resId == R.drawable.abc_switch_thumb_material) {
-<<<<<<< HEAD
                 tint = getColorStateList(context, R.color.abc_tint_switch_thumb);
-            } else if (resId == R.drawable.abc_btn_default_mtrl_shape
-                    || resId == R.drawable.abc_btn_borderless_material) {
-=======
-                tint = createSwitchThumbColorStateList(context);
             } else if (resId == R.drawable.abc_btn_default_mtrl_shape) {
->>>>>>> 1fc0e8c2
                 tint = createDefaultButtonColorStateList(context);
             } else if (resId == R.drawable.abc_btn_borderless_material) {
                 tint = createBorderlessButtonColorStateList(context);
