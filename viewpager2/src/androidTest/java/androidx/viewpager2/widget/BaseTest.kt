/*
 * Copyright 2018 The Android Open Source Project
 *
 * Licensed under the Apache License, Version 2.0 (the "License");
 * you may not use this file except in compliance with the License.
 * You may obtain a copy of the License at
 *
 *      http://www.apache.org/licenses/LICENSE-2.0
 *
 * Unless required by applicable law or agreed to in writing, software
 * distributed under the License is distributed on an "AS IS" BASIS,
 * WITHOUT WARRANTIES OR CONDITIONS OF ANY KIND, either express or implied.
 * See the License for the specific language governing permissions and
 * limitations under the License.
 */

package androidx.viewpager2.widget

import android.content.Intent
import android.os.Build
import android.util.Log
import android.view.View
import android.view.View.OVER_SCROLL_NEVER
<<<<<<< HEAD
import android.view.accessibility.AccessibilityNodeInfo
=======
>>>>>>> b6caf1cd
import androidx.core.view.ViewCompat
import androidx.core.view.accessibility.AccessibilityNodeInfoCompat
import androidx.core.view.accessibility.AccessibilityNodeInfoCompat.ACTION_SCROLL_BACKWARD
import androidx.core.view.accessibility.AccessibilityNodeInfoCompat.ACTION_SCROLL_FORWARD
import androidx.core.view.accessibility.AccessibilityNodeInfoCompat.AccessibilityActionCompat.ACTION_PAGE_DOWN
import androidx.core.view.accessibility.AccessibilityNodeInfoCompat.AccessibilityActionCompat.ACTION_PAGE_LEFT
import androidx.core.view.accessibility.AccessibilityNodeInfoCompat.AccessibilityActionCompat.ACTION_PAGE_RIGHT
import androidx.core.view.accessibility.AccessibilityNodeInfoCompat.AccessibilityActionCompat.ACTION_PAGE_UP
import androidx.recyclerview.widget.LinearLayoutManager
import androidx.recyclerview.widget.RecyclerView
import androidx.test.core.app.ApplicationProvider
import androidx.test.espresso.Espresso.onView
import androidx.test.espresso.action.CoordinatesProvider
import androidx.test.espresso.action.GeneralLocation
import androidx.test.espresso.action.GeneralSwipeAction
import androidx.test.espresso.action.Press
import androidx.test.espresso.action.Swipe
import androidx.test.espresso.action.ViewActions.actionWithAssertions
import androidx.test.espresso.assertion.ViewAssertions.matches
import androidx.test.espresso.matcher.ViewMatchers.isAssignableFrom
import androidx.test.espresso.matcher.ViewMatchers.isDisplayed
import androidx.test.espresso.matcher.ViewMatchers.withId
import androidx.test.espresso.matcher.ViewMatchers.withText
import androidx.test.rule.ActivityTestRule
import androidx.testutils.LocaleTestUtils
import androidx.testutils.recreate
import androidx.viewpager2.adapter.FragmentStateAdapter
import androidx.viewpager2.test.R
import androidx.viewpager2.widget.ViewPager2.ORIENTATION_HORIZONTAL
import androidx.viewpager2.widget.ViewPager2.SCROLL_STATE_DRAGGING
import androidx.viewpager2.widget.ViewPager2.SCROLL_STATE_IDLE
import androidx.viewpager2.widget.ViewPager2.SCROLL_STATE_SETTLING
import androidx.viewpager2.widget.swipe.FragmentAdapter
import androidx.viewpager2.widget.swipe.PageSwiper
import androidx.viewpager2.widget.swipe.PageSwiperEspresso
import androidx.viewpager2.widget.swipe.PageSwiperFakeDrag
import androidx.viewpager2.widget.swipe.PageSwiperManual
import androidx.viewpager2.widget.swipe.SelfChecking
import androidx.viewpager2.widget.swipe.TestActivity
import androidx.viewpager2.widget.swipe.ViewAdapter
import androidx.viewpager2.widget.swipe.WaitForInjectMotionEventsAction.Companion.waitForInjectMotionEvents
import org.hamcrest.CoreMatchers.equalTo
import org.hamcrest.Matcher
import org.hamcrest.Matchers.allOf
import org.hamcrest.Matchers.greaterThanOrEqualTo
import org.hamcrest.Matchers.lessThan
import org.hamcrest.Matchers.lessThanOrEqualTo
import org.junit.After
import org.junit.Assert.assertThat
import org.junit.Before
import org.junit.Rule
import java.util.concurrent.CountDownLatch
import java.util.concurrent.TimeUnit
import kotlin.math.abs

open class BaseTest {
    companion object {
        const val TAG = "VP2_TESTS"
    }

    lateinit var localeUtil: LocaleTestUtils

    @get:Rule
    val activityTestRule = ActivityTestRule<TestActivity>(TestActivity::class.java, false, false)

    @Before
    open fun setUp() {
        localeUtil = LocaleTestUtils(
            ApplicationProvider.getApplicationContext() as android.content.Context
        )
        // Ensure a predictable test environment by explicitly setting a locale
        localeUtil.setLocale(LocaleTestUtils.DEFAULT_TEST_LANGUAGE)
    }

    @After
    open fun tearDown() {
        localeUtil.resetLocale()
    }

    fun setUpTest(@ViewPager2.Orientation orientation: Int): Context {
        val intent = Intent()
        if (localeUtil.isLocaleChangedAndLock()) {
            intent.putExtra(TestActivity.EXTRA_LANGUAGE, localeUtil.getLocale().toString())
        }
        activityTestRule.launchActivity(intent)
        onView(withId(R.id.view_pager)).perform(waitForInjectMotionEvents())

        val viewPager: ViewPager2 = activityTestRule.activity.findViewById(R.id.view_pager)
        activityTestRule.runOnUiThread { viewPager.orientation = orientation }
        onView(withId(R.id.view_pager)).check(matches(isDisplayed()))

        // animations getting in the way on API < 16
        if (Build.VERSION.SDK_INT < 16) {
            viewPager.recyclerView.overScrollMode = OVER_SCROLL_NEVER
        }

        return Context(activityTestRule)
    }

<<<<<<< HEAD
    /**
     * Temporary workaround while we're stabilizing tests on the API 29 emulator.
     * TODO(b/130160918): remove the workaround
     */
    protected fun assumeApiBeforeQ() {
        assumeThat(Build.VERSION.SDK_INT >= 29, equalTo(false))
    }

=======
>>>>>>> b6caf1cd
    data class Context(val activityTestRule: ActivityTestRule<TestActivity>) {
        fun recreateActivity(
            adapterProvider: AdapterProvider,
            onCreateCallback: ((ViewPager2) -> Unit) = { }
        ) {
            val orientation = viewPager.orientation
            val isUserInputEnabled = viewPager.isUserInputEnabled
            TestActivity.onCreateCallback = { activity ->
                val viewPager = activity.findViewById<ViewPager2>(R.id.view_pager)
                viewPager.orientation = orientation
                viewPager.isUserInputEnabled = isUserInputEnabled
                viewPager.adapter = adapterProvider(activity)
                onCreateCallback(viewPager)
            }
            activity = activityTestRule.recreate()
            TestActivity.onCreateCallback = { }
            onView(withId(R.id.view_pager)).perform(waitForInjectMotionEvents())
        }

        var activity: TestActivity = activityTestRule.activity
            private set(value) {
                field = value
            }

        fun runOnUiThread(f: () -> Unit) = activity.runOnUiThread(f)

        val viewPager: ViewPager2 get() = activity.findViewById(R.id.view_pager)

        fun peekForward() {
            peek(adjustForRtl(-50f))
        }

        fun peekBackward() {
            peek(adjustForRtl(50f))
        }

        enum class SwipeMethod {
            ESPRESSO,
            MANUAL,
            FAKE_DRAG
        }

        fun swipe(currentPageIx: Int, nextPageIx: Int, method: SwipeMethod = SwipeMethod.ESPRESSO) {
            val lastPageIx = viewPager.adapter!!.itemCount - 1

            if (nextPageIx > lastPageIx) {
                throw IllegalArgumentException("Invalid next page: beyond last page.")
            }

            if (currentPageIx == nextPageIx) { // dedicated for testing edge behaviour
                if (nextPageIx == 0) {
                    swipeBackward(method) // bounce off the "left" edge
                    return
                }
                if (nextPageIx == lastPageIx) { // bounce off the "right" edge
                    swipeForward(method)
                    return
                }
                throw IllegalArgumentException(
                    "Invalid sequence. Not on an edge, and current page = next page."
                )
            }

            if (Math.abs(nextPageIx - currentPageIx) > 1) {
                throw IllegalArgumentException(
                    "Specified next page not adjacent to the current page."
                )
            }

            if (nextPageIx > currentPageIx) {
                swipeForward(method)
            } else {
                swipeBackward(method)
            }
        }

        fun swipeForward(method: SwipeMethod = SwipeMethod.ESPRESSO) {
            swiper(method).swipeNext()
        }

        fun swipeBackward(method: SwipeMethod = SwipeMethod.ESPRESSO) {
            swiper(method).swipePrevious()
        }

        private fun swiper(method: SwipeMethod = SwipeMethod.ESPRESSO): PageSwiper {
            return when (method) {
                SwipeMethod.ESPRESSO -> PageSwiperEspresso(viewPager)
                SwipeMethod.MANUAL -> PageSwiperManual(viewPager)
                SwipeMethod.FAKE_DRAG -> PageSwiperFakeDrag(viewPager) { viewPager.pageSize }
            }
        }

        private fun adjustForRtl(offset: Float): Float {
            return if (viewPager.isHorizontal && viewPager.isRtl) -offset else offset
        }

        private fun peek(offset: Float) {
            onView(allOf(isDisplayed(), isAssignableFrom(ViewPager2::class.java)))
                .perform(
                    actionWithAssertions(
                        GeneralSwipeAction(
                            Swipe.SLOW, GeneralLocation.CENTER,
                            CoordinatesProvider { view ->
                                val coordinates = GeneralLocation.CENTER.calculateCoordinates(view)
                                if (viewPager.orientation == ORIENTATION_HORIZONTAL) {
                                    coordinates[0] += offset
                                } else {
                                    coordinates[1] += offset
                                }
                                coordinates
                            }, Press.FINGER
                        )
                    )
                )
        }

        fun assertPageActions() {
            var customActions = getActionList(viewPager)
            var currentPage = viewPager.currentItem
            var numPages = viewPager.adapter!!.itemCount
            var isUserInputEnabled = viewPager.isUserInputEnabled
            var isHorizontalOrientation = viewPager.orientation == ViewPager2.ORIENTATION_HORIZONTAL
            var isVerticalOrientation = viewPager.orientation == ViewPager2.ORIENTATION_VERTICAL

            val expectPageLeftAction = Build.VERSION.SDK_INT >= Build.VERSION_CODES.LOLLIPOP &&
                    isUserInputEnabled && isHorizontalOrientation &&
                    (if (viewPager.isRtl) currentPage < numPages - 1 else currentPage > 0)

            val expectPageRightAction = Build.VERSION.SDK_INT >= Build.VERSION_CODES.LOLLIPOP &&
                    isUserInputEnabled && isHorizontalOrientation &&
                    (if (viewPager.isRtl) currentPage > 0 else currentPage < numPages - 1)

            val expectPageUpAction = Build.VERSION.SDK_INT >= Build.VERSION_CODES.LOLLIPOP &&
                    isUserInputEnabled && isVerticalOrientation &&
                    currentPage > 0

            val expectPageDownAction = Build.VERSION.SDK_INT >= Build.VERSION_CODES.LOLLIPOP &&
                    isUserInputEnabled && isVerticalOrientation &&
                    currentPage < numPages - 1

            val expectScrollBackwardAction =
                Build.VERSION.SDK_INT >= Build.VERSION_CODES.JELLY_BEAN && isUserInputEnabled &&
                        currentPage > 0

            val expectScrollForwardAction =
                Build.VERSION.SDK_INT >= Build.VERSION_CODES.JELLY_BEAN && isUserInputEnabled &&
                        currentPage < numPages - 1

            assertThat("Left action expected: $expectPageLeftAction",
                hasPageAction(customActions, ACTION_PAGE_LEFT.id),
                equalTo(expectPageLeftAction)
            )

            assertThat("Right action expected: $expectPageRightAction",
                hasPageAction(customActions, ACTION_PAGE_RIGHT.id),
                equalTo(expectPageRightAction)
            )
            assertThat("Up action expected: $expectPageUpAction",
                hasPageAction(customActions, ACTION_PAGE_UP.id),
                equalTo(expectPageUpAction)
            )
            assertThat("Down action expected: $expectPageDownAction",
                hasPageAction(customActions, ACTION_PAGE_DOWN.id),
                equalTo(expectPageDownAction)
            )

            var node = AccessibilityNodeInfo.obtain()
            activityTestRule.runOnUiThread { viewPager.onInitializeAccessibilityNodeInfo(node) }
            @Suppress("DEPRECATION") var standardActions = node.actions

            assertThat("scroll backward action expected: $expectScrollBackwardAction",
                hasScrollAction(standardActions, ACTION_SCROLL_BACKWARD),
                equalTo(expectScrollBackwardAction)
            )

            assertThat("Scroll forward action expected: $expectScrollForwardAction",
                hasScrollAction(standardActions, ACTION_SCROLL_FORWARD),
                equalTo(expectScrollForwardAction)
            )
        }

        private fun hasScrollAction(
            actions: Int,
            accessibilityActionId: Int
        ): Boolean {
            return actions and accessibilityActionId != 0
        }

        private fun hasPageAction(
            actions: List<AccessibilityNodeInfoCompat.AccessibilityActionCompat>,
            accessibilityActionId: Int
        ): Boolean {
            return actions.any { it.id == accessibilityActionId }
        }

        @Suppress("UNCHECKED_CAST")
        private fun getActionList(view: View):
                List<AccessibilityNodeInfoCompat.AccessibilityActionCompat> {
            return view.getTag(R.id.tag_accessibility_actions) as?
                    ArrayList<AccessibilityNodeInfoCompat.AccessibilityActionCompat> ?: ArrayList()
        }
    }

    /**
     * Note: returned latch relies on the tested API, so it's critical to check that the final
     * visible page is correct using [assertBasicState].
     */
    fun ViewPager2.addWaitForScrolledLatch(
        targetPage: Int,
        waitForIdle: Boolean = true
    ): CountDownLatch {
        val latch = CountDownLatch(if (waitForIdle) 2 else 1)
        var lastScrollFired = false

        registerOnPageChangeCallback(object : ViewPager2.OnPageChangeCallback() {
            override fun onPageScrollStateChanged(state: Int) {
                if (lastScrollFired && state == SCROLL_STATE_IDLE) {
                    latch.countDown()
                }
            }

            override fun onPageScrolled(
                position: Int,
                positionOffset: Float,
                positionOffsetPixels: Int
            ) {
                if (position == targetPage && positionOffsetPixels == 0) {
                    latch.countDown()
                    lastScrollFired = true
                }
            }
        })

        return latch
    }

    fun Context.setAdapterSync(adapterProvider: AdapterProvider) {
        lateinit var waitForRenderLatch: CountDownLatch

        activityTestRule.runOnUiThread {
            waitForRenderLatch = viewPager.addWaitForLayoutChangeLatch()
            viewPager.adapter = adapterProvider(activity)
        }

        waitForRenderLatch.await(5, TimeUnit.SECONDS)

        if (Build.VERSION.SDK_INT <= Build.VERSION_CODES.ICE_CREAM_SANDWICH_MR1) {
            // Give slow devices some time to warm up,
            // to prevent severe frame drops in the smooth scroll
            Thread.sleep(1000)
        }
    }

    fun ViewPager2.addWaitForLayoutChangeLatch(): CountDownLatch {
        return CountDownLatch(1).also {
            addOnLayoutChangeListener { _, _, _, _, _, _, _, _, _ -> it.countDown() }
        }
    }

    fun ViewPager2.addWaitForIdleLatch(): CountDownLatch {
        return addWaitForStateLatch(SCROLL_STATE_IDLE)
    }

    fun ViewPager2.addWaitForStateLatch(targetState: Int): CountDownLatch {
        val latch = CountDownLatch(1)

        registerOnPageChangeCallback(object : ViewPager2.OnPageChangeCallback() {
            override fun onPageScrollStateChanged(state: Int) {
                if (state == targetState) {
                    latch.countDown()
                    post { unregisterOnPageChangeCallback(this) }
                }
            }
        })

        return latch
    }

    fun ViewPager2.addWaitForDistanceToTarget(target: Int, distance: Float): CountDownLatch {
        val latch = CountDownLatch(1)

        registerOnPageChangeCallback(object : ViewPager2.OnPageChangeCallback() {
            override fun onPageScrolled(
                position: Int,
                positionOffset: Float,
                positionOffsetPixels: Int
            ) {
                if (abs(target - position - positionOffset) <= distance) {
                    latch.countDown()
                    post { unregisterOnPageChangeCallback(this) }
                }
            }
        })

        return latch
    }

    fun ViewPager2.addWaitForFirstScrollEventLatch(): CountDownLatch {
        val latch = CountDownLatch(1)
        registerOnPageChangeCallback(object : ViewPager2.OnPageChangeCallback() {
            override fun onPageScrolled(position: Int, offset: Float, offsetPx: Int) {
                latch.countDown()
                post { unregisterOnPageChangeCallback(this) }
            }
        })
        return latch
    }

    val ViewPager2.recyclerView: RecyclerView
        get() {
            return getChildAt(0) as RecyclerView
        }

    val ViewPager2.currentCompletelyVisibleItem: Int
        get() {
            return (recyclerView.layoutManager as LinearLayoutManager)
                .findFirstCompletelyVisibleItemPosition()
        }

    /**
     * Checks:
     * 1. Expected page is the current ViewPager2 page
     * 2. Expected state is SCROLL_STATE_IDLE
     * 3. Expected text is displayed
     * 4. Internal activity state is valid (as per activity self-test)
     */
    fun Context.assertBasicState(
        pageIx: Int,
        value: String = pageIx.toString(),
        performSelfCheck: Boolean = true
    ) {
        assertThat<Int>(
            "viewPager.getCurrentItem() should return $pageIx",
            viewPager.currentItem, equalTo(pageIx)
        )
        assertThat(viewPager.scrollState, equalTo(SCROLL_STATE_IDLE))
        onView(allOf<View>(withId(R.id.text_view), isDisplayed())).check(
            matches(withText(value))
        )

        // TODO(b/130153109): Wire offscreenPageLimit into FragmentAdapter, remove performSelfCheck
        if (performSelfCheck && viewPager.adapter is SelfChecking) {
            (viewPager.adapter as SelfChecking).selfCheck()
        }
        assertPageActions()
    }

    fun ViewPager2.setCurrentItemSync(
        targetPage: Int,
        smoothScroll: Boolean,
        timeout: Long,
        unit: TimeUnit,
        expectEvents: Boolean = (targetPage != currentItem)
    ) {
        val latch =
                if (expectEvents)
                    addWaitForScrolledLatch(targetPage, smoothScroll)
                else
                    CountDownLatch(1)
        post {
            setCurrentItem(targetPage, smoothScroll)
            if (!expectEvents) {
                latch.countDown()
            }
        }
        latch.await(timeout, unit)
    }

    enum class SortOrder(val sign: Int) {
        ASC(1),
        DESC(-1)
    }

    fun <T, R : Comparable<R>> List<T>.assertSorted(selector: (T) -> R) {
        assertThat(this, equalTo(this.sortedBy(selector)))
    }

    /**
     * Returns the slice between the first and second element. First and second element are not
     * included in the results. Search for the second element starts on the element after the first
     * element. If first element is not found, an empty list is returned. If second element is not
     * found, all elements after the first are returned.
     *
     * @return A list with all elements between the first and the second element
     */
    fun <T> List<T>.slice(first: T, second: T): List<T> {
        return dropWhile { it != first }.drop(1).takeWhile { it != second }
    }

    /**
     * Is between [min, max)
     * @param min - inclusive
     * @param max - exclusive
     */
    fun <T : Comparable<T>> isBetweenInEx(min: T, max: T): Matcher<T> {
        return allOf(greaterThanOrEqualTo<T>(min), lessThan<T>(max))
    }

    /**
     * Is between [min, max]
     * @param min - inclusive
     * @param max - inclusive
     */
    fun <T : Comparable<T>> isBetweenInIn(min: T, max: T): Matcher<T> {
        return allOf(greaterThanOrEqualTo<T>(min), lessThanOrEqualTo<T>(max))
    }

    /**
     * Is between [min(a, b), max(a, b)]
     * @param a - inclusive
     * @param b - inclusive
     */
    fun <T : Comparable<T>> isBetweenInInMinMax(a: T, b: T): Matcher<T> {
        return isBetweenInIn(minOf(a, b), maxOf(a, b))
    }
}

typealias AdapterProvider = (TestActivity) -> RecyclerView.Adapter<out RecyclerView.ViewHolder>

typealias AdapterProviderForItems = (items: List<String>) -> AdapterProvider

val fragmentAdapterProvider: AdapterProviderForItems = { items ->
    { activity: TestActivity -> FragmentAdapter(activity, items) }
}

/**
 * Same as [fragmentAdapterProvider] but with a custom implementation of
 * [FragmentStateAdapter.getItemId] and [FragmentStateAdapter.containsItem].
 * Not suitable for testing [RecyclerView.Adapter.notifyDataSetChanged].
 */
val fragmentAdapterProviderCustomIds: AdapterProviderForItems = { items ->
    { activity ->
        fragmentAdapterProvider(items)(activity).also {
            // more than position can represent, so a good test if ids are used consistently
            val offset = 3L * Int.MAX_VALUE
            val adapter = it as FragmentAdapter
            adapter.positionToItemId = { position -> position + offset }
            adapter.itemIdToContains = { itemId ->
                val position = itemId - offset
                position in (0 until adapter.itemCount)
            }
        }
    }
}

/**
 * Same as [fragmentAdapterProvider] but with a custom implementation of
 * [FragmentStateAdapter.getItemId] and [FragmentStateAdapter.containsItem].
 * Suitable for testing [RecyclerView.Adapter.notifyDataSetChanged].
 */
val fragmentAdapterProviderValueId: AdapterProviderForItems = { items ->
    { activity ->
        fragmentAdapterProvider(items)(activity).also {
            val adapter = it as FragmentAdapter
            adapter.positionToItemId = { position -> items[position].getId() }
            adapter.itemIdToContains = { itemId -> items.any { item -> item.getId() == itemId } }
        }
    }
}

/** Extracts the sole number from a [String] and converts it to a [Long] */
private fun (String).getId(): Long {
    val matches = Regex("[0-9]+").findAll(this).toList()
    if (matches.size != 1) {
        throw IllegalStateException("There should be exactly one number in the input string")
    }
    return matches.first().value.toLong()
}

/**
 * Same as [viewAdapterProvider] but with a custom implementation of
 * [RecyclerView.Adapter.getItemId].
 * Suitable for testing [RecyclerView.Adapter.notifyDataSetChanged].mu
 */
val viewAdapterProviderValueId: AdapterProviderForItems = { items ->
    { activity ->
        viewAdapterProvider(items)(activity).also {
            val adapter = it as ViewAdapter
            adapter.positionToItemId = { position -> items[position].getId() }
            adapter.setHasStableIds(true)
        }
    }
}

val viewAdapterProvider: AdapterProviderForItems = { items -> { ViewAdapter(items) } }

fun stringSequence(pageCount: Int) = (0 until pageCount).map { it.toString() }

val AdapterProviderForItems.supportsMutations: Boolean
    get() {
        return this == fragmentAdapterProvider
    }

fun scrollStateToString(@ViewPager2.ScrollState state: Int): String {
    return when (state) {
        SCROLL_STATE_IDLE -> "IDLE"
        SCROLL_STATE_DRAGGING -> "DRAGGING"
        SCROLL_STATE_SETTLING -> "SETTLING"
        else -> throw IllegalArgumentException("Scroll state $state doesn't exist")
    }
}

fun scrollStateGlossary(): String {
    return "Scroll states: " +
            "$SCROLL_STATE_IDLE=${scrollStateToString(SCROLL_STATE_IDLE)}, " +
            "$SCROLL_STATE_DRAGGING=${scrollStateToString(SCROLL_STATE_DRAGGING)}, " +
            "$SCROLL_STATE_SETTLING=${scrollStateToString(SCROLL_STATE_SETTLING)})"
}

class RetryException(msg: String) : Exception(msg)

fun tryNTimes(n: Int, resetBlock: () -> Unit, tryBlock: () -> Unit) {
    repeat(n) { i ->
        try {
            tryBlock()
            return
        } catch (e: RetryException) {
            if (i < n - 1) {
                Log.w(BaseTest.TAG, "Bad state, retrying block", e)
            } else {
                throw AssertionError("Block hit bad state $n times", e)
            }
            resetBlock()
        }
    }
}

val View.isRtl: Boolean
    get() = ViewCompat.getLayoutDirection(this) == ViewCompat.LAYOUT_DIRECTION_RTL

val ViewPager2.isHorizontal: Boolean get() = orientation == ORIENTATION_HORIZONTAL<|MERGE_RESOLUTION|>--- conflicted
+++ resolved
@@ -21,10 +21,7 @@
 import android.util.Log
 import android.view.View
 import android.view.View.OVER_SCROLL_NEVER
-<<<<<<< HEAD
 import android.view.accessibility.AccessibilityNodeInfo
-=======
->>>>>>> b6caf1cd
 import androidx.core.view.ViewCompat
 import androidx.core.view.accessibility.AccessibilityNodeInfoCompat
 import androidx.core.view.accessibility.AccessibilityNodeInfoCompat.ACTION_SCROLL_BACKWARD
@@ -124,17 +121,6 @@
         return Context(activityTestRule)
     }
 
-<<<<<<< HEAD
-    /**
-     * Temporary workaround while we're stabilizing tests on the API 29 emulator.
-     * TODO(b/130160918): remove the workaround
-     */
-    protected fun assumeApiBeforeQ() {
-        assumeThat(Build.VERSION.SDK_INT >= 29, equalTo(false))
-    }
-
-=======
->>>>>>> b6caf1cd
     data class Context(val activityTestRule: ActivityTestRule<TestActivity>) {
         fun recreateActivity(
             adapterProvider: AdapterProvider,
