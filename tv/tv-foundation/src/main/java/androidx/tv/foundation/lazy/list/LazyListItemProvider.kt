--- conflicted
+++ resolved
@@ -17,17 +17,8 @@
 package androidx.tv.foundation.lazy.list
 
 import androidx.compose.foundation.ExperimentalFoundationApi
-import androidx.compose.foundation.lazy.layout.DelegatingLazyLayoutItemProvider
-import androidx.compose.foundation.lazy.layout.IntervalList
 import androidx.compose.foundation.lazy.layout.LazyLayoutItemProvider
 import androidx.compose.foundation.lazy.layout.LazyLayoutPinnableItem
-<<<<<<< HEAD
-import androidx.compose.foundation.lazy.layout.rememberLazyNearestItemsRangeState
-import androidx.compose.runtime.Composable
-import androidx.compose.runtime.derivedStateOf
-import androidx.compose.runtime.remember
-import androidx.compose.runtime.rememberUpdatedState
-=======
 import androidx.compose.runtime.Composable
 import androidx.compose.runtime.derivedStateOf
 import androidx.compose.runtime.referentialEqualityPolicy
@@ -35,54 +26,24 @@
 import androidx.compose.runtime.rememberUpdatedState
 import androidx.tv.foundation.lazy.layout.LazyLayoutKeyIndexMap
 import androidx.tv.foundation.lazy.layout.NearestRangeKeyIndexMap
->>>>>>> fdff00cc
 
 @Suppress("IllegalExperimentalApiUsage") // TODO (b/233188423): Address before moving to beta
 @ExperimentalFoundationApi
 internal interface LazyListItemProvider : LazyLayoutItemProvider {
-<<<<<<< HEAD
-=======
     val keyIndexMap: LazyLayoutKeyIndexMap
->>>>>>> fdff00cc
     /** The list of indexes of the sticky header items */
     val headerIndexes: List<Int>
     /** The scope used by the item content lambdas */
     val itemScope: TvLazyListItemScopeImpl
 }
 
-@ExperimentalFoundationApi
+@OptIn(ExperimentalFoundationApi::class)
 @Composable
 internal fun rememberLazyListItemProviderLambda(
     state: TvLazyListState,
     content: TvLazyListScope.() -> Unit
 ): () -> LazyListItemProvider {
     val latestContent = rememberUpdatedState(content)
-<<<<<<< HEAD
-    val nearestItemsRangeState = rememberLazyNearestItemsRangeState(
-        firstVisibleItemIndex = { state.firstVisibleItemIndex },
-        slidingWindowSize = { NearestItemsSlidingWindowSize },
-        extraItemCount = { NearestItemsExtraItemCount }
-    )
-
-    return remember(nearestItemsRangeState, state) {
-        val itemScope = TvLazyListItemScopeImpl()
-        val itemProviderState = derivedStateOf {
-            val listScope = TvLazyListScopeImpl().apply(latestContent.value)
-            LazyListItemProviderImpl(
-                listScope.intervals,
-                nearestItemsRangeState.value,
-                listScope.headerIndexes,
-                itemScope,
-                state
-            )
-        }
-        object : LazyListItemProvider,
-            LazyLayoutItemProvider by DelegatingLazyLayoutItemProvider(itemProviderState) {
-            override val headerIndexes: List<Int> get() = itemProviderState.value.headerIndexes
-            override val itemScope: TvLazyListItemScopeImpl get() =
-                itemProviderState.value.itemScope
-        }
-=======
     return remember(state) {
         val scope = TvLazyListItemScopeImpl()
         val intervalContentState = derivedStateOf(referentialEqualityPolicy()) {
@@ -99,40 +60,10 @@
             )
         }
         itemProviderState::value
->>>>>>> fdff00cc
     }
 }
 
 @ExperimentalFoundationApi
-<<<<<<< HEAD
-private class LazyListItemProviderImpl(
-    intervals: IntervalList<LazyListIntervalContent>,
-    nearestItemsRange: IntRange,
-    override val headerIndexes: List<Int>,
-    override val itemScope: TvLazyListItemScopeImpl,
-    state: TvLazyListState
-) : LazyListItemProvider,
-    LazyLayoutItemProvider by LazyLayoutItemProvider(
-        intervals = intervals,
-        nearestItemsRange = nearestItemsRange,
-        itemContent = { interval, index ->
-            val localIndex = index - interval.startIndex
-            LazyLayoutPinnableItem(
-                key = interval.value.key?.invoke(localIndex),
-                index = index,
-                pinnedItemList = state.pinnedItems
-            ) {
-                interval.value.item.invoke(itemScope, localIndex)
-            }
-        }
-    )
-
-/**
- * We use the idea of sliding window as an optimization, so user can scroll up to this number of
- * items until we have to regenerate the key to index map.
- */
-private const val NearestItemsSlidingWindowSize = 30
-=======
 private class LazyListItemProviderImpl constructor(
     private val state: TvLazyListState,
     private val intervalContent: TvLazyListIntervalContent,
@@ -168,7 +99,6 @@
         // having equals() allows us to skip items recomposition when intervalContent didn't change
         return intervalContent == other.intervalContent
     }
->>>>>>> fdff00cc
 
     override fun hashCode(): Int {
         return intervalContent.hashCode()
