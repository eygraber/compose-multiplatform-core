--- conflicted
+++ resolved
@@ -220,10 +220,7 @@
 tasks.create("runDesktop", JavaExec::class.java) {
     dependsOn(":compose:desktop:desktop:jar")
     mainClass.set("androidx.compose.mpp.demo.Main_desktopKt")
-<<<<<<< HEAD
     args = listOfNotNull(project.findProperty("args")?.toString())
-=======
->>>>>>> 5bd4b3aa
     systemProperty("skiko.fps.enabled", "true")
     val compilation = kotlin.jvm("desktop").compilations["main"]
     classpath =
