--- conflicted
+++ resolved
@@ -44,103 +44,10 @@
  *
  * @sample androidx.compose.samples.moreCorrectUniqueKeys
  *
-<<<<<<< HEAD
- * @param v1 The value used to identify this group. The value will be compared for equality
- *  using [equals] and hashed using [hashCode].
- * @param block The composable children for this group.
- *
- * @see [Pivotal]
- */
-@Composable
-inline fun <T, V1> key(
-    @Suppress("UNUSED_PARAMETER")
-    @Pivotal
-    v1: V1,
-    block: @Composable() () -> T
-): T = block()
-
-/**
- * [key] is a utility composable that is used to "group" or "key" a block of execution inside of a
- * composition. This is sometimes needed for correctness inside of control-flow that may cause a
- * given composable invocation to execute more than once during composition.
- *
- * The value for a key *does not need to be globally unique*, and needs only be unique amongst the
- * invocations of [key] *at that point* in composition.
- *
- * For instance, consider the following example:
- *
- * @sample androidx.compose.samples.locallyUniqueKeys
- *
- * Even though there are users with the same id composed in both the top and the bottom loop,
- * because they are different calls to [key], there is no need to create compound keys.
- *
- * The key must be unique for each element in the collection, however, or children and local state
- * might be reused in unintended ways.
- *
- * For instance, consider the following example:
- *
- * @sample androidx.compose.samples.notAlwaysUniqueKeys
- *
- * This example assumes that `parent.id` is a unique key for each item in the collection,
- * but this is only true if it is fair to assume that a parent will only ever have a single child,
- * which may not be the case.  Instead, it may be more correct to do the following:
- *
- * @sample androidx.compose.samples.moreCorrectUniqueKeys
- *
-=======
->>>>>>> c4d097f4
  * A compound key can be created by passing in multiple arguments:
  *
  * @sample androidx.compose.samples.twoInputsKeySample
  *
-<<<<<<< HEAD
- * @param v1 The first value to use as a key. This will be compared to its previous value using
- * [equals]
- * @param v2 The second value to use as a key. This will be compared to its previous value using
- * [equals]
- * @param block The composable children for this group.
- */
-@Composable
-inline fun <T, V1, V2> key(
-    @Suppress("UNUSED_PARAMETER")
-    @Pivotal
-    v1: V1,
-    @Suppress("UNUSED_PARAMETER")
-    @Pivotal
-    v2: V2,
-    block: @Composable() () -> T
-) = block()
-
-/**
- * [key] is a utility composable that is used to "group" or "key" a block of execution inside of a
- * composition. This is sometimes needed for correctness inside of control-flow that may cause a
- * given composable invocation to execute more than once during composition.
- *
- * The value for a key *does not need to be globally unique*, and needs only be unique amongst the
- * invocations of [key] *at that point* in composition.
- *
- * For instance, consider the following example:
- *
- * @sample androidx.compose.samples.locallyUniqueKeys
- *
- * Even though there are users with the same id composed in both the top and the bottom loop,
- * because they are different calls to [key], there is no need to create compound keys.
- *
- * The key must be unique for each element in the collection, however, or children and local state
- * might be reused in unintended ways.
- *
- * For instance, consider the following example:
- *
- * @sample androidx.compose.samples.notAlwaysUniqueKeys
- *
- * This example assumes that `parent.id` is a unique key for each item in the collection,
- * but this is only true if it is fair to assume that a parent will only ever have a single child,
- * which may not be the case.  Instead, it may be more correct to do the following:
- *
- * @sample androidx.compose.samples.moreCorrectUniqueKeys
- *
-=======
->>>>>>> c4d097f4
  * @param inputs The set of values to be used to create a compound key. These will be compared to
  * their previous values using [equals] and [hashCode]
  * @param block The composable children for this group.
@@ -149,5 +56,5 @@
 inline fun <T> key(
     @Suppress("UNUSED_PARAMETER")
     vararg inputs: Any?,
-    block: @Composable() () -> T
+    block: @Composable () -> T
 ) = block()