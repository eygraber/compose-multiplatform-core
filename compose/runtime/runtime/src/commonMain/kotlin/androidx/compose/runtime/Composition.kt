--- conflicted
+++ resolved
@@ -421,11 +421,7 @@
     private val pendingModifications = AtomicReference<Any?>(null)
 
     // Held when making changes to self or composer
-<<<<<<< HEAD
-    private val lock = createSynchronizedObject()
-=======
     private val lock = SynchronizedObject()
->>>>>>> f5541f29
 
     /**
      * A set of remember observers that were potentially abandoned between [composeContent] or
