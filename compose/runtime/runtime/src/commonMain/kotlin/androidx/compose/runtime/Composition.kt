/*
 * Copyright 2019 The Android Open Source Project
 *
 * Licensed under the Apache License, Version 2.0 (the "License");
 * you may not use this file except in compliance with the License.
 * You may obtain a copy of the License at
 *
 *      http://www.apache.org/licenses/LICENSE-2.0
 *
 * Unless required by applicable law or agreed to in writing, software
 * distributed under the License is distributed on an "AS IS" BASIS,
 * WITHOUT WARRANTIES OR CONDITIONS OF ANY KIND, either express or implied.
 * See the License for the specific language governing permissions and
 * limitations under the License.
 */

@file:OptIn(InternalComposeApi::class)
package androidx.compose.runtime

import androidx.compose.runtime.changelist.ChangeList
import androidx.compose.runtime.collection.IdentityArrayMap
import androidx.compose.runtime.collection.IdentityArraySet
import androidx.compose.runtime.collection.ScopeMap
import androidx.compose.runtime.collection.fastForEach
import androidx.compose.runtime.snapshots.fastAll
import androidx.compose.runtime.snapshots.fastAny
import androidx.compose.runtime.snapshots.fastForEach
import androidx.compose.runtime.tooling.CompositionObserver
import androidx.compose.runtime.tooling.CompositionObserverHandle
import kotlin.coroutines.CoroutineContext
import kotlin.coroutines.EmptyCoroutineContext

/**
 * A composition object is usually constructed for you, and returned from an API that
 * is used to initially compose a UI. For instance, [setContent] returns a Composition.
 *
 * The [dispose] method should be used when you would like to dispose of the UI and
 * the Composition.
 */
interface Composition {
    /**
     * Returns true if any pending invalidations have been scheduled. An invalidation is schedule
     * if [RecomposeScope.invalidate] has been called on any composition scopes create for the
     * composition.
     *
     * Modifying [MutableState.value] of a value produced by [mutableStateOf] will
     * automatically call [RecomposeScope.invalidate] for any scope that read [State.value] of
     * the mutable state instance during composition.
     *
     * @see RecomposeScope
     * @see mutableStateOf
     */
    val hasInvalidations: Boolean

    /**
     * True if [dispose] has been called.
     */
    val isDisposed: Boolean

    /**
     * Clear the hierarchy that was created from the composition and release resources allocated
     * for composition. After calling [dispose] the composition will no longer be recomposed and
     * calling [setContent] will throw an [IllegalStateException]. Calling [dispose] is
     * idempotent, all calls after the first are a no-op.
     */
    fun dispose()

    /**
     * Update the composition with the content described by the [content] composable. After this
     * has been called the changes to produce the initial composition has been calculated and
     * applied to the composition.
     *
     * Will throw an [IllegalStateException] if the composition has been disposed.
     *
     * @param content A composable function that describes the content of the composition.
     * @exception IllegalStateException thrown in the composition has been [dispose]d.
     */
    fun setContent(content: @Composable () -> Unit)
}

/**
 * A [ReusableComposition] is a [Composition] that can be reused for different composable content.
 *
 * This interface is used by components that have to synchronize lifecycle of parent and child
 * compositions and efficiently reuse the nodes emitted by [ReusableComposeNode].
 */
sealed interface ReusableComposition : Composition {
    /**
     * Update the composition with the content described by the [content] composable.
     * After this has been called the changes to produce the initial composition has been calculated
     * and applied to the composition.
     *
     * This method forces this composition into "reusing" state before setting content. In reusing
     * state, all remembered content is discarded, and nodes emitted by [ReusableComposeNode] are
     * re-used for the new content. The nodes are only reused if the group structure containing
     * the node matches new content.
     *
     * Will throw an [IllegalStateException] if the composition has been disposed.
     *
     * @param content A composable function that describes the content of the composition.
     * @exception IllegalStateException thrown in the composition has been [dispose]d.
     */
    fun setContentWithReuse(content: @Composable () -> Unit)

    /**
     * Deactivate all observation scopes in composition and remove all remembered slots while
     * preserving nodes in place.
     * The composition can be re-activated by calling [setContent] with a new content.
     */
    fun deactivate()
}

/**
 * A key to locate a service using the [CompositionServices] interface optionally implemented
 * by implementations of [Composition].
 */
interface CompositionServiceKey<T>

/**
 * Allows finding composition services from the runtime. The services requested through this
 * interface are internal to the runtime and cannot be provided directly.
 *
 * The [CompositionServices] interface is used by the runtime to provide optional and/or
 * experimental services through public extension functions.
 *
 * Implementation of [Composition] that delegate to another [Composition] instance should implement
 * this interface and delegate calls to [getCompositionService] to the original [Composition].
 */
interface CompositionServices {
    /**
     * Find a service of class [T].
     */
    fun <T> getCompositionService(key: CompositionServiceKey<T>): T?
}

/**
 * Find a Composition service.
 *
 * Find services that implement optional and/or experimental services provided through public or
 * experimental extension functions.
 */
internal fun <T> Composition.getCompositionService(key: CompositionServiceKey<T>) =
    (this as? CompositionServices)?.getCompositionService(key)

/**
 * A controlled composition is a [Composition] that can be directly controlled by the caller.
 *
 * This is the interface used by the [Recomposer] to control how and when a composition is
 * invalidated and subsequently recomposed.
 *
 * Normally a composition is controlled by the [Recomposer] but it is often more efficient for
 * tests to take direct control over a composition by calling [ControlledComposition] instead of
 * [Composition].
 *
 * @see ControlledComposition
 */
sealed interface ControlledComposition : Composition {
    /**
     * True if the composition is actively compositing such as when actively in a call to
     * [composeContent] or [recompose].
     */
    val isComposing: Boolean

    /**
     * True after [composeContent] or [recompose] has been called and [applyChanges] is expected
     * as the next call. An exception will be throw in [composeContent] or [recompose] is called
     * while there are pending from the previous composition pending to be applied.
     */
    val hasPendingChanges: Boolean

    /**
     * Called by the parent composition in response to calling [setContent]. After this method
     * the changes should be calculated but not yet applied. DO NOT call this method directly if
     * this is interface is controlled by a [Recomposer], either use [setContent] or
     * [Recomposer.composeInitial] instead.
     *
     * @param content A composable function that describes the tree.
     */
    fun composeContent(content: @Composable () -> Unit)

    /**
     * Record the values that were modified after the last call to [recompose] or from the
     * initial call to [composeContent]. This should be called before [recompose] is called to
     * record which parts of the composition need to be recomposed.
     *
     * @param values the set of values that have changed since the last composition.
     */
    fun recordModificationsOf(values: Set<Any>)

    /**
     * Returns true if any of the object instances in [values] is observed by this composition.
     * This allows detecting if values changed by a previous composition will potentially affect
     * this composition.
     */
    fun observesAnyOf(values: Set<Any>): Boolean

    /**
     * Execute [block] with [isComposing] set temporarily to `true`. This allows treating
     * invalidations reported during [prepareCompose] as if they happened while composing to avoid
     * double invalidations when propagating changes from a parent composition while before
     * composing the child composition.
     */
    fun prepareCompose(block: () -> Unit)

    /**
     * Record that [value] has been read. This is used primarily by the [Recomposer] to inform the
     * composer when the a [MutableState] instance has been read implying it should be observed
     * for changes.
     *
     * @param value the instance from which a property was read
     */
    fun recordReadOf(value: Any)

    /**
     * Record that [value] has been modified. This is used primarily by the [Recomposer] to inform
     * the composer when the a [MutableState] instance been change by a composable function.
     */
    fun recordWriteOf(value: Any)

    /**
     * Recompose the composition to calculate any changes necessary to the composition state and
     * the tree maintained by the applier. No changes have been made yet. Changes calculated will
     * be applied when [applyChanges] is called.
     *
     * @return returns `true` if any changes are pending and [applyChanges] should be called.
     */
    fun recompose(): Boolean

    /**
     * Insert the given list of movable content with their paired state in potentially a different
     * composition. If the second part of the pair is null then the movable content should be
     * inserted as new. If second part of the pair has a value then the state should be moved into
     * the referenced location and then recomposed there.
     */
    @InternalComposeApi
    fun insertMovableContent(
        references: List<Pair<MovableContentStateReference, MovableContentStateReference?>>
    )

    /**
     * Dispose the value state that is no longer needed.
     */
    @InternalComposeApi
    fun disposeUnusedMovableContent(state: MovableContentState)

    /**
     * Apply the changes calculated during [setContent] or [recompose]. If an exception is thrown
     * by [applyChanges] the composition is irreparably damaged and should be [dispose]d.
     */
    fun applyChanges()

    /**
     * Apply change that must occur after the main bulk of changes have been applied. Late changes
     * are the result of inserting movable content and it must be performed after [applyChanges]
     * because, for content that have moved must be inserted only after it has been removed from
     * the previous location. All deletes must be executed before inserts. To ensure this, all
     * deletes are performed in [applyChanges] and all inserts are performed in [applyLateChanges].
     */
    fun applyLateChanges()

    /**
     * Call when all changes, including late changes, have been applied. This signals to the
     * composition that any transitory composition state can now be discarded. This is advisory
     * only and a controlled composition will execute correctly when this is not called.
     */
    fun changesApplied()

    /**
     * Invalidate all invalidation scopes. This is called, for example, by [Recomposer] when the
     * Recomposer becomes active after a previous period of inactivity, potentially missing more
     * granular invalidations.
     */
    fun invalidateAll()

    /**
     * Throws an exception if the internal state of the composer has been corrupted and is no
     * longer consistent. Used in testing the composer itself.
     */
    @InternalComposeApi
    fun verifyConsistent()

    /**
     * Temporarily delegate all invalidations sent to this composition to the [to] composition.
     * This is used when movable content moves between compositions. The recompose scopes are not
     * redirected until after the move occurs during [applyChanges] and [applyLateChanges]. This is
     * used to compose as if the scopes have already been changed.
     */
    fun <R> delegateInvalidations(
        to: ControlledComposition?,
        groupIndex: Int,
        block: () -> R
    ): R
}

/**
 * The [CoroutineContext] that should be used to perform concurrent recompositions of this
 * [ControlledComposition] when used in an environment supporting concurrent composition.
 *
 * See [Recomposer.runRecomposeConcurrentlyAndApplyChanges] as an example of configuring
 * such an environment.
 */
// Implementation note: as/if this method graduates it should become a real method of
// ControlledComposition with a default implementation.
@ExperimentalComposeApi
val ControlledComposition.recomposeCoroutineContext: CoroutineContext
    @Suppress("OPT_IN_MARKER_ON_WRONG_TARGET")
    @ExperimentalComposeApi
    get() = (this as? CompositionImpl)?.recomposeContext ?: EmptyCoroutineContext

/**
 * This method is the way to initiate a composition. [parent] [CompositionContext] can be
 *  * provided to make the composition behave as a sub-composition of the parent. If composition does
 *  * not have a parent, [Recomposer] instance should be provided.
 *
 * It is important to call [Composition.dispose] when composition is no longer needed in order
 * to release resources.
 *
 * @sample androidx.compose.runtime.samples.CustomTreeComposition
 *
 * @param applier The [Applier] instance to be used in the composition.
 * @param parent The parent [CompositionContext].
 *
 * @see Applier
 * @see Composition
 * @see Recomposer
 */
fun Composition(
    applier: Applier<*>,
    parent: CompositionContext
): Composition =
    CompositionImpl(
        parent,
        applier
    )

/**
 * This method is the way to initiate a reusable composition. [parent] [CompositionContext] can be
 * provided to make the composition behave as a sub-composition of the parent. If composition does
 * not have a parent, [Recomposer] instance should be provided.
 *
 * It is important to call [Composition.dispose] when composition is no longer needed in order
 * to release resources.
 *
 * @param applier The [Applier] instance to be used in the composition.
 * @param parent The parent [CompositionContext].
 *
 * @see Applier
 * @see ReusableComposition
 * @see rememberCompositionContext
 */
fun ReusableComposition(
    applier: Applier<*>,
    parent: CompositionContext
): ReusableComposition =
    CompositionImpl(parent, applier)

/**
 * This method is a way to initiate a composition. Optionally, a [parent]
 * [CompositionContext] can be provided to make the composition behave as a sub-composition of
 * the parent or a [Recomposer] can be provided.
 *
 * A controlled composition allows direct control of the composition instead of it being
 * controlled by the [Recomposer] passed ot the root composition.
 *
 * It is important to call [Composition.dispose] this composer is no longer needed in order to
 * release resources.
 *
 * @sample androidx.compose.runtime.samples.CustomTreeComposition
 *
 * @param applier The [Applier] instance to be used in the composition.
 * @param parent The parent [CompositionContext].
 *
 * @see Applier
 * @see Composition
 * @see Recomposer
 */
@TestOnly
fun ControlledComposition(
    applier: Applier<*>,
    parent: CompositionContext
): ControlledComposition =
    CompositionImpl(
        parent,
        applier
    )

/**
 * Create a [Composition] using [applier] to manage the composition, as a child of [parent].
 *
 * When used in a configuration that supports concurrent recomposition, hint to the environment
 * that [recomposeCoroutineContext] should be used to perform recomposition. Recompositions will
 * be launched into the
 */
@ExperimentalComposeApi
fun Composition(
    applier: Applier<*>,
    parent: CompositionContext,
    recomposeCoroutineContext: CoroutineContext
): Composition = CompositionImpl(
    parent,
    applier,
    recomposeContext = recomposeCoroutineContext
)

@TestOnly
@ExperimentalComposeApi
fun ControlledComposition(
    applier: Applier<*>,
    parent: CompositionContext,
    recomposeCoroutineContext: CoroutineContext
): ControlledComposition = CompositionImpl(
    parent,
    applier,
    recomposeContext = recomposeCoroutineContext
)

private val PendingApplyNoModifications = Any()

internal val CompositionImplServiceKey = object : CompositionServiceKey<CompositionImpl> { }

/**
 * The implementation of the [Composition] interface.
 *
 * @param parent An optional reference to the parent composition.
 * @param applier The applier to use to manage the tree built by the composer.
 * @param recomposeContext The coroutine context to use to recompose this composition. If left
 * `null` the controlling recomposer's default context is used.
 */
@OptIn(ExperimentalComposeRuntimeApi::class)
internal class CompositionImpl(
    /**
     * The parent composition from [rememberCompositionContext], for sub-compositions, or the an
     * instance of [Recomposer] for root compositions.
     */
    private val parent: CompositionContext,

    /**
     * The applier to use to update the tree managed by the composition.
     */
    private val applier: Applier<*>,

    recomposeContext: CoroutineContext? = null
) : ControlledComposition, ReusableComposition, RecomposeScopeOwner, CompositionServices {
    /**
     * `null` if a composition isn't pending to apply.
     * `Set<Any>` or `Array<Set<Any>>` if there are modifications to record
     * [PendingApplyNoModifications] if a composition is pending to apply, no modifications.
     * any set contents will be sent to [recordModificationsOf] after applying changes
     * before releasing [lock]
     */
    private val pendingModifications = AtomicReference<Any?>(null)

    // Held when making changes to self or composer
    private val lock = Any()

    /**
     * A set of remember observers that were potentially abandoned between [composeContent] or
     * [recompose] and [applyChanges]. When inserting new content any newly remembered
     * [RememberObserver]s are added to this set and then removed as [RememberObserver.onRemembered]
     * is dispatched. If any are left in this when exiting [applyChanges] they have been
     * abandoned and are sent an [RememberObserver.onAbandoned] notification.
     */
    private val abandonSet = HashSet<RememberObserver>()

    /**
     * The slot table is used to store the composition information required for recomposition.
     */
    @Suppress("MemberVisibilityCanBePrivate") // published as internal
    internal val slotTable = SlotTable()

    /**
     * A map of observable objects to the [RecomposeScope]s that observe the object. If the key
     * object is modified the associated scopes should be invalidated.
     */
    private val observations = ScopeMap<RecomposeScopeImpl>()

    /**
     * Used for testing. Returns the objects that are observed
     */
    internal val observedObjects
        @TestOnly @Suppress("AsCollectionCall") get() = observations.map.asMap().keys

    /**
     * A set of scopes that were invalidated conditionally (that is they were invalidated by a
     * [derivedStateOf] object) by a call from [recordModificationsOf]. They need to be held in the
     * [observations] map until invalidations are drained for composition as a later call to
     * [recordModificationsOf] might later cause them to be unconditionally invalidated.
     */
    private val conditionallyInvalidatedScopes = HashSet<RecomposeScopeImpl>()

    /**
     * A map of object read during derived states to the corresponding derived state.
     */
    private val derivedStates = ScopeMap<DerivedState<*>>()

    /**
     * Used for testing. Returns dependencies of derived states that are currently observed.
     */
    internal val derivedStateDependencies
        @TestOnly @Suppress("AsCollectionCall") get() = derivedStates.map.asMap().keys

    /**
     * Used for testing. Returns the conditional scopes being tracked by the composer
     */
    internal val conditionalScopes: List<RecomposeScopeImpl>
        @TestOnly get() = conditionallyInvalidatedScopes.toList()

    /**
     * A list of changes calculated by [Composer] to be applied to the [Applier] and the
     * [SlotTable] to reflect the result of composition. This is a list of lambdas that need to
     * be invoked in order to produce the desired effects.
     */
    private val changes = ChangeList()

    /**
     * A list of changes calculated by [Composer] to be applied after all other compositions have
     * had [applyChanges] called. These changes move [MovableContent] state from one composition
     * to another and must be applied after [applyChanges] because [applyChanges] copies and removes
     * the state out of the previous composition so it can be inserted into the new location. As
     * inserts might be earlier in the composition than the position it is deleted, this move must
     * be done in two phases.
     */
    private val lateChanges = ChangeList()

    /**
     * When an observable object is modified during composition any recompose scopes that are
     * observing that object are invalidated immediately. Since they have already been processed
     * there is no need to process them again, so this set maintains a set of the recompose
     * scopes that were already dismissed by composition and should be ignored in the next call
     * to [recordModificationsOf].
     */
    private val observationsProcessed = ScopeMap<RecomposeScopeImpl>()

    /**
     * A map of the invalid [RecomposeScope]s. If this map is non-empty the current state of
     * the composition does not reflect the current state of the objects it observes and should
     * be recomposed by calling [recompose]. Tbe value is a map of values that invalidated the
     * scope. The scope is checked with these instances to ensure the value has changed. This is
     * used to only invalidate the scope if a [derivedStateOf] object changes.
     */
    private var invalidations = IdentityArrayMap<RecomposeScopeImpl, IdentityArraySet<Any>?>()

    /**
     * As [RecomposeScope]s are removed the corresponding entries in the observations set must be
     * removed as well. This process is expensive so should only be done if it is certain the
     * [observations] set contains [RecomposeScope] that is no longer needed. [pendingInvalidScopes]
     * is set to true whenever a [RecomposeScope] is removed from the [slotTable].
     */
    @Suppress("MemberVisibilityCanBePrivate") // published as internal
    internal var pendingInvalidScopes = false

    private var invalidationDelegate: CompositionImpl? = null

    private var invalidationDelegateGroup: Int = 0

    internal val observerHolder = CompositionObserverHolder()

    /**
     * The [Composer] to use to create and update the tree managed by this composition.
     */
    private val composer: ComposerImpl =
        ComposerImpl(
            applier = applier,
            parentContext = parent,
            slotTable = slotTable,
            abandonSet = abandonSet,
            changes = changes,
            lateChanges = lateChanges,
            composition = this
        ).also {
            parent.registerComposer(it)
        }

    /**
     * The [CoroutineContext] override, if there is one, for this composition.
     */
    private val _recomposeContext: CoroutineContext? = recomposeContext

    /**
     * the [CoroutineContext] to use to [recompose] this composition.
     */
    val recomposeContext: CoroutineContext
        get() = _recomposeContext ?: parent.recomposeCoroutineContext

    /**
     * Return true if this is a root (non-sub-) composition.
     */
    val isRoot: Boolean = parent is Recomposer

    /**
     * True if [dispose] has been called.
     */
    private var disposed = false

    /**
     * True if a sub-composition of this composition is current composing.
     */
    private val areChildrenComposing get() = composer.areChildrenComposing

    /**
     * The [Composable] function used to define the tree managed by this composition. This is set
     * by [setContent].
     */
    var composable: @Composable () -> Unit = {}

    override val isComposing: Boolean
        get() = composer.isComposing

    override val isDisposed: Boolean get() = disposed

    override val hasPendingChanges: Boolean
        get() = synchronized(lock) { composer.hasPendingChanges }

    override fun setContent(content: @Composable () -> Unit) {
        composeInitial(content)
    }

    override fun setContentWithReuse(content: @Composable () -> Unit) {
        composer.startReuseFromRoot()

        composeInitial(content)

        composer.endReuseFromRoot()
    }

    private fun composeInitial(content: @Composable () -> Unit) {
        check(!disposed) { "The composition is disposed" }
        this.composable = content
        parent.composeInitial(this, composable)
    }

    @OptIn(ExperimentalComposeRuntimeApi::class)
    internal fun observe(observer: CompositionObserver): CompositionObserverHandle {
        synchronized(lock) {
            observerHolder.observer = observer
            observerHolder.root = true
        }
        return object : CompositionObserverHandle {
            override fun dispose() {
                synchronized(lock) {
                    if (observerHolder.observer == observer) {
                        observerHolder.observer = null
                        observerHolder.root = false
                    }
                }
            }
        }
    }

    fun invalidateGroupsWithKey(key: Int) {
        val scopesToInvalidate = synchronized(lock) {
            slotTable.invalidateGroupsWithKey(key)
        }
        // Calls to invalidate must be performed without the lock as the they may cause the
        // recomposer to take its lock to respond to the invalidation and that takes the locks
        // in the opposite order of composition so if composition begins in another thread taking
        // trying to take the recomposer lock with the composer lock held will deadlock.
        val forceComposition = scopesToInvalidate == null || scopesToInvalidate.fastAny {
            it.invalidateForResult(null) == InvalidationResult.IGNORED
        }
        if (forceComposition && composer.forceRecomposeScopes()) {
            parent.invalidate(this)
        }
    }

    @Suppress("UNCHECKED_CAST")
    private fun drainPendingModificationsForCompositionLocked() {
        // Recording modifications may race for lock. If there are pending modifications
        // and we won the lock race, drain them before composing.
        when (val toRecord = pendingModifications.getAndSet(PendingApplyNoModifications)) {
            null -> {
                // Do nothing, just start composing.
            }
            PendingApplyNoModifications -> {
                composeRuntimeError("pending composition has not been applied")
            }
            is Set<*> -> {
                addPendingInvalidationsLocked(toRecord as Set<Any>, forgetConditionalScopes = true)
            }
            is Array<*> -> for (changed in toRecord as Array<Set<Any>>) {
                addPendingInvalidationsLocked(changed, forgetConditionalScopes = true)
            }
            else -> composeRuntimeError("corrupt pendingModifications drain: $pendingModifications")
        }
    }

    @Suppress("UNCHECKED_CAST")
    private fun drainPendingModificationsLocked() {
        when (val toRecord = pendingModifications.getAndSet(null)) {
            PendingApplyNoModifications -> {
                // No work to do
            }
            is Set<*> -> {
                addPendingInvalidationsLocked(toRecord as Set<Any>, forgetConditionalScopes = false)
            }
            is Array<*> -> for (changed in toRecord as Array<Set<Any>>) {
                addPendingInvalidationsLocked(changed, forgetConditionalScopes = false)
            }
            null -> composeRuntimeError(
                "calling recordModificationsOf and applyChanges concurrently is not supported"
            )
            else -> composeRuntimeError(
                "corrupt pendingModifications drain: $pendingModifications"
            )
        }
    }

    override fun composeContent(content: @Composable () -> Unit) {
        // TODO: This should raise a signal to any currently running recompose calls
        // to halt and return
        guardChanges {
            synchronized(lock) {
                drainPendingModificationsForCompositionLocked()
                guardInvalidationsLocked { invalidations ->
                    val observer = observer()
                    @Suppress("UNCHECKED_CAST")
                    observer?.onBeginComposition(
                        this,
                        invalidations.asMap() as Map<RecomposeScope, Set<Any>?>
                    )
                    composer.composeContent(invalidations, content)
                    observer?.onEndComposition(this)
                }
            }
        }
    }

    override fun dispose() {
        synchronized(lock) {
            check(!composer.isComposing) {
                "Composition is disposed while composing. If dispose is triggered by a call in " +
                    "@Composable function, consider wrapping it with SideEffect block."
            }
            if (!disposed) {
                disposed = true
                composable = {}

                // Changes are deferred if the composition contains movable content that needs
                // to be released. NOTE: Applying these changes leaves the slot table in
                // potentially invalid state. The routine use to produce this change list reuses
                // code that extracts movable content from groups that are being deleted. This code
                // does not bother to correctly maintain the node counts of a group nested groups
                // that are going to be removed anyway so the node counts of the groups affected
                // are might be incorrect after the changes have been applied.
                val deferredChanges = composer.deferredChanges
                if (deferredChanges != null) {
                    applyChangesInLocked(deferredChanges)
                }

                // Dispatch all the `onForgotten` events for object that are no longer part of a
                // composition because this composition is being discarded. It is important that
                // this is done after applying deferred changes above to avoid sending `
                // onForgotten` notification to objects that are still part of movable content that
                // will be moved to a new location.
                val nonEmptySlotTable = slotTable.groupsSize > 0
                if (nonEmptySlotTable || abandonSet.isNotEmpty()) {
                    val manager = RememberEventDispatcher(abandonSet)
                    if (nonEmptySlotTable) {
                        applier.onBeginChanges()
                        slotTable.write { writer ->
                            writer.removeCurrentGroup(manager)
                        }
                        applier.clear()
                        applier.onEndChanges()
                        manager.dispatchRememberObservers()
                    }
                    manager.dispatchAbandons()
                }
                composer.dispose()
            }
        }
        parent.unregisterComposition(this)
    }

    override val hasInvalidations get() = synchronized(lock) { invalidations.size > 0 }

    /**
     * To bootstrap multithreading handling, recording modifications is now deferred between
     * recomposition with changes to apply and the application of those changes.
     * [pendingModifications] will contain a queue of changes to apply once all current changes
     * have been successfully processed. Draining this queue is the responsibility of [recompose]
     * if it would return `false` (changes do not need to be applied) or [applyChanges].
     */
    @Suppress("UNCHECKED_CAST")
    override fun recordModificationsOf(values: Set<Any>) {
        while (true) {
            val old = pendingModifications.get()
            val new: Any = when (old) {
                null, PendingApplyNoModifications -> values
                is Set<*> -> arrayOf(old, values)
                is Array<*> -> (old as Array<Set<Any>>) + values
                else -> error("corrupt pendingModifications: $pendingModifications")
            }
            if (pendingModifications.compareAndSet(old, new)) {
                if (old == null) {
                    synchronized(lock) {
                        drainPendingModificationsLocked()
                    }
                }
                break
            }
        }
    }

    override fun observesAnyOf(values: Set<Any>): Boolean {
        if (values is IdentityArraySet<Any>) {
            values.fastForEach { value ->
                if (value in observations || value in derivedStates) return true
            }
            return false
        }
        for (value in values) {
            if (value in observations || value in derivedStates) return true
        }
        return false
    }

    override fun prepareCompose(block: () -> Unit) = composer.prepareCompose(block)

    private fun HashSet<RecomposeScopeImpl>?.addPendingInvalidationsLocked(
        value: Any,
        forgetConditionalScopes: Boolean
    ): HashSet<RecomposeScopeImpl>? {
        var set = this
        observations.forEachScopeOf(value) { scope ->
            if (
                !observationsProcessed.remove(value, scope) &&
                scope.invalidateForResult(value) != InvalidationResult.IGNORED
            ) {
                if (scope.isConditional && !forgetConditionalScopes) {
                    conditionallyInvalidatedScopes.add(scope)
                } else {
                    if (set == null) set = HashSet()
                    set?.add(scope)
                }
            }
        }
        return set
    }

    private fun addPendingInvalidationsLocked(values: Set<Any>, forgetConditionalScopes: Boolean) {
        var invalidated: HashSet<RecomposeScopeImpl>? = null

        values.fastForEach { value ->
            if (value is RecomposeScopeImpl) {
                value.invalidateForResult(null)
            } else {
                invalidated =
                    invalidated.addPendingInvalidationsLocked(value, forgetConditionalScopes)
                derivedStates.forEachScopeOf(value) {
                    invalidated =
                        invalidated.addPendingInvalidationsLocked(it, forgetConditionalScopes)
                }
            }
        }

        if (forgetConditionalScopes && conditionallyInvalidatedScopes.isNotEmpty()) {
            observations.removeScopeIf { scope ->
                scope in conditionallyInvalidatedScopes || invalidated?.let { scope in it } == true
            }
            conditionallyInvalidatedScopes.clear()
            cleanUpDerivedStateObservations()
        } else {
            invalidated?.let {
                observations.removeScopeIf { scope -> scope in it }
                cleanUpDerivedStateObservations()
            }
        }
    }

    private fun cleanUpDerivedStateObservations() {
        derivedStates.removeScopeIf { derivedState -> derivedState !in observations }
        if (conditionallyInvalidatedScopes.isNotEmpty()) {
            conditionallyInvalidatedScopes.removeValueIf { scope -> !scope.isConditional }
        }
    }

    override fun recordReadOf(value: Any) {
        // Not acquiring lock since this happens during composition with it already held
        if (!areChildrenComposing) {
            composer.currentRecomposeScope?.let {
                it.used = true
                val alreadyRead = it.recordRead(value)
                if (!alreadyRead) {
                    observations.add(value, it)

                    // Record derived state dependency mapping
                    if (value is DerivedState<*>) {
                        derivedStates.removeScope(value)
<<<<<<< HEAD
                        for (dependency in value.currentRecord.dependencies) {
                            // skip over empty objects from dependency array
                            if (dependency == null) break
=======
                        value.currentRecord.dependencies.forEachKey { dependency ->
>>>>>>> 4fbd9517
                            derivedStates.add(dependency, value)
                        }
                    }
                }
            }
        }
    }

    private fun invalidateScopeOfLocked(value: Any) {
        // Invalidate any recompose scopes that read this value.
        observations.forEachScopeOf(value) { scope ->
            if (scope.invalidateForResult(value) == InvalidationResult.IMMINENT) {
                // If we process this during recordWriteOf, ignore it when recording modifications
                observationsProcessed.add(value, scope)
            }
        }
    }

    override fun recordWriteOf(value: Any) = synchronized(lock) {
        invalidateScopeOfLocked(value)

        // If writing to dependency of a derived value and the value is changed, invalidate the
        // scopes that read the derived value.
        derivedStates.forEachScopeOf(value) {
            invalidateScopeOfLocked(it)
        }
    }

    override fun recompose(): Boolean = synchronized(lock) {
        drainPendingModificationsForCompositionLocked()
        guardChanges {
            guardInvalidationsLocked { invalidations ->
                val observer = observer()
                @Suppress("UNCHECKED_CAST")
                observer?.onBeginComposition(
                    this,
                    invalidations.asMap() as Map<RecomposeScope, Set<Any>?>
                )
                composer.recompose(invalidations).also { shouldDrain ->
                    // Apply would normally do this for us; do it now if apply shouldn't happen.
                    if (!shouldDrain) drainPendingModificationsLocked()
                    observer?.onEndComposition(this)
                }
            }
        }
    }

    override fun insertMovableContent(
        references: List<Pair<MovableContentStateReference, MovableContentStateReference?>>
    ) {
        runtimeCheck(references.fastAll { it.first.composition == this })
        guardChanges {
            composer.insertMovableContentReferences(references)
        }
    }

    override fun disposeUnusedMovableContent(state: MovableContentState) {
        val manager = RememberEventDispatcher(abandonSet)
        val slotTable = state.slotTable
        slotTable.write { writer ->
            writer.removeCurrentGroup(manager)
        }
        manager.dispatchRememberObservers()
    }

    private fun applyChangesInLocked(changes: ChangeList) {
        val manager = RememberEventDispatcher(abandonSet)
        try {
            if (changes.isEmpty()) return
            trace("Compose:applyChanges") {
                applier.onBeginChanges()

                // Apply all changes
                slotTable.write { slots ->
                    changes.executeAndFlushAllPendingChanges(applier, slots, manager)
                }
                applier.onEndChanges()
            }

            // Side effects run after lifecycle observers so that any remembered objects
            // that implement RememberObserver receive onRemembered before a side effect
            // that captured it and operates on it can run.
            manager.dispatchRememberObservers()
            manager.dispatchSideEffects()

            if (pendingInvalidScopes) {
                trace("Compose:unobserve") {
                    pendingInvalidScopes = false
                    observations.removeScopeIf { scope -> !scope.valid }
                    cleanUpDerivedStateObservations()
                }
            }
        } finally {
            // Only dispatch abandons if we do not have any late changes. The instances in the
            // abandon set can be remembered in the late changes.
            if (this.lateChanges.isEmpty())
                manager.dispatchAbandons()
        }
    }

    override fun applyChanges() {
        synchronized(lock) {
            guardChanges {
                applyChangesInLocked(changes)
                drainPendingModificationsLocked()
            }
        }
    }

    override fun applyLateChanges() {
        synchronized(lock) {
            guardChanges {
                if (lateChanges.isNotEmpty()) {
                    applyChangesInLocked(lateChanges)
                }
            }
        }
    }

    override fun changesApplied() {
        synchronized(lock) {
            guardChanges {
                composer.changesApplied()

                // By this time all abandon objects should be notified that they have been abandoned.
                if (this.abandonSet.isNotEmpty()) {
                    RememberEventDispatcher(abandonSet).dispatchAbandons()
                }
            }
        }
    }

    private inline fun <T> guardInvalidationsLocked(
        block: (changes: IdentityArrayMap<RecomposeScopeImpl, IdentityArraySet<Any>?>) -> T
    ): T {
        val invalidations = takeInvalidations()
        return try {
            block(invalidations)
        } catch (e: Exception) {
            this.invalidations = invalidations
            throw e
        }
    }

    private inline fun <T> guardChanges(block: () -> T): T =
        try {
            trackAbandonedValues(block)
        } catch (e: Exception) {
            abandonChanges()
            throw e
        }

    private fun abandonChanges() {
        pendingModifications.set(null)
        changes.clear()
        lateChanges.clear()
        abandonSet.clear()
    }

    override fun invalidateAll() {
        synchronized(lock) {
            slotTable.slots.forEach { (it as? RecomposeScopeImpl)?.invalidate() }
        }
    }

    override fun verifyConsistent() {
        synchronized(lock) {
            if (!isComposing) {
                composer.verifyConsistent()
                slotTable.verifyWellFormed()
                validateRecomposeScopeAnchors(slotTable)
            }
        }
    }

    override fun <R> delegateInvalidations(
        to: ControlledComposition?,
        groupIndex: Int,
        block: () -> R
    ): R {
        return if (to != null && to != this && groupIndex >= 0) {
            invalidationDelegate = to as CompositionImpl
            invalidationDelegateGroup = groupIndex
            try {
               block()
            } finally {
                invalidationDelegate = null
                invalidationDelegateGroup = 0
            }
        } else block()
    }

    override fun invalidate(scope: RecomposeScopeImpl, instance: Any?): InvalidationResult {
        if (scope.defaultsInScope) {
            scope.defaultsInvalid = true
        }
        val anchor = scope.anchor
        if (anchor == null || !anchor.valid)
            return InvalidationResult.IGNORED // The scope was removed from the composition
        if (!slotTable.ownsAnchor(anchor)) {
            // The scope might be owned by the delegate
            val delegate = synchronized(lock) { invalidationDelegate }
            if (delegate?.tryImminentInvalidation(scope, instance) == true)
                return InvalidationResult.IMMINENT // The scope was owned by the delegate

            return InvalidationResult.IGNORED // The scope has not yet entered the composition
        }
        if (!scope.canRecompose)
            return InvalidationResult.IGNORED // The scope isn't able to be recomposed/invalidated
        return invalidateChecked(scope, anchor, instance)
    }

    override fun recomposeScopeReleased(scope: RecomposeScopeImpl) {
        pendingInvalidScopes = true
    }

    @Suppress("UNCHECKED_CAST")
    override fun <T> getCompositionService(key: CompositionServiceKey<T>): T? =
        if (key == CompositionImplServiceKey) this as T else null

    private fun tryImminentInvalidation(scope: RecomposeScopeImpl, instance: Any?): Boolean =
        isComposing && composer.tryImminentInvalidation(scope, instance)

    private fun invalidateChecked(
        scope: RecomposeScopeImpl,
        anchor: Anchor,
        instance: Any?
    ): InvalidationResult {
        val delegate = synchronized(lock) {
            val delegate = invalidationDelegate?.let { changeDelegate ->
                // Invalidations are delegated when recomposing changes to movable content that
                // is destined to be moved. The movable content is composed in the destination
                // composer but all the recompose scopes point the current composer and will arrive
                // here. this redirects the invalidations that will be moved to the destination
                // composer instead of recording an invalid invalidation in the from composer.
                if (slotTable.groupContainsAnchor(invalidationDelegateGroup, anchor)) {
                    changeDelegate
                } else null
            }
            if (delegate == null) {
                if (tryImminentInvalidation(scope, instance)) {
                    // The invalidation was redirected to the composer.
                    return InvalidationResult.IMMINENT
                }

                // invalidations[scope] containing an explicit null means it was invalidated
                // unconditionally.
                if (instance == null) {
                    invalidations[scope] = null
                } else {
                    invalidations.addValue(scope, instance)
                }
            }
            delegate
        }

        // We call through the delegate here to ensure we don't nest synchronization scopes.
        if (delegate != null) {
            return delegate.invalidateChecked(scope, anchor, instance)
        }
        parent.invalidate(this)
        return if (isComposing) InvalidationResult.DEFERRED else InvalidationResult.SCHEDULED
    }

    internal fun removeObservation(instance: Any, scope: RecomposeScopeImpl) {
        observations.remove(instance, scope)
    }

    internal fun removeDerivedStateObservation(state: DerivedState<*>) {
        // remove derived state if it is not observed in other scopes
        if (state !in observations) {
            derivedStates.removeScope(state)
        }
    }

    /**
     * This takes ownership of the current invalidations and sets up a new array map to hold the
     * new invalidations.
     */
    private fun takeInvalidations(): IdentityArrayMap<RecomposeScopeImpl, IdentityArraySet<Any>?> {
        val invalidations = invalidations
        this.invalidations = IdentityArrayMap()
        return invalidations
    }

    /**
     * Helper for [verifyConsistent] to ensure the anchor match there respective invalidation
     * scopes.
     */
    private fun validateRecomposeScopeAnchors(slotTable: SlotTable) {
        val scopes = slotTable.slots.mapNotNull { it as? RecomposeScopeImpl }
        scopes.fastForEach { scope ->
            scope.anchor?.let { anchor ->
                check(scope in slotTable.slotsOf(anchor.toIndexFor(slotTable))) {
                    val dataIndex = slotTable.slots.indexOf(scope)
                    "Misaligned anchor $anchor in scope $scope encountered, scope found at " +
                        "$dataIndex"
                }
            }
        }
    }

    private inline fun <T> trackAbandonedValues(block: () -> T): T {
        var success = false
        return try {
            block().also {
                success = true
            }
        } finally {
            if (!success && abandonSet.isNotEmpty()) {
                RememberEventDispatcher(abandonSet).dispatchAbandons()
            }
        }
    }

    private fun observer(): CompositionObserver? {
        val holder = observerHolder

        return if (holder.root) {
            holder.observer
        } else {
            val parentHolder = parent.observerHolder
            val parentObserver = parentHolder?.observer
            if (parentObserver != holder.observer) {
                holder.observer = parentObserver
            }
            parentObserver
        }
    }

    /**
     * Helper for collecting remember observers for later strictly ordered dispatch.
     */
    private class RememberEventDispatcher(
        private val abandoning: MutableSet<RememberObserver>
    ) : RememberManager {
        private val remembering = mutableListOf<RememberObserver>()
        private val forgetting = mutableListOf<Any>()
        private val sideEffects = mutableListOf<() -> Unit>()
        private var releasing: MutableList<ComposeNodeLifecycleCallback>? = null

        override fun remembering(instance: RememberObserver) {
            remembering.add(instance)
        }

        override fun forgetting(instance: RememberObserver) {
            forgetting.add(instance)
        }

        override fun sideEffect(effect: () -> Unit) {
            sideEffects += effect
        }

        override fun deactivating(instance: ComposeNodeLifecycleCallback) {
            forgetting += instance
        }

        override fun releasing(instance: ComposeNodeLifecycleCallback) {
            (releasing ?: mutableListOf<ComposeNodeLifecycleCallback>().also {
                releasing = it
            }) += instance
        }

        fun dispatchRememberObservers() {
            // Send forgets and node deactivations
            if (forgetting.isNotEmpty()) {
                trace("Compose:onForgotten") {
                    for (i in forgetting.size - 1 downTo 0) {
                        val instance = forgetting[i]
                        abandoning.remove(instance)
                        if (instance is RememberObserver) {
                            instance.onForgotten()
                        }
                        if (instance is ComposeNodeLifecycleCallback) {
                            instance.onDeactivate()
                        }
                    }
                }
            }

            // Send remembers
            if (remembering.isNotEmpty()) {
                trace("Compose:onRemembered") {
                    remembering.fastForEach { instance ->
                        abandoning.remove(instance)
                        instance.onRemembered()
                    }
                }
            }

            // Send node releases
            val releasing = releasing
            if (!releasing.isNullOrEmpty()) {
                trace("Compose:releases") {
                    for (i in releasing.size - 1 downTo 0) {
                        val instance = releasing[i]
                        instance.onRelease()
                    }
                }
            }
        }

        fun dispatchSideEffects() {
            if (sideEffects.isNotEmpty()) {
                trace("Compose:sideeffects") {
                    sideEffects.fastForEach { sideEffect ->
                        sideEffect()
                    }
                    sideEffects.clear()
                }
            }
        }

        fun dispatchAbandons() {
            if (abandoning.isNotEmpty()) {
                trace("Compose:abandons") {
                    val iterator = abandoning.iterator()
                    // remove elements one by one to ensure that abandons will not be dispatched
                    // second time in case [onAbandoned] throws.
                    while (iterator.hasNext()) {
                        val instance = iterator.next()
                        iterator.remove()
                        instance.onAbandoned()
                    }
                }
            }
        }
    }

    override fun deactivate() {
        val nonEmptySlotTable = slotTable.groupsSize > 0
        if (nonEmptySlotTable || abandonSet.isNotEmpty()) {
            trace("Compose:deactivate") {
                val manager = RememberEventDispatcher(abandonSet)
                if (nonEmptySlotTable) {
                    applier.onBeginChanges()
                    slotTable.write { writer ->
                        writer.deactivateCurrentGroup(manager)
                    }
                    applier.onEndChanges()
                    manager.dispatchRememberObservers()
                }
                manager.dispatchAbandons()
            }
        }
        observations.clear()
        derivedStates.clear()
        invalidations.clear()
        changes.clear()
        composer.deactivate()
    }
}

private fun <K : Any, V : Any> IdentityArrayMap<K, IdentityArraySet<V>?>.addValue(
    key: K,
    value: V
) {
    if (key in this) {
        this[key]?.add(value)
    } else {
        this[key] = IdentityArraySet<V>().also { it.add(value) }
    }
}

/**
 * This is provided natively in API 26 and this should be removed if 26 is made the lowest API
 * level supported
 */
private inline fun <E> HashSet<E>.removeValueIf(predicate: (E) -> Boolean) {
    val iter = iterator()
    while (iter.hasNext()) {
        if (predicate(iter.next())) {
            iter.remove()
        }
    }
}

@ExperimentalComposeRuntimeApi
internal class CompositionObserverHolder(
    var observer: CompositionObserver? = null,
    var root: Boolean = false,
)<|MERGE_RESOLUTION|>--- conflicted
+++ resolved
@@ -887,13 +887,7 @@
                     // Record derived state dependency mapping
                     if (value is DerivedState<*>) {
                         derivedStates.removeScope(value)
-<<<<<<< HEAD
-                        for (dependency in value.currentRecord.dependencies) {
-                            // skip over empty objects from dependency array
-                            if (dependency == null) break
-=======
                         value.currentRecord.dependencies.forEachKey { dependency ->
->>>>>>> 4fbd9517
                             derivedStates.add(dependency, value)
                         }
                     }
