--- conflicted
+++ resolved
@@ -37,17 +37,10 @@
             android:name=".TrivialStartupActivity"
             android:label="C Trivial"
             android:exported="true">
-<<<<<<< HEAD
-<!--            <intent-filter>-->
-<!--                <action android:name="android.intent.action.MAIN" />-->
-<!--                <category android:name="android.intent.category.LAUNCHER" />-->
-<!--            </intent-filter>-->
-=======
-            <intent-filter>
-                <action android:name="android.intent.action.MAIN" />
-                <category android:name="android.intent.category.LAUNCHER" />
-            </intent-filter>
->>>>>>> fdff00cc
+            <intent-filter>
+                <action android:name="android.intent.action.MAIN" />
+                <category android:name="android.intent.category.LAUNCHER" />
+            </intent-filter>
             <intent-filter>
                 <action android:name="androidx.compose.integration.macrobenchmark.target.TRIVIAL_STARTUP_ACTIVITY" />
                 <category android:name="android.intent.category.DEFAULT" />
@@ -77,13 +70,6 @@
         <activity
             android:name=".IoSettingsActivity"
             android:exported="true">
-<<<<<<< HEAD
-<!--            <intent-filter>-->
-<!--                <action android:name="android.intent.action.MAIN" />-->
-<!--                <category android:name="android.intent.category.LAUNCHER" />-->
-<!--            </intent-filter>-->
-=======
->>>>>>> fdff00cc
             <intent-filter>
                 <action android:name="androidx.compose.integration.macrobenchmark.target.IO_SETTINGS_ACTIVITY" />
                 <category android:name="android.intent.category.DEFAULT" />
@@ -162,6 +148,26 @@
         </activity>
 
         <activity
+            android:name=".RecyclerViewAsCarouselActivity"
+            android:exported="true"
+            android:theme="@style/Theme.AppCompat">
+            <intent-filter>
+                <action android:name="androidx.compose.integration.macrobenchmark.target.RecyclerViewAsCarouselActivity" />
+                <category android:name="android.intent.category.DEFAULT" />
+            </intent-filter>
+        </activity>
+
+        <activity
+            android:name=".PagerAsCarouselActivity"
+            android:exported="true"
+            android:theme="@style/Theme.AppCompat">
+            <intent-filter>
+                <action android:name="androidx.compose.integration.macrobenchmark.target.PagerAsCarouselActivity" />
+                <category android:name="android.intent.category.DEFAULT" />
+            </intent-filter>
+        </activity>
+
+        <activity
             android:name=".PagerActivity"
             android:exported="true"
             android:theme="@style/Theme.AppCompat">
