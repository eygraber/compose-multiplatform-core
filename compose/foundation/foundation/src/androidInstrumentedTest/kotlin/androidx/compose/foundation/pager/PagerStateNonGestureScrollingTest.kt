/*
 * Copyright 2023 The Android Open Source Project
 *
 * Licensed under the Apache License, Version 2.0 (the "License");
 * you may not use this file except in compliance with the License.
 * You may obtain a copy of the License at
 *
 *      http://www.apache.org/licenses/LICENSE-2.0
 *
 * Unless required by applicable law or agreed to in writing, software
 * distributed under the License is distributed on an "AS IS" BASIS,
 * WITHOUT WARRANTIES OR CONDITIONS OF ANY KIND, either express or implied.
 * See the License for the specific language governing permissions and
 * limitations under the License.
 */

package androidx.compose.foundation.pager

import androidx.compose.foundation.AutoTestFrameClock
import androidx.compose.foundation.ExperimentalFoundationApi
import androidx.compose.foundation.gestures.scrollBy
<<<<<<< HEAD
=======
import androidx.compose.foundation.gestures.snapping.SnapPosition
import androidx.compose.foundation.gestures.snapping.calculateDistanceToDesiredSnapPosition
>>>>>>> 14a4d776
import androidx.compose.foundation.layout.Box
import androidx.compose.foundation.layout.fillMaxSize
import androidx.compose.foundation.layout.size
import androidx.compose.runtime.LaunchedEffect
import androidx.compose.runtime.derivedStateOf
import androidx.compose.runtime.mutableStateOf
import androidx.compose.runtime.rememberCoroutineScope
import androidx.compose.ui.Modifier
import androidx.compose.ui.layout.onSizeChanged
import androidx.compose.ui.platform.testTag
import androidx.compose.ui.test.assertIsDisplayed
import androidx.compose.ui.test.junit4.StateRestorationTester
import androidx.compose.ui.test.onNodeWithTag
<<<<<<< HEAD
=======
import androidx.compose.ui.test.performTouchInput
import androidx.compose.ui.test.swipeLeft
import androidx.compose.ui.test.swipeUp
>>>>>>> 14a4d776
import androidx.compose.ui.unit.Density
import androidx.compose.ui.unit.dp
import androidx.compose.ui.util.fastMaxBy
import androidx.test.filters.LargeTest
import com.google.common.truth.Truth
import com.google.common.truth.Truth.assertThat
<<<<<<< HEAD
=======
import kotlin.math.abs
>>>>>>> 14a4d776
import kotlin.math.roundToInt
import kotlin.test.assertFalse
import kotlinx.coroutines.Dispatchers
import kotlinx.coroutines.delay
import kotlinx.coroutines.launch
import kotlinx.coroutines.runBlocking
import kotlinx.coroutines.withContext
import org.junit.Test
import org.junit.runner.RunWith
import org.junit.runners.Parameterized

@OptIn(ExperimentalFoundationApi::class)
@LargeTest
@RunWith(Parameterized::class)
class PagerStateNonGestureScrollingTest(val config: ParamConfig) : BasePagerTest(config) {
    @Test
    fun pagerStateNotAttached_shouldReturnDefaultValues_andChangeAfterAttached() = runBlocking {
        // Arrange
        val state = PagerState(5, 0.2f) { DefaultPageCount }

        Truth.assertThat(state.currentPage).isEqualTo(5)
        Truth.assertThat(state.currentPageOffsetFraction).isEqualTo(0.2f)

        val currentPage = derivedStateOf { state.currentPage }
        val currentPageOffsetFraction = derivedStateOf { state.currentPageOffsetFraction }

        rule.setContent {
            HorizontalOrVerticalPager(
                state = state,
                modifier = Modifier
                    .fillMaxSize()
                    .testTag(PagerTestTag)
                    .onSizeChanged { pagerSize = if (vertical) it.height else it.width },
                pageSize = PageSize.Fill,
                reverseLayout = config.reverseLayout,
                pageSpacing = config.pageSpacing,
                contentPadding = config.mainAxisContentPadding,
            ) {
                Page(index = it)
            }
        }

        withContext(Dispatchers.Main + AutoTestFrameClock()) {
            state.scrollToPage(state.currentPage + 1)
        }

        rule.runOnIdle {
            Truth.assertThat(currentPage.value).isEqualTo(6)
            Truth.assertThat(currentPageOffsetFraction.value).isEqualTo(0.0f)
        }
    }

    @Test
    fun pageSizeIsZero_offsetFractionShouldNotBeNan() {
        // Arrange
        val zeroPageSize = object : PageSize {
            override fun Density.calculateMainAxisPageSize(
                availableSpace: Int,
                pageSpacing: Int
            ): Int {
                return 0
            }
        }

        rule.setContent {
            pagerState = rememberPagerState {
                DefaultPageCount
            }
            HorizontalOrVerticalPager(
                state = pagerState,
                modifier = Modifier
                    .size(0.dp)
                    .testTag(PagerTestTag)
                    .onSizeChanged { pagerSize = if (vertical) it.height else it.width },
                pageSize = zeroPageSize,
                reverseLayout = config.reverseLayout,
                pageSpacing = config.pageSpacing,
                contentPadding = config.mainAxisContentPadding,
            ) {
                Page(index = it)
            }
        }

        rule.runOnIdle {
            Truth.assertThat(pagerState.currentPageOffsetFraction).isNotNaN()
        }
    }

    @Test
    fun initialPageOnPagerState_shouldDisplayThatPageFirst() {
        // Arrange

        // Act
        createPager(initialPage = 5, modifier = Modifier.fillMaxSize())

        // Assert
        rule.onNodeWithTag("4").assertDoesNotExist()
        rule.onNodeWithTag("5").assertIsDisplayed()
        rule.onNodeWithTag("6").assertDoesNotExist()
        confirmPageIsInCorrectPosition(pagerState.currentPage)
    }

    @Test
    fun testStateRestoration() {
        // Arrange
        val tester = StateRestorationTester(rule)
        lateinit var state: PagerState
        tester.setContent {
            state = rememberPagerState(pageCount = { DefaultPageCount })
            scope = rememberCoroutineScope()
            HorizontalOrVerticalPager(
                state = state,
                modifier = Modifier.fillMaxSize()
            ) {
                Page(it)
            }
        }

        // Act
        rule.runOnIdle {
            scope.launch {
                state.scrollToPage(5, 0.2f)
            }
        }

        val previousPage = state.currentPage
        val previousOffset = state.currentPageOffsetFraction
        tester.emulateSavedInstanceStateRestore()

        // Assert
        rule.runOnIdle {
            Truth.assertThat(state.currentPage).isEqualTo(previousPage)
            Truth.assertThat(state.currentPageOffsetFraction).isEqualTo(previousOffset)
        }
    }

    @Test
    fun currentPageOffsetFraction_shouldNeverBeNan() {
        rule.setContent {
            val state = rememberPagerState(pageCount = { 10 })
            // Read state in composition, should never be Nan
            assertFalse { state.currentPageOffsetFraction.isNaN() }
            HorizontalOrVerticalPager(state = state) {
                Page(index = it)
            }
        }
    }

    @Test
    fun currentPage_pagerWithKeys_shouldBeTheSameAfterDatasetUpdate() {
        // Arrange
        class Data(val id: Int, val item: String)

        val data = mutableListOf(
            Data(3, "A"),
            Data(4, "B"),
            Data(5, "C")
        )

        val extraData = mutableListOf(
            Data(0, "D"),
            Data(1, "E"),
            Data(2, "F")
        )

        val dataset = mutableStateOf<List<Data>>(data)

        createPager(
            modifier = Modifier.fillMaxSize(),
            initialPage = 1,
            key = { dataset.value[it].id },
            pageCount = {
                dataset.value.size
            }, pageContent = {
                val item = dataset.value[it]
<<<<<<< HEAD
                Box(modifier = Modifier
                    .fillMaxSize()
                    .testTag(item.item))
=======
                Box(
                    modifier = Modifier
                        .fillMaxSize()
                        .testTag(item.item)
                )
>>>>>>> 14a4d776
            })

        Truth.assertThat(dataset.value[pagerState.currentPage].item).isEqualTo("B")

        rule.runOnIdle {
            dataset.value = extraData + data // add new data
        }

        rule.waitForIdle()
        Truth.assertThat(pagerState.pageCount).isEqualTo(6) // all data is present
        rule.onNodeWithTag("B").assertIsDisplayed() // scroll kept
        Truth.assertThat(pagerState.currentPage).isEqualTo(4)
        Truth.assertThat(pagerState.currentPageOffsetFraction).isEqualTo(0.0f)
    }

    @Test
    fun getOffsetDistanceInPages_shouldBeBasedOnCurrentPage() {
        val pageToOffsetCalculations = mutableMapOf<Int, Float>()
        createPager(modifier = Modifier.fillMaxSize(), pageSize = { PageSize.Fixed(20.dp) }) {
            pageToOffsetCalculations[it] = pagerState.getOffsetDistanceInPages(it)
            Page(index = it)
        }

        for ((page, offset) in pageToOffsetCalculations) {
            val currentPage = pagerState.currentPage
            val currentPageOffset = pagerState.currentPageOffsetFraction
            Truth.assertThat(offset).isEqualTo((page - currentPage) - currentPageOffset)
        }
    }

    @Test
    fun scrollToPage_usingLaunchedEffect() {

        createPager(additionalContent = {
            LaunchedEffect(pagerState) {
                pagerState.scrollToPage(10)
            }
        })

        Truth.assertThat(pagerState.currentPage).isEqualTo(10)
        confirmPageIsInCorrectPosition(10)
    }

    @Test
    fun scrollToPageWithOffset_usingLaunchedEffect() {
        createPager(additionalContent = {
            LaunchedEffect(pagerState) {
                pagerState.scrollToPage(10, 0.4f)
            }
        })

        Truth.assertThat(pagerState.currentPage).isEqualTo(10)
        confirmPageIsInCorrectPosition(10, pageOffset = 0.4f)
    }

    @Test
    fun animatedScrollToPage_usingLaunchedEffect() {

        createPager(additionalContent = {
            LaunchedEffect(pagerState) {
                pagerState.animateScrollToPage(10)
            }
        })

        Truth.assertThat(pagerState.currentPage).isEqualTo(10)
        confirmPageIsInCorrectPosition(10)
    }

    @Test
    fun animatedScrollToPage_emptyPager_shouldNotReact() {
        createPager(pageCount = { 0 }, additionalContent = {
            LaunchedEffect(pagerState) {
                pagerState.animateScrollToPage(10)
            }
        })
        Truth.assertThat(pagerState.currentPage).isEqualTo(0)
    }

    @Test
    fun animatedScrollToPageWithOffset_usingLaunchedEffect() {

        createPager(additionalContent = {
            LaunchedEffect(pagerState) {
                pagerState.animateScrollToPage(10, 0.4f)
            }
        })

        Truth.assertThat(pagerState.currentPage).isEqualTo(10)
        confirmPageIsInCorrectPosition(10, pageOffset = 0.4f)
    }

    @Test
    fun animatedScrollToPage_viewPortNumberOfPages_usingLaunchedEffect_shouldNotPlaceALlPages() {

        createPager(additionalContent = {
            LaunchedEffect(pagerState) {
                pagerState.animateScrollToPage(DefaultPageCount - 1)
            }
        })

        // Assert
        rule.runOnIdle {
            Truth.assertThat(pagerState.currentPage).isEqualTo(DefaultPageCount - 1)
            Truth.assertThat(placed).doesNotContain(DefaultPageCount / 2 - 1)
            Truth.assertThat(placed).doesNotContain(DefaultPageCount / 2)
            Truth.assertThat(placed).doesNotContain(DefaultPageCount / 2 + 1)
        }
        confirmPageIsInCorrectPosition(pagerState.currentPage)
    }

    @Test
    fun scrollTo_beforeFirstLayout_shouldWaitForStateAndLayoutSetting() {
        // Arrange

        rule.mainClock.autoAdvance = false

        // Act
        createPager(modifier = Modifier.fillMaxSize(), additionalContent = {
            LaunchedEffect(pagerState) {
                pagerState.scrollToPage(5)
            }
        })

        // Assert
        Truth.assertThat(pagerState.currentPage).isEqualTo(5)
    }

    @Test
    fun updateCurrentPage_shouldUpdateCurrentPageImmediately() {
        createPager(modifier = Modifier.fillMaxSize())

        Truth.assertThat(pagerState.currentPage).isEqualTo(0)

        rule.runOnUiThread {
            scope.launch {
                with(pagerState) {
                    scroll {
                        updateCurrentPage(5)
                    }
                }
            }
        }

        rule.runOnIdle {
            Truth.assertThat(pagerState.currentPage).isEqualTo(5)
        }
    }

    @Test
    fun updateCurrentPage_shouldUpdateCurrentPageOffsetFractionImmediately() {
        createPager(modifier = Modifier.fillMaxSize())

        Truth.assertThat(pagerState.currentPage).isEqualTo(0)

        rule.runOnUiThread {
            scope.launch {
                with(pagerState) {
                    scroll {
                        updateCurrentPage(5, 0.3f)
                    }
                }
            }
        }

        rule.runOnIdle {
            Truth.assertThat(pagerState.currentPageOffsetFraction).isWithin(0.01f).of(0.3f)
        }
    }

    @Test
    fun updateTargetPage_shouldUpdateTargetPageImmediately_andResetIfNotMoved() {
        createPager(modifier = Modifier.fillMaxSize())

        Truth.assertThat(pagerState.targetPage).isEqualTo(pagerState.currentPage)

        rule.mainClock.autoAdvance = false

        rule.runOnUiThread {
            scope.launch {
                with(pagerState) {
                    scroll {
                        updateTargetPage(5)
                        delay(1_000L) // simulate an animation
                    }
                }
            }
        }

        rule.mainClock.advanceTimeByFrame() // pump a frame
        Truth.assertThat(pagerState.targetPage).isEqualTo(5) // target page changed
        rule.mainClock.advanceTimeBy(2_000L) // scroll block finished but we didn't move
        // target page reset
        Truth.assertThat(pagerState.currentPage).isEqualTo(0)
        Truth.assertThat(pagerState.targetPage).isEqualTo(pagerState.currentPage)
    }

    @Test
<<<<<<< HEAD
=======
    fun currentPage_shouldUpdateWithSnapPositionInLayout() {
        // snap position is 200dp from edge of Pager
        val customSnapPosition = object : SnapPosition {
            override fun position(
                layoutSize: Int,
                itemSize: Int,
                beforeContentPadding: Int,
                afterContentPadding: Int,
                itemIndex: Int,
                itemCount: Int
            ): Int {
                return with(rule.density) {
                    200.dp.roundToPx()
                }
            }
        }

        createPager(
            modifier = Modifier.fillMaxSize(),
            snapPosition = customSnapPosition,
            pageSize = { PageSize.Fixed(100.dp) }
        )

        onPager().performTouchInput {
            swipeLeft()
            swipeLeft()
            swipeLeft()
        }

        with(pagerState.layoutInfo) {
            val viewPortSize = if (vertical) viewportSize.height else viewportSize.width
            assertThat(pagerState.currentPage).isEqualTo(visiblePagesInfo.fastMaxBy {
                -abs(
                    calculateDistanceToDesiredSnapPosition(
                        mainAxisViewPortSize = viewPortSize,
                        beforeContentPadding = beforeContentPadding,
                        afterContentPadding = afterContentPadding,
                        itemSize = pageSize,
                        itemOffset = it.offset,
                        itemIndex = it.index,
                        snapPosition = customSnapPosition,
                        itemCount = pagerState.pageCount
                    )
                )
            }?.index)
        }
    }

    @Test
    fun snapPositionInLayout_startToStart_currentPageShouldBeCloserToStartOfLayout() {
        createPager(
            modifier = Modifier.fillMaxSize(),
            snapPosition = SnapPosition.Start,
            pageSize = { PageSize.Fixed(100.dp) }
        )

        onPager().performTouchInput {
            if (vertical) {
                swipeUp()
            } else {
                swipeLeft()
            }
        }

        rule.runOnIdle {
            // check we moved
            Truth.assertThat(pagerState.firstVisiblePage).isNotEqualTo(0)

            Truth.assertThat(pagerState.currentPage)
                .isEqualTo(pagerState.layoutInfo.visiblePagesInfo.first().index)

            // offset should be zero
            Truth.assertThat(pagerState.layoutInfo.visiblePagesInfo.first().offset)
                .isEqualTo(0)
        }
    }

    @Test
    fun snapPositionInLayout_centerToCenter_currentPageShouldBeCloserToMiddleOfLayout() {
        createPager(
            modifier = Modifier.size(50.dp),
            snapPosition = SnapPosition.Center,
            pageSize = { PageSize.Fixed(10.dp) }
        )

        onPager().performTouchInput {
            if (vertical) {
                swipeUp()
            } else {
                swipeLeft()
            }
        }

        rule.runOnIdle {
            // find page whose offset is closest to the centre
            val candidatePage = pagerState.layoutInfo.visiblePagesInfo.fastMaxBy {
                -(abs(it.offset - pagerSize / 2))
            }

            // check we moved
            Truth.assertThat(pagerState.firstVisiblePage).isNotEqualTo(0)
            Truth.assertThat(pagerState.currentPage).isEqualTo(candidatePage?.index)
        }
    }

    @Test
    fun snapPositionInLayout_endToEnd_currentPageShouldBeCloserToEndOfLayout() {
        createPager(
            modifier = Modifier.size(50.dp),
            snapPosition = SnapPosition.End,
            pageSize = { PageSize.Fixed(10.dp) }
        )

        onPager().performTouchInput {
            if (vertical) {
                swipeUp()
            } else {
                swipeLeft()
            }
        }

        rule.runOnIdle {
            // check we moved
            Truth.assertThat(pagerState.firstVisiblePage).isNotEqualTo(0)
            Truth.assertThat(pagerState.currentPage)
                .isEqualTo(pagerState.layoutInfo.visiblePagesInfo.last().index)
        }
    }

    @Test
>>>>>>> 14a4d776
    fun canScrollForwardAndBackward_afterSmallScrollFromStart() {
        val pageSizePx = 100
        val pageSizeDp = with(rule.density) { pageSizePx.toDp() }
        createPager(
            modifier = Modifier.size(pageSizeDp * 1.5f),
            pageSize = { PageSize.Fixed(pageSizeDp) })

        val delta = (pageSizePx / 3f).roundToInt()

        runBlocking {
            withContext(Dispatchers.Main + AutoTestFrameClock()) {
                // small enough scroll to not cause any new items to be composed or old ones disposed.
                pagerState.scrollBy(delta.toFloat())
            }
            rule.runOnIdle {
                assertThat(pagerState.firstVisiblePageOffset).isEqualTo(delta)
                assertThat(pagerState.canScrollForward).isTrue()
                assertThat(pagerState.canScrollBackward).isTrue()
            }
            // and scroll back to start
            withContext(Dispatchers.Main + AutoTestFrameClock()) {
                pagerState.scrollBy(-delta.toFloat())
            }
            rule.runOnIdle {
                assertThat(pagerState.canScrollForward).isTrue()
                assertThat(pagerState.canScrollBackward).isFalse()
            }
        }
    }

    @Test
    fun canScrollForwardAndBackward_afterSmallScrollFromEnd() {
        val pageSizePx = 100
        val pageSizeDp = with(rule.density) { pageSizePx.toDp() }
        createPager(
            modifier = Modifier.size(pageSizeDp * 1.5f),
            pageSize = { PageSize.Fixed(pageSizeDp) })
        val delta = -(pageSizePx / 3f).roundToInt()
        runBlocking {
            withContext(Dispatchers.Main + AutoTestFrameClock()) {
                // scroll to the end of the list.
                pagerState.scrollToPage(DefaultPageCount)
                // small enough scroll to not cause any new items to be composed or old ones disposed.
                pagerState.scrollBy(delta.toFloat())
            }
            rule.runOnIdle {
                assertThat(pagerState.canScrollForward).isTrue()
                assertThat(pagerState.canScrollBackward).isTrue()
            }
            // and scroll back to the end
            withContext(Dispatchers.Main + AutoTestFrameClock()) {
                pagerState.scrollBy(-delta.toFloat())
            }
            rule.runOnIdle {
                assertThat(pagerState.canScrollForward).isFalse()
                assertThat(pagerState.canScrollBackward).isTrue()
            }
        }
    }

    @Test
    fun canScrollForwardAndBackward_afterSmallScrollFromEnd_withContentPadding() {
        val pageSizePx = 100
        val pageSizeDp = with(rule.density) { pageSizePx.toDp() }
        val afterContentPaddingDp = with(rule.density) { 2.toDp() }
        createPager(
            modifier = Modifier.size(pageSizeDp * 1.5f),
            pageSize = { PageSize.Fixed(pageSizeDp) },
            contentPadding = PaddingValues(afterContent = afterContentPaddingDp)
        )

        val delta = -(pageSizePx / 3f).roundToInt()
        runBlocking {
            withContext(Dispatchers.Main + AutoTestFrameClock()) {
                // scroll to the end of the list.
                pagerState.scrollToPage(DefaultPageCount)

                assertThat(pagerState.canScrollForward).isFalse()
                assertThat(pagerState.canScrollBackward).isTrue()

                // small enough scroll to not cause any new pages to be composed or old ones disposed.
                pagerState.scrollBy(delta.toFloat())
            }
            rule.runOnIdle {
                assertThat(pagerState.canScrollForward).isTrue()
                assertThat(pagerState.canScrollBackward).isTrue()
            }
            // and scroll back to the end
            withContext(Dispatchers.Main + AutoTestFrameClock()) {
                pagerState.scrollBy(-delta.toFloat())
            }
            rule.runOnIdle {
                assertThat(pagerState.canScrollForward).isFalse()
                assertThat(pagerState.canScrollBackward).isTrue()
            }
        }
    }
<<<<<<< HEAD
=======

>>>>>>> 14a4d776
    companion object {
        @JvmStatic
        @Parameterized.Parameters(name = "{0}")
        fun params() = mutableListOf<ParamConfig>().apply {
            for (orientation in TestOrientation) {
                add(ParamConfig(orientation = orientation))
            }
        }
    }
}<|MERGE_RESOLUTION|>--- conflicted
+++ resolved
@@ -19,11 +19,8 @@
 import androidx.compose.foundation.AutoTestFrameClock
 import androidx.compose.foundation.ExperimentalFoundationApi
 import androidx.compose.foundation.gestures.scrollBy
-<<<<<<< HEAD
-=======
 import androidx.compose.foundation.gestures.snapping.SnapPosition
 import androidx.compose.foundation.gestures.snapping.calculateDistanceToDesiredSnapPosition
->>>>>>> 14a4d776
 import androidx.compose.foundation.layout.Box
 import androidx.compose.foundation.layout.fillMaxSize
 import androidx.compose.foundation.layout.size
@@ -37,22 +34,16 @@
 import androidx.compose.ui.test.assertIsDisplayed
 import androidx.compose.ui.test.junit4.StateRestorationTester
 import androidx.compose.ui.test.onNodeWithTag
-<<<<<<< HEAD
-=======
 import androidx.compose.ui.test.performTouchInput
 import androidx.compose.ui.test.swipeLeft
 import androidx.compose.ui.test.swipeUp
->>>>>>> 14a4d776
 import androidx.compose.ui.unit.Density
 import androidx.compose.ui.unit.dp
 import androidx.compose.ui.util.fastMaxBy
 import androidx.test.filters.LargeTest
 import com.google.common.truth.Truth
 import com.google.common.truth.Truth.assertThat
-<<<<<<< HEAD
-=======
 import kotlin.math.abs
->>>>>>> 14a4d776
 import kotlin.math.roundToInt
 import kotlin.test.assertFalse
 import kotlinx.coroutines.Dispatchers
@@ -228,17 +219,11 @@
                 dataset.value.size
             }, pageContent = {
                 val item = dataset.value[it]
-<<<<<<< HEAD
-                Box(modifier = Modifier
-                    .fillMaxSize()
-                    .testTag(item.item))
-=======
                 Box(
                     modifier = Modifier
                         .fillMaxSize()
                         .testTag(item.item)
                 )
->>>>>>> 14a4d776
             })
 
         Truth.assertThat(dataset.value[pagerState.currentPage].item).isEqualTo("B")
@@ -436,8 +421,6 @@
     }
 
     @Test
-<<<<<<< HEAD
-=======
     fun currentPage_shouldUpdateWithSnapPositionInLayout() {
         // snap position is 200dp from edge of Pager
         val customSnapPosition = object : SnapPosition {
@@ -568,7 +551,6 @@
     }
 
     @Test
->>>>>>> 14a4d776
     fun canScrollForwardAndBackward_afterSmallScrollFromStart() {
         val pageSizePx = 100
         val pageSizeDp = with(rule.density) { pageSizePx.toDp() }
@@ -666,10 +648,7 @@
             }
         }
     }
-<<<<<<< HEAD
-=======
-
->>>>>>> 14a4d776
+
     companion object {
         @JvmStatic
         @Parameterized.Parameters(name = "{0}")
