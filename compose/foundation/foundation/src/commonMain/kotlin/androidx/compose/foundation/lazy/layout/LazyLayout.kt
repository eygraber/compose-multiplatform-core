/*
 * Copyright 2021 The Android Open Source Project
 *
 * Licensed under the Apache License, Version 2.0 (the "License");
 * you may not use this file except in compliance with the License.
 * You may obtain a copy of the License at
 *
 *      http://www.apache.org/licenses/LICENSE-2.0
 *
 * Unless required by applicable law or agreed to in writing, software
 * distributed under the License is distributed on an "AS IS" BASIS,
 * WITHOUT WARRANTIES OR CONDITIONS OF ANY KIND, either express or implied.
 * See the License for the specific language governing permissions and
 * limitations under the License.
 */

package androidx.compose.foundation.lazy.layout

import androidx.compose.foundation.ExperimentalFoundationApi
import androidx.compose.runtime.Composable
import androidx.compose.runtime.remember
import androidx.compose.runtime.rememberUpdatedState
import androidx.compose.ui.Modifier
import androidx.compose.ui.layout.MeasureResult
import androidx.compose.ui.layout.SubcomposeLayout
import androidx.compose.ui.layout.SubcomposeLayoutState
import androidx.compose.ui.layout.SubcomposeSlotReusePolicy
import androidx.compose.ui.unit.Constraints

/**
 * A layout that only composes and lays out currently needed items. Can be used to build
 * efficient scrollable layouts.
 *
 * @param itemProvider provides all the needed info about the items which could be used to
 * compose and measure items as part of [measurePolicy].
 * @param modifier to apply on the layout
 * @param prefetchState allows to schedule items for prefetching
 * @param measurePolicy Measure policy which allows to only compose and measure needed items.
 */
@Deprecated(
    message = "Use an overload accepting a lambda prodicing an item provider instead",
    replaceWith = ReplaceWith(
        "LazyLayout({ itemProvider }, modifier, prefetchState, measurePolicy)"
    )
)
@ExperimentalFoundationApi
@Composable
fun LazyLayout(
    itemProvider: LazyLayoutItemProvider,
    modifier: Modifier = Modifier,
    prefetchState: LazyLayoutPrefetchState? = null,
    measurePolicy: LazyLayoutMeasureScope.(Constraints) -> MeasureResult
) {
    LazyLayout({ itemProvider }, modifier, prefetchState, measurePolicy)
}

<<<<<<< HEAD
@ExperimentalFoundationApi
@Composable
internal fun LazyLayout(
=======
/**
 * A layout that only composes and lays out currently needed items. Can be used to build
 * efficient scrollable layouts.
 *
 * @param itemProvider lambda producing an item provider containing all the needed info about
 * the items which could be used to compose and measure items as part of [measurePolicy].
 * @param modifier to apply on the layout
 * @param prefetchState allows to schedule items for prefetching
 * @param measurePolicy Measure policy which allows to only compose and measure needed items.
 *
 * Note: this function is a part of [LazyLayout] harness that allows for building custom lazy
 * layouts. LazyLayout and all corresponding APIs are still under development and are subject to
 * change.
 */
@ExperimentalFoundationApi
@Composable
fun LazyLayout(
>>>>>>> 4fbd9517
    itemProvider: () -> LazyLayoutItemProvider,
    modifier: Modifier = Modifier,
    prefetchState: LazyLayoutPrefetchState? = null,
    measurePolicy: LazyLayoutMeasureScope.(Constraints) -> MeasureResult
) {
    val currentItemProvider = rememberUpdatedState(itemProvider)

    LazySaveableStateHolderProvider { saveableStateHolder ->
        val itemContentFactory = remember {
            LazyLayoutItemContentFactory(saveableStateHolder) { currentItemProvider.value() }
        }
        val subcomposeLayoutState = remember {
            SubcomposeLayoutState(LazyLayoutItemReusePolicy(itemContentFactory))
        }
        prefetchState?.let {
            LazyLayoutPrefetcher(
                prefetchState,
                itemContentFactory,
                subcomposeLayoutState
            )
        }

        SubcomposeLayout(
            subcomposeLayoutState,
            modifier,
            remember(itemContentFactory, measurePolicy) {
                { constraints ->
                    with(
                        LazyLayoutMeasureScopeImpl(
                            itemContentFactory,
                            this
                        )
                    ) {
                        measurePolicy(constraints)
                    }
                }
            }
        )
    }
}

@ExperimentalFoundationApi
private class LazyLayoutItemReusePolicy(
    private val factory: LazyLayoutItemContentFactory
) : SubcomposeSlotReusePolicy {
    private val countPerType = mutableMapOf<Any?, Int>()

    override fun getSlotsToRetain(slotIds: SubcomposeSlotReusePolicy.SlotIdsSet) {
        countPerType.clear()
        with(slotIds.iterator()) {
            while (hasNext()) {
                val slotId = next()
                val type = factory.getContentType(slotId)
                val currentCount = countPerType[type] ?: 0
                if (currentCount == MaxItemsToRetainForReuse) {
                    remove()
                } else {
                    countPerType[type] = currentCount + 1
                }
            }
        }
    }

    override fun areCompatible(slotId: Any?, reusableSlotId: Any?): Boolean =
        factory.getContentType(slotId) == factory.getContentType(reusableSlotId)
}

/**
 * We currently use the same number of items to reuse (recycle) items as RecyclerView does:
 * 5 (RecycledViewPool.DEFAULT_MAX_SCRAP) + 2 (Recycler.DEFAULT_CACHE_SIZE)
 */
private const val MaxItemsToRetainForReuse = 7

/**
 * Platform specific implementation of lazy layout items prefetching - precomposing next items in
 * advance during the scrolling.
 */
@ExperimentalFoundationApi
@Composable
internal expect fun LazyLayoutPrefetcher(
    prefetchState: LazyLayoutPrefetchState,
    itemContentFactory: LazyLayoutItemContentFactory,
    subcomposeLayoutState: SubcomposeLayoutState
)<|MERGE_RESOLUTION|>--- conflicted
+++ resolved
@@ -54,11 +54,6 @@
     LazyLayout({ itemProvider }, modifier, prefetchState, measurePolicy)
 }
 
-<<<<<<< HEAD
-@ExperimentalFoundationApi
-@Composable
-internal fun LazyLayout(
-=======
 /**
  * A layout that only composes and lays out currently needed items. Can be used to build
  * efficient scrollable layouts.
@@ -76,7 +71,6 @@
 @ExperimentalFoundationApi
 @Composable
 fun LazyLayout(
->>>>>>> 4fbd9517
     itemProvider: () -> LazyLayoutItemProvider,
     modifier: Modifier = Modifier,
     prefetchState: LazyLayoutPrefetchState? = null,
