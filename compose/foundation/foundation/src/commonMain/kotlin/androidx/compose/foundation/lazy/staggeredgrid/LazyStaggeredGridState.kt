--- conflicted
+++ resolved
@@ -34,10 +34,7 @@
 import androidx.compose.foundation.lazy.layout.LazyLayoutPrefetchState
 import androidx.compose.foundation.lazy.layout.LazyLayoutPrefetchState.PrefetchHandle
 import androidx.compose.foundation.lazy.layout.ObservableScopeInvalidator
-<<<<<<< HEAD
-=======
 import androidx.compose.foundation.lazy.layout.PrefetchScheduler
->>>>>>> 14a4d776
 import androidx.compose.foundation.lazy.layout.animateScrollToItem
 import androidx.compose.foundation.lazy.staggeredgrid.LazyStaggeredGridLaneInfo.Companion.FullSpan
 import androidx.compose.foundation.lazy.staggeredgrid.LazyStaggeredGridLaneInfo.Companion.Unset
@@ -53,10 +50,7 @@
 import androidx.compose.ui.unit.Constraints
 import kotlin.math.abs
 import kotlin.math.roundToInt
-<<<<<<< HEAD
-=======
 import kotlinx.coroutines.launch
->>>>>>> 14a4d776
 
 /**
  * Creates a [LazyStaggeredGridState] that is remembered across composition.
@@ -422,11 +416,7 @@
     /** Start prefetch of the items based on provided delta */
     private fun notifyPrefetch(
         delta: Float,
-<<<<<<< HEAD
-        info: LazyStaggeredGridLayoutInfo = layoutInfoState.value
-=======
         info: LazyStaggeredGridMeasureResult = layoutInfoState.value
->>>>>>> 14a4d776
     ) {
         if (prefetchingEnabled && info.visibleItemsInfo.isNotEmpty()) {
             val scrollingForward = delta < 0
