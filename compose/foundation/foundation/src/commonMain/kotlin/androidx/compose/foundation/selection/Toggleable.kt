--- conflicted
+++ resolved
@@ -140,28 +140,6 @@
     enabled: Boolean = true,
     role: Role? = null,
     onValueChange: (Boolean) -> Unit
-<<<<<<< HEAD
-) = clickableWithIndicationIfNeeded(
-    interactionSource = interactionSource,
-    indication = indication
-) { intSource, indicationNodeFactory ->
-    ToggleableElement(
-        value = value,
-        interactionSource = intSource,
-        indicationNodeFactory = indicationNodeFactory,
-        enabled = enabled,
-        role = role,
-        onValueChange = onValueChange
-    )
-}.onKeyEvent {
-    if (enabled && it.isToggle) {
-        onValueChange(!value)
-        true
-    } else {
-        false
-    }
-}
-=======
 ) =
     clickableWithIndicationIfNeeded(
         interactionSource = interactionSource,
@@ -176,7 +154,14 @@
             onValueChange = onValueChange
         )
     }
->>>>>>> f5541f29
+    .onKeyEvent {
+        if (enabled && it.isToggle) {
+            onValueChange(!value)
+            true
+        } else {
+            false
+        }
+    }
 
 private class ToggleableElement(
     private val value: Boolean,
@@ -403,28 +388,6 @@
     enabled: Boolean = true,
     role: Role? = null,
     onClick: () -> Unit
-<<<<<<< HEAD
-) = clickableWithIndicationIfNeeded(
-    interactionSource = interactionSource,
-    indication = indication
-) { intSource, indicationNodeFactory ->
-    TriStateToggleableElement(
-        state = state,
-        interactionSource = intSource,
-        indicationNodeFactory = indicationNodeFactory,
-        enabled = enabled,
-        role = role,
-        onClick = onClick
-    )
-}.onKeyEvent {
-    if (enabled && it.isToggle) {
-        onClick()
-        true
-    } else {
-        false
-    }
-}
-=======
 ) =
     clickableWithIndicationIfNeeded(
         interactionSource = interactionSource,
@@ -439,7 +402,14 @@
             onClick = onClick
         )
     }
->>>>>>> f5541f29
+    .onKeyEvent {
+        if (enabled && it.isToggle) {
+            onClick()
+            true
+        } else {
+            false
+        }
+    }
 
 private class TriStateToggleableElement(
     private val state: ToggleableState,
