/*
 * Copyright 2020 The Android Open Source Project
 *
 * Licensed under the Apache License, Version 2.0 (the "License");
 * you may not use this file except in compliance with the License.
 * You may obtain a copy of the License at
 *
 *      http://www.apache.org/licenses/LICENSE-2.0
 *
 * Unless required by applicable law or agreed to in writing, software
 * distributed under the License is distributed on an "AS IS" BASIS,
 * WITHOUT WARRANTIES OR CONDITIONS OF ANY KIND, either express or implied.
 * See the License for the specific language governing permissions and
 * limitations under the License.
 */

package androidx.compose.foundation.text.selection

import androidx.compose.foundation.text.DefaultCursorThickness
import androidx.compose.foundation.text.Handle
import androidx.compose.foundation.text.HandleState
import androidx.compose.foundation.text.HandleState.Cursor
import androidx.compose.foundation.text.HandleState.None
import androidx.compose.foundation.text.HandleState.Selection
import androidx.compose.foundation.text.LegacyTextFieldState
import androidx.compose.foundation.text.TextDragObserver
import androidx.compose.foundation.text.UndoManager
import androidx.compose.foundation.text.ValidatingEmptyOffsetMappingIdentity
import androidx.compose.foundation.text.detectDownAndDragGesturesWithObserver
import androidx.compose.runtime.Composable
import androidx.compose.runtime.getValue
import androidx.compose.runtime.mutableStateOf
import androidx.compose.runtime.remember
import androidx.compose.runtime.setValue
import androidx.compose.ui.Modifier
import androidx.compose.ui.focus.FocusRequester
import androidx.compose.ui.geometry.Offset
import androidx.compose.ui.geometry.Rect
import androidx.compose.ui.hapticfeedback.HapticFeedback
import androidx.compose.ui.hapticfeedback.HapticFeedbackType
import androidx.compose.ui.input.pointer.pointerInput
import androidx.compose.ui.platform.ClipboardManager
import androidx.compose.ui.platform.TextToolbar
import androidx.compose.ui.platform.TextToolbarStatus
import androidx.compose.ui.text.AnnotatedString
import androidx.compose.ui.text.TextRange
import androidx.compose.ui.text.input.OffsetMapping
import androidx.compose.ui.text.input.PasswordVisualTransformation
import androidx.compose.ui.text.input.TextFieldValue
import androidx.compose.ui.text.input.VisualTransformation
import androidx.compose.ui.text.input.getSelectedText
import androidx.compose.ui.text.input.getTextAfterSelection
import androidx.compose.ui.text.input.getTextBeforeSelection
import androidx.compose.ui.text.style.ResolvedTextDirection
import androidx.compose.ui.unit.Density
import androidx.compose.ui.unit.IntSize
import androidx.compose.ui.unit.dp
import kotlin.math.absoluteValue
import kotlin.math.max
import kotlin.math.min

/** A bridge class between user interaction to the text field selection. */
internal class TextFieldSelectionManager(val undoManager: UndoManager? = null) {

    /** The current [OffsetMapping] for text field. */
    internal var offsetMapping: OffsetMapping = ValidatingEmptyOffsetMappingIdentity

    /** Called when the input service updates the values in [TextFieldValue]. */
    internal var onValueChange: (TextFieldValue) -> Unit = {}

    /** The current [LegacyTextFieldState]. */
    internal var state: LegacyTextFieldState? = null

    /**
     * The current [TextFieldValue]. This contains the original text, not the transformed text.
     * Transformed text can be found with [transformedText].
     */
    internal var value: TextFieldValue by mutableStateOf(TextFieldValue())

    /**
     * The current transformed text from the [LegacyTextFieldState]. The original text can be found
     * in [value].
     */
    internal val transformedText
        get() = state?.textDelegate?.text

    /**
     * Visual transformation of the text field's text. Used to check if certain toolbar options are
     * permitted. For example, 'cut' will not be available is it is password transformation.
     */
    internal var visualTransformation: VisualTransformation = VisualTransformation.None

    /** [ClipboardManager] to perform clipboard features. */
    internal var clipboardManager: ClipboardManager? = null

    /** [TextToolbar] to show floating toolbar(post-M) or primary toolbar(pre-M). */
    var textToolbar: TextToolbar? = null

    /** [HapticFeedback] handle to perform haptic feedback. */
    var hapticFeedBack: HapticFeedback? = null

    /** [FocusRequester] used to request focus for the TextField. */
    var focusRequester: FocusRequester? = null

    /** Defines if paste and cut toolbar menu actions should be shown */
    var editable by mutableStateOf(true)

    /** Whether the text field should be selectable at all. */
    var enabled by mutableStateOf(true)

    /**
     * The beginning position of the drag gesture. Every time a new drag gesture starts, it wil be
     * recalculated.
     */
    private var dragBeginPosition = Offset.Zero

    /**
     * The beginning offset of the drag gesture translated into position in text. Every time a new
     * drag gesture starts, it wil be recalculated. Unlike [dragBeginPosition] that is relative to
     * the decoration box, [dragBeginOffsetInText] represents index in text. Essentially, it is
     * equal to `layoutResult.getOffsetForPosition(dragBeginPosition)`.
     */
    private var dragBeginOffsetInText: Int? = null

    /**
     * The total distance being dragged of the drag gesture. Every time a new drag gesture starts,
     * it will be zeroed out.
     */
    private var dragTotalDistance = Offset.Zero

    /**
     * A flag to check if a selection or cursor handle is being dragged, and which handle is being
     * dragged. If this value is non-null, then onPress will not select any text. This value will be
     * set to non-null when either handle is being dragged, and be reset to null when the dragging
     * is stopped.
     */
    var draggingHandle: Handle? by mutableStateOf(null)
        internal set

    /** The current position of a drag, in decoration box coordinates. */
    var currentDragPosition: Offset? by mutableStateOf(null)
        internal set

    /**
     * The previous offset of a drag, before selection adjustments. Only update when a selection
     * layout change has occurred, or set to -1 if a new drag begins.
     */
    internal var previousRawDragOffset: Int = -1

    /**
     * The old [TextFieldValue] before entering the selection mode on long press. Used to exit the
     * selection mode.
     */
    private var oldValue: TextFieldValue = TextFieldValue()

<<<<<<< HEAD
    /**
     * The previous [SelectionLayout] where [SelectionLayout.shouldRecomputeSelection] was true.
     */
    internal var previousSelectionLayout: SelectionLayout? = null
=======
    /** The previous [SelectionLayout] where [SelectionLayout.shouldRecomputeSelection] was true. */
    private var previousSelectionLayout: SelectionLayout? = null
>>>>>>> f5541f29

    /** [TextDragObserver] for long press and drag to select in TextField. */
    internal val touchSelectionObserver =
        object : TextDragObserver {
            override fun onDown(point: Offset) {
                // Not supported for long-press-drag.
            }

            override fun onUp() {
                // Nothing to do.
            }

            override fun onStart(startPoint: Offset) {
                if (!enabled || draggingHandle != null) return
                // While selecting by long-press-dragging, the "end" of the selection is always the
                // one
                // being controlled by the drag.
                draggingHandle = Handle.SelectionEnd
                previousRawDragOffset = -1

                // ensuring that current action mode (selection toolbar) is invalidated
                hideSelectionToolbar()

                // Long Press at the blank area, the cursor should show up at the end of the line.
                if (state?.layoutResult?.isPositionOnText(startPoint) != true) {
                    state?.layoutResult?.let { layoutResult ->
                        val transformedOffset = layoutResult.getOffsetForPosition(startPoint)
                        val offset = offsetMapping.transformedToOriginal(transformedOffset)

                        val newValue =
                            createTextFieldValue(
                                annotatedString = value.annotatedString,
                                selection = TextRange(offset, offset)
                            )

                        enterSelectionMode(showFloatingToolbar = false)
                        hapticFeedBack?.performHapticFeedback(HapticFeedbackType.TextHandleMove)
                        onValueChange(newValue)
                    }
                } else {
                    if (value.text.isEmpty()) return
                    enterSelectionMode(showFloatingToolbar = false)
                    val adjustedStartSelection =
                        updateSelection(
                            // reset selection, otherwise a previous selection may be used
                            // as context for creating the next selection
                            value = value.copy(selection = TextRange.Zero),
                            currentPosition = startPoint,
                            isStartOfSelection = true,
                            isStartHandle = false,
                            adjustment = SelectionAdjustment.Word,
                            isTouchBasedSelection = true,
                        )
                    // For touch, set the begin offset to the adjusted selection.
                    // When char based selection is used, we want to ensure we snap the
                    // beginning offset to the start word boundary of the first selected word.
                    dragBeginOffsetInText = adjustedStartSelection.start
                }

                // don't set selection handle state until drag ends
                setHandleState(None)

                dragBeginPosition = startPoint
                currentDragPosition = dragBeginPosition
                dragTotalDistance = Offset.Zero
            }

            override fun onDrag(delta: Offset) {
                // selection never started, did not consume any drag
                if (!enabled || value.text.isEmpty()) return

                dragTotalDistance += delta
                state?.layoutResult?.let { layoutResult ->
                    currentDragPosition = dragBeginPosition + dragTotalDistance

                    if (
                        dragBeginOffsetInText == null &&
                            !layoutResult.isPositionOnText(currentDragPosition!!)
                    ) {
                        // both start and end of drag is in end padding.
                        val startOffset =
                            offsetMapping.transformedToOriginal(
                                layoutResult.getOffsetForPosition(dragBeginPosition)
                            )

                        val endOffset =
                            offsetMapping.transformedToOriginal(
                                layoutResult.getOffsetForPosition(currentDragPosition!!)
                            )

                        val adjustment =
                            if (startOffset == endOffset) {
                                // start and end is in the same end padding, keep the collapsed
                                // selection
                                SelectionAdjustment.None
                            } else {
                                SelectionAdjustment.Word
                            }

                        updateSelection(
                            value = value,
                            currentPosition = currentDragPosition!!,
                            isStartOfSelection = false,
                            isStartHandle = false,
                            adjustment = adjustment,
                            isTouchBasedSelection = true,
                        )
                    } else {
                        val startOffset =
                            dragBeginOffsetInText
                                ?: layoutResult.getOffsetForPosition(
                                    position = dragBeginPosition,
                                    coerceInVisibleBounds = false
                                )
                        val endOffset =
                            layoutResult.getOffsetForPosition(
                                position = currentDragPosition!!,
                                coerceInVisibleBounds = false
                            )

                        if (dragBeginOffsetInText == null && startOffset == endOffset) {
                            // if we are selecting starting from end padding,
                            // don't start selection until we have and un-collapsed selection.
                            return
                        }

                        updateSelection(
                            value = value,
                            currentPosition = currentDragPosition!!,
                            isStartOfSelection = false,
                            isStartHandle = false,
                            adjustment = SelectionAdjustment.Word,
                            isTouchBasedSelection = true,
                        )
                    }
                }
                updateFloatingToolbar(show = false)
            }

            override fun onStop() = onEnd()

            override fun onCancel() = onEnd()

            private fun onEnd() {
                draggingHandle = null
                currentDragPosition = null
                updateFloatingToolbar(show = true)
                dragBeginOffsetInText = null

                val collapsed = value.selection.collapsed
                setHandleState(if (collapsed) Cursor else Selection)
                state?.showSelectionHandleStart =
                    !collapsed && isSelectionHandleInVisibleBound(isStartHandle = true)
                state?.showSelectionHandleEnd =
                    !collapsed && isSelectionHandleInVisibleBound(isStartHandle = false)
                state?.showCursorHandle =
                    collapsed && isSelectionHandleInVisibleBound(isStartHandle = true)
            }
        }

    internal val mouseSelectionObserver =
        object : MouseSelectionObserver {
            override fun onExtend(downPosition: Offset): Boolean {
                // can't update selection without a layoutResult, so don't consume
                state?.layoutResult ?: return false
                if (!enabled) return false
                previousRawDragOffset = -1
                updateMouseSelection(
                    value = value,
                    currentPosition = downPosition,
                    isStartOfSelection = false,
                    adjustment = SelectionAdjustment.None,
                )
                return true
            }

            override fun onExtendDrag(dragPosition: Offset): Boolean {
                if (!enabled || value.text.isEmpty()) return false
                // can't update selection without a layoutResult, so don't consume
                state?.layoutResult ?: return false

                updateMouseSelection(
                    value = value,
                    currentPosition = dragPosition,
                    isStartOfSelection = false,
                    adjustment = SelectionAdjustment.None,
                )
                return true
            }

            override fun onStart(downPosition: Offset, adjustment: SelectionAdjustment): Boolean {
                if (!enabled || value.text.isEmpty()) return false
                // can't update selection without a layoutResult, so don't consume
                state?.layoutResult ?: return false

                focusRequester?.requestFocus()
                dragBeginPosition = downPosition
                previousRawDragOffset = -1
                enterSelectionMode()
                updateMouseSelection(
                    value = value,
                    currentPosition = dragBeginPosition,
                    isStartOfSelection = true,
                    adjustment = adjustment,
                )
                return true
            }

            override fun onDrag(dragPosition: Offset, adjustment: SelectionAdjustment): Boolean {
                if (!enabled || value.text.isEmpty()) return false
                // can't update selection without a layoutResult, so don't consume
                state?.layoutResult ?: return false

                updateMouseSelection(
                    value = value,
                    currentPosition = dragPosition,
                    isStartOfSelection = false,
                    adjustment = adjustment,
                )
                return true
            }

            fun updateMouseSelection(
                value: TextFieldValue,
                currentPosition: Offset,
                isStartOfSelection: Boolean,
                adjustment: SelectionAdjustment,
            ) {
                val newSelection =
                    updateSelection(
                        value = value,
                        currentPosition = currentPosition,
                        isStartOfSelection = isStartOfSelection,
                        isStartHandle = false,
                        adjustment = adjustment,
                        isTouchBasedSelection = false,
                    )
                setHandleState(if (newSelection.collapsed) Cursor else Selection)
            }

            override fun onDragDone() {
                /* Nothing to do */
            }
        }

    /**
     * [TextDragObserver] for dragging the selection handles to change the selection in TextField.
     */
    internal fun handleDragObserver(isStartHandle: Boolean): TextDragObserver =
        object : TextDragObserver {
            override fun onDown(point: Offset) {
                draggingHandle = if (isStartHandle) Handle.SelectionStart else Handle.SelectionEnd

                // The position of the character where the drag gesture should begin. This is in
                // the inner text field coordinates.
                val handleCoordinates = getAdjustedCoordinates(getHandlePosition(isStartHandle))

                // translate to decoration box coordinates
                val layoutResult = state?.layoutResult ?: return
                val translatedPosition =
                    layoutResult.translateInnerToDecorationCoordinates(handleCoordinates)

                dragBeginPosition = translatedPosition
                currentDragPosition = translatedPosition

                // Zero out the total distance that being dragged.
                dragTotalDistance = Offset.Zero
                previousRawDragOffset = -1

                state?.isInTouchMode = true
                updateFloatingToolbar(show = false)
            }

            override fun onUp() {
                draggingHandle = null
                currentDragPosition = null
                updateFloatingToolbar(show = true)
            }

            override fun onStart(startPoint: Offset) {
                // handled in onDown
            }

            override fun onDrag(delta: Offset) {
                dragTotalDistance += delta

                currentDragPosition = dragBeginPosition + dragTotalDistance
                updateSelection(
                    value = value,
                    currentPosition = currentDragPosition!!,
                    isStartOfSelection = false,
                    isStartHandle = isStartHandle,
                    adjustment = SelectionAdjustment.CharacterWithWordAccelerate,
                    isTouchBasedSelection = true, // handle drag infers touch
                )
                updateFloatingToolbar(show = false)
            }

            override fun onStop() {
                draggingHandle = null
                currentDragPosition = null
                updateFloatingToolbar(show = true)
            }

            override fun onCancel() {
                draggingHandle = null
                currentDragPosition = null
            }
        }

    /** [TextDragObserver] for dragging the cursor to change the selection in TextField. */
    internal fun cursorDragObserver(): TextDragObserver =
        object : TextDragObserver {
            override fun onDown(point: Offset) {
                // Nothing
            }

            override fun onUp() {
                draggingHandle = null
                currentDragPosition = null
            }

            override fun onStart(startPoint: Offset) {
                // The position of the character where the drag gesture should begin. This is in
                // the inner text field coordinates.
                val handleCoordinates = getAdjustedCoordinates(getHandlePosition(true))

                // translate to decoration box coordinates
                val layoutResult = state?.layoutResult ?: return
                val translatedPosition =
                    layoutResult.translateInnerToDecorationCoordinates(handleCoordinates)

                dragBeginPosition = translatedPosition
                currentDragPosition = translatedPosition
                // Zero out the total distance that being dragged.
                dragTotalDistance = Offset.Zero
                draggingHandle = Handle.Cursor
                updateFloatingToolbar(show = false)
            }

            override fun onDrag(delta: Offset) {
                dragTotalDistance += delta

                state?.layoutResult?.let { layoutResult ->
                    currentDragPosition = dragBeginPosition + dragTotalDistance
                    val offset =
                        offsetMapping.transformedToOriginal(
                            layoutResult.getOffsetForPosition(currentDragPosition!!)
                        )

                    val newSelection = TextRange(offset, offset)

                    // Nothing changed, skip onValueChange hand hapticFeedback.
                    if (newSelection == value.selection) return

                    if (state?.isInTouchMode != false) {
                        hapticFeedBack?.performHapticFeedback(HapticFeedbackType.TextHandleMove)
                    }

                    onValueChange(
                        createTextFieldValue(
                            annotatedString = value.annotatedString,
                            selection = newSelection
                        )
                    )
                }
            }

            override fun onStop() {
                draggingHandle = null
                currentDragPosition = null
            }

            override fun onCancel() {}
        }

    /**
     * The method to record the required state values on entering the selection mode.
     *
     * Is triggered on long press or accessibility action.
     *
     * @param showFloatingToolbar whether to show the floating toolbar when entering selection mode
     */
    internal fun enterSelectionMode(showFloatingToolbar: Boolean = true) {
        if (state?.hasFocus == false) {
            focusRequester?.requestFocus()
        }
        oldValue = value
        updateFloatingToolbar(showFloatingToolbar)
        setHandleState(Selection)
    }

    /**
     * The method to record the corresponding state values on exiting the selection mode.
     *
     * Is triggered on accessibility action.
     */
    internal fun exitSelectionMode() {
        updateFloatingToolbar(show = false)
        setHandleState(None)
    }

    internal fun deselect(position: Offset? = null) {
        if (!value.selection.collapsed) {
            // if selection was not collapsed, set a default cursor location, otherwise
            // don't change the location of the cursor.
            val layoutResult = state?.layoutResult
            val newCursorOffset =
                if (position != null && layoutResult != null) {
                    offsetMapping.transformedToOriginal(layoutResult.getOffsetForPosition(position))
                } else {
                    value.selection.max
                }
            val newValue = value.copy(selection = TextRange(newCursorOffset))
            onValueChange(newValue)
        }

        // If a new cursor position is given and the text is not empty, enter the Cursor state.
        val selectionMode = if (position != null && value.text.isNotEmpty()) Cursor else None
        setHandleState(selectionMode)
        updateFloatingToolbar(show = false)
    }

    internal fun setSelectionPreviewHighlight(range: TextRange) {
        state?.selectionPreviewHighlightRange = range
        state?.deletionPreviewHighlightRange = TextRange.Zero
        if (!range.collapsed) exitSelectionMode()
    }

    internal fun setDeletionPreviewHighlight(range: TextRange) {
        state?.deletionPreviewHighlightRange = range
        state?.selectionPreviewHighlightRange = TextRange.Zero
        if (!range.collapsed) exitSelectionMode()
    }

    internal fun clearPreviewHighlight() {
        state?.deletionPreviewHighlightRange = TextRange.Zero
        state?.selectionPreviewHighlightRange = TextRange.Zero
    }

    /**
     * The method for copying text.
     *
     * If there is no selection, return. Put the selected text into the [ClipboardManager], and
     * cancel the selection, if [cancelSelection] is true. The text in the text field should be
     * unchanged. If [cancelSelection] is true, the new cursor offset should be at the end of the
     * previous selected text.
     */
    internal fun copy(cancelSelection: Boolean = true) {
        if (value.selection.collapsed) return

        // TODO(b/171947959) check if original or transformed should be copied
        clipboardManager?.setText(value.getSelectedText())

        if (!cancelSelection) return

        val newCursorOffset = value.selection.max
        val newValue =
            createTextFieldValue(
                annotatedString = value.annotatedString,
                selection = TextRange(newCursorOffset, newCursorOffset)
            )
        onValueChange(newValue)
        setHandleState(None)
    }

    internal fun onCopyWithResult(cancelSelection: Boolean = true): String? {
        if (value.selection.collapsed) return null
        val selectedText = value.getSelectedText().text

        if (!cancelSelection) return selectedText

        val newCursorOffset = value.selection.max
        val newValue = createTextFieldValue(
            annotatedString = value.annotatedString,
            selection = TextRange(newCursorOffset, newCursorOffset)
        )
        onValueChange(newValue)
        setHandleState(HandleState.None)
        return selectedText
    }

    /**
     * The method for pasting text.
     *
     * Get the text from [ClipboardManager]. If it's null, return. The new text should be the text
     * before the selected text, plus the text from the [ClipboardManager], and plus the text after
     * the selected text. Then the selection should collapse, and the new cursor offset should be
     * the end of the newly added text.
     */
    internal fun paste() {
        val text = clipboardManager?.getText() ?: return

        val newText =
            value.getTextBeforeSelection(value.text.length) +
                text +
                value.getTextAfterSelection(value.text.length)
        val newCursorOffset = value.selection.min + text.length

        val newValue =
            createTextFieldValue(
                annotatedString = newText,
                selection = TextRange(newCursorOffset, newCursorOffset)
            )
        onValueChange(newValue)
        setHandleState(None)
        undoManager?.forceNextSnapshot()
    }

    internal fun paste(text: AnnotatedString) {
        val newText = value.getTextBeforeSelection(value.text.length) +
            text +
            value.getTextAfterSelection(value.text.length)
        val newCursorOffset = value.selection.min + text.length

        val newValue = createTextFieldValue(
            annotatedString = newText,
            selection = TextRange(newCursorOffset, newCursorOffset)
        )
        onValueChange(newValue)
        setHandleState(HandleState.None)
        undoManager?.forceNextSnapshot()
    }

    /**
     * The method for cutting text.
     *
     * If there is no selection, return. Put the selected text into the [ClipboardManager]. The new
     * text should be the text before the selection plus the text after the selection. And the new
     * cursor offset should be between the text before the selection, and the text after the
     * selection.
     */
    internal fun cut() {
        if (value.selection.collapsed) return

        // TODO(b/171947959) check if original or transformed should be cut
        clipboardManager?.setText(value.getSelectedText())

        val newText =
            value.getTextBeforeSelection(value.text.length) +
                value.getTextAfterSelection(value.text.length)
        val newCursorOffset = value.selection.min

        val newValue =
            createTextFieldValue(
                annotatedString = newText,
                selection = TextRange(newCursorOffset, newCursorOffset)
            )
        onValueChange(newValue)
        setHandleState(None)
        undoManager?.forceNextSnapshot()
    }

    internal fun onCutWithResult(): String? {
        if (value.selection.collapsed) return null
        val selectedText = value.getSelectedText().text

        val newText = value.getTextBeforeSelection(value.text.length) +
            value.getTextAfterSelection(value.text.length)
        val newCursorOffset = value.selection.min

        val newValue = createTextFieldValue(
            annotatedString = newText,
            selection = TextRange(newCursorOffset, newCursorOffset)
        )
        onValueChange(newValue)
        setHandleState(HandleState.None)
        undoManager?.forceNextSnapshot()

        return selectedText
    }

    /*@VisibleForTesting*/
    internal fun selectAll() {
        val newValue =
            createTextFieldValue(
                annotatedString = value.annotatedString,
                selection = TextRange(0, value.text.length)
            )
        onValueChange(newValue)
        oldValue = oldValue.copy(selection = newValue.selection)
        enterSelectionMode(showFloatingToolbar = true)
    }

    internal fun getHandlePosition(isStartHandle: Boolean): Offset {
        val textLayoutResult = state?.layoutResult?.value ?: return Offset.Unspecified

        // If layout and value are out of sync, return unspecified.
        // This will be called again once they are in sync.
        val transformedText = transformedText ?: return Offset.Unspecified
        val layoutInputText = textLayoutResult.layoutInput.text.text
        if (transformedText.text != layoutInputText) return Offset.Unspecified

        val offset = if (isStartHandle) value.selection.start else value.selection.end
        return getSelectionHandleCoordinates(
            textLayoutResult = textLayoutResult,
            offset = offsetMapping.originalToTransformed(offset),
            isStart = isStartHandle,
            areHandlesCrossed = value.selection.reversed
        )
    }

    internal fun getHandleLineHeight(isStartHandle: Boolean): Float {
        val layoutResult = state?.layoutResult ?: return 0f
        val offset = if (isStartHandle) value.selection.start else value.selection.end
        val line = layoutResult.value.getLineForOffset(
            offset = offsetMapping.originalToTransformed(offset)
        )
        return layoutResult.value.multiParagraph.getLineHeight(line)
    }

    internal fun getCursorPosition(density: Density): Offset {
        val offset = offsetMapping.originalToTransformed(value.selection.start)
        val layoutResult = state?.layoutResult!!.value
        val cursorRect =
            layoutResult.getCursorRect(offset.coerceIn(0, layoutResult.layoutInput.text.length))
        val x = with(density) { cursorRect.left + DefaultCursorThickness.toPx() / 2 }
        return Offset(x, cursorRect.bottom)
    }

    /**
     * Update the [LegacyTextFieldState.showFloatingToolbar] state and show/hide the toolbar.
     *
     * You may want to call [showSelectionToolbar] and [hideSelectionToolbar] directly without
     * updating the [LegacyTextFieldState.showFloatingToolbar] if you are simply hiding all touch
     * selection behaviors (toolbar, handles, cursor, magnifier), but want the toolbar to come back
     * when you un-hide all those behaviors.
     */
    private fun updateFloatingToolbar(show: Boolean) {
        state?.showFloatingToolbar = show
        if (show) showSelectionToolbar() else hideSelectionToolbar()
    }

    /**
     * This function get the selected region as a Rectangle region, and pass it to [TextToolbar] to
     * make the FloatingToolbar show up in the proper place. In addition, this function passes the
     * copy, paste and cut method as callbacks when "copy", "cut" or "paste" is clicked.
     */
    internal fun showSelectionToolbar() {
        if (!enabled || state?.isInTouchMode == false) return
        val isPassword = visualTransformation is PasswordVisualTransformation
        val copy: (() -> Unit)? =
            if (!value.selection.collapsed && !isPassword) {
                {
                    copy()
                    hideSelectionToolbar()
                }
            } else null

        val cut: (() -> Unit)? =
            if (!value.selection.collapsed && editable && !isPassword) {
                {
                    cut()
                    hideSelectionToolbar()
                }
            } else null

        val paste: (() -> Unit)? =
            if (editable && clipboardManager?.hasText() == true) {
                {
                    paste()
                    hideSelectionToolbar()
                }
            } else null

        val selectAll: (() -> Unit)? =
            if (value.selection.length != value.text.length) {
                { selectAll() }
            } else null

        textToolbar?.showMenu(
            rect = getContentRect(),
            onCopyRequested = copy,
            onPasteRequested = paste,
            onCutRequested = cut,
            onSelectAllRequested = selectAll
        )
    }

    internal fun hideSelectionToolbar() {
        if (textToolbar?.status == TextToolbarStatus.Shown) {
            textToolbar?.hide()
        }
    }

    fun contextMenuOpenAdjustment(position: Offset) {
        state?.layoutResult?.let { layoutResult ->
            val offset = layoutResult.getOffsetForPosition(position)
            if (!value.selection.contains(offset)) {
                previousRawDragOffset = -1
                updateSelection(
                    value = value,
                    currentPosition = position,
                    isStartOfSelection = true,
                    isStartHandle = false,
                    adjustment = SelectionAdjustment.Word,
                    isTouchBasedSelection = false // context menu implies non-touch
                )
            }
        }
    }

    /**
     * Check if the text in the text field changed. When the content in the text field is modified,
     * this method returns true.
     */
    internal fun isTextChanged(): Boolean {
        return oldValue.text != value.text
    }

    /**
     * Calculate selected region as [Rect]. The top is the top of the first selected line, and the
     * bottom is the bottom of the last selected line. The left is the leftmost handle's horizontal
     * coordinates, and the right is the rightmost handle's coordinates.
     */
    private fun getContentRect(): Rect {
        // if it's stale layout, return empty Rect
        state
            ?.takeIf { !it.isLayoutResultStale }
            ?.let {
                // value.selection is from the original representation.
                // we need to convert original offsets into transformed offsets to query
                // layoutResult because layoutResult belongs to the transformed text.
                val transformedStart = offsetMapping.originalToTransformed(value.selection.start)
                val transformedEnd = offsetMapping.originalToTransformed(value.selection.end)
                val startOffset =
                    state?.layoutCoordinates?.localToRoot(getHandlePosition(true)) ?: Offset.Zero
                val endOffset =
                    state?.layoutCoordinates?.localToRoot(getHandlePosition(false)) ?: Offset.Zero
                val startTop =
                    state
                        ?.layoutCoordinates
                        ?.localToRoot(
                            Offset(
                                0f,
                                it.layoutResult?.value?.getCursorRect(transformedStart)?.top ?: 0f
                            )
                        )
                        ?.y ?: 0f
                val endTop =
                    state
                        ?.layoutCoordinates
                        ?.localToRoot(
                            Offset(
                                x = 0f,
                                y = it.layoutResult?.value?.getCursorRect(transformedEnd)?.top ?: 0f
                            )
                        )
                        ?.y ?: 0f

                val left = min(startOffset.x, endOffset.x)
                val right = max(startOffset.x, endOffset.x)
                val top = min(startTop, endTop)
                val bottom =
                    max(startOffset.y, endOffset.y) + 25.dp.value * it.textDelegate.density.density

                return Rect(left, top, right, bottom)
            }

        return Rect.Zero
    }

    /**
     * Update the text field's selection based on new offsets.
     *
     * @param value the current [TextFieldValue]
     * @param currentPosition the current position of the cursor/drag in the decoration box
     *   coordinates
     * @param isStartOfSelection whether this is the first updateSelection of a selection gesture.
     *   If true, will ignore any previous selection context.
     * @param isStartHandle whether the start handle is being updated
     * @param adjustment The selection adjustment to use
     * @param isTouchBasedSelection Whether this is a touch based selection
     */
    private fun updateSelection(
        value: TextFieldValue,
        currentPosition: Offset,
        isStartOfSelection: Boolean,
        isStartHandle: Boolean,
        adjustment: SelectionAdjustment,
        isTouchBasedSelection: Boolean,
    ): TextRange {
        val layoutResult = state?.layoutResult ?: return TextRange.Zero
        val previousTransformedSelection =
            TextRange(
                offsetMapping.originalToTransformed(value.selection.start),
                offsetMapping.originalToTransformed(value.selection.end)
            )

        val currentOffset =
            layoutResult.getOffsetForPosition(
                position = currentPosition,
                coerceInVisibleBounds = false
            )

        val rawStartHandleOffset =
            if (isStartHandle || isStartOfSelection) currentOffset
            else previousTransformedSelection.start

        val rawEndHandleOffset =
            if (!isStartHandle || isStartOfSelection) currentOffset
            else previousTransformedSelection.end

        val previousSelectionLayout = previousSelectionLayout // for smart cast
        val rawPreviousHandleOffset =
            if (
                isStartOfSelection || previousSelectionLayout == null || previousRawDragOffset == -1
            ) {
                -1
            } else {
                previousRawDragOffset
            }

        val selectionLayout =
            getTextFieldSelectionLayout(
                layoutResult = layoutResult.value,
                rawStartHandleOffset = rawStartHandleOffset,
                rawEndHandleOffset = rawEndHandleOffset,
                rawPreviousHandleOffset = rawPreviousHandleOffset,
                previousSelectionRange = previousTransformedSelection,
                isStartOfSelection = isStartOfSelection,
                isStartHandle = isStartHandle,
            )

        if (!selectionLayout.shouldRecomputeSelection(previousSelectionLayout)) {
            return value.selection
        }

        this.previousSelectionLayout = selectionLayout
        previousRawDragOffset = currentOffset

        val newTransformedSelection = adjustment.adjust(selectionLayout)
        val newSelection =
            TextRange(
                start = offsetMapping.transformedToOriginal(newTransformedSelection.start.offset),
                end = offsetMapping.transformedToOriginal(newTransformedSelection.end.offset)
            )

        if (newSelection == value.selection) return value.selection

        val onlyChangeIsReversed =
            newSelection.reversed != value.selection.reversed &&
                with(newSelection) { TextRange(end, start) } == value.selection

        val bothSelectionsCollapsed = newSelection.collapsed && value.selection.collapsed
        if (
            isTouchBasedSelection &&
                value.text.isNotEmpty() &&
                !onlyChangeIsReversed &&
                !bothSelectionsCollapsed
        ) {
            hapticFeedBack?.performHapticFeedback(HapticFeedbackType.TextHandleMove)
        }

        val newValue =
            createTextFieldValue(annotatedString = value.annotatedString, selection = newSelection)
        onValueChange(newValue)

        if (!isTouchBasedSelection) {
            updateFloatingToolbar(show = !newSelection.collapsed)
        }

        state?.isInTouchMode = isTouchBasedSelection

        // showSelectionHandleStart/End might be set to false when scrolled out of the view.
        // When the selection is updated, they must also be updated so that handles will be shown
        // or hidden correctly.
        state?.showSelectionHandleStart =
            !newSelection.collapsed && isSelectionHandleInVisibleBound(isStartHandle = true)
        state?.showSelectionHandleEnd =
            !newSelection.collapsed && isSelectionHandleInVisibleBound(isStartHandle = false)
        state?.showCursorHandle =
            newSelection.collapsed && isSelectionHandleInVisibleBound(isStartHandle = true)

        return newSelection
    }

    private fun setHandleState(handleState: HandleState) {
        state?.takeUnless { it.handleState == handleState }?.let { it.handleState = handleState }
    }

    private fun createTextFieldValue(
        annotatedString: AnnotatedString,
        selection: TextRange
    ): TextFieldValue {
        return TextFieldValue(annotatedString = annotatedString, selection = selection)
    }
}

@Composable
internal fun TextFieldSelectionHandle(
    isStartHandle: Boolean,
    direction: ResolvedTextDirection,
    manager: TextFieldSelectionManager
) {
    val observer = remember(isStartHandle, manager) { manager.handleDragObserver(isStartHandle) }

    SelectionHandle(
        offsetProvider = { manager.getHandlePosition(isStartHandle) },
        isStartHandle = isStartHandle,
        direction = direction,
        handlesCrossed = manager.value.selection.reversed,
<<<<<<< HEAD
        lineHeight = manager.getHandleLineHeight(isStartHandle),
        modifier = Modifier.pointerInput(observer) {
            detectDownAndDragGesturesWithObserver(observer)
        },
=======
        modifier =
            Modifier.pointerInput(observer) { detectDownAndDragGesturesWithObserver(observer) },
>>>>>>> f5541f29
    )
}

/** Whether the selection handle is in the visible bound of the TextField. */
internal fun TextFieldSelectionManager.isSelectionHandleInVisibleBound(
    isStartHandle: Boolean
): Boolean =
    state?.layoutCoordinates?.visibleBounds()?.containsInclusive(getHandlePosition(isStartHandle))
        ?: false

/**
 * Optionally shows a magnifier widget, if the current platform supports it, for the current state
 * of a [TextFieldSelectionManager]. Should check [TextFieldSelectionManager.draggingHandle] to see
 * which handle is being dragged and then calculate the magnifier position for that handle.
 *
 * Actual implementations should as much as possible actually live in this common source set, _not_
 * the platform-specific source sets. The actual implementations of this function should then just
 * delegate to those functions.
 */
internal expect fun Modifier.textFieldMagnifier(manager: TextFieldSelectionManager): Modifier

/** @return the location of the magnifier relative to the inner text field coordinates */
internal fun calculateSelectionMagnifierCenterAndroid(
    manager: TextFieldSelectionManager,
    magnifierSize: IntSize
): Offset {
    // state read of currentDragPosition so that we always recompose on drag position changes
    val localDragPosition = manager.currentDragPosition ?: return Offset.Unspecified

    // Never show the magnifier in an empty text field.
    if (manager.transformedText?.isEmpty() != false) return Offset.Unspecified
    val rawTextOffset =
        when (manager.draggingHandle) {
            null -> return Offset.Unspecified
            Handle.Cursor,
            Handle.SelectionStart -> manager.value.selection.start
            Handle.SelectionEnd -> manager.value.selection.end
        }
    // If the text hasn't been laid out yet, don't show the magnifier.
    val textLayoutResultProxy = manager.state?.layoutResult ?: return Offset.Unspecified
    val transformedText = manager.state?.textDelegate?.text ?: return Offset.Unspecified

    val textOffset =
        manager.offsetMapping
            .originalToTransformed(rawTextOffset)
            .coerceIn(0, transformedText.length)

    val dragX = textLayoutResultProxy.translateDecorationToInnerCoordinates(localDragPosition).x

    val layoutResult = textLayoutResultProxy.value
    val line = layoutResult.getLineForOffset(textOffset)
    val lineStart = layoutResult.getLineLeft(line)
    val lineEnd = layoutResult.getLineRight(line)
    val lineMin = minOf(lineStart, lineEnd)
    val lineMax = maxOf(lineStart, lineEnd)
    val centerX = dragX.coerceIn(lineMin, lineMax)

    // Hide the magnifier when dragged too far (outside the horizontal bounds of how big the
    // magnifier actually is). See
    // https://cs.android.com/android/platform/superproject/+/master:frameworks/base/core/java/android/widget/Editor.java;l=5228-5231;drc=2fdb6bd709be078b72f011334362456bb758922c
    // Also check whether magnifierSize is calculated. A platform magnifier instance is not
    // created until it's requested for the first time. So the size will only be calculated after we
    // return a specified offset from this function.
    // It is very unlikely that this behavior would cause a flicker since magnifier immediately
    // shows up where the pointer is being dragged. The pointer needs to drag further than the half
    // of magnifier's width to hide by the following logic.
    if (
        magnifierSize != IntSize.Zero && (dragX - centerX).absoluteValue > magnifierSize.width / 2
    ) {
        return Offset.Unspecified
    }

    // Center vertically on the current line.
    val top = layoutResult.getLineTop(line)
    val bottom = layoutResult.getLineBottom(line)
    val centerY = ((bottom - top) / 2) + top

    return Offset(centerX, centerY)
}<|MERGE_RESOLUTION|>--- conflicted
+++ resolved
@@ -153,15 +153,8 @@
      */
     private var oldValue: TextFieldValue = TextFieldValue()
 
-<<<<<<< HEAD
-    /**
-     * The previous [SelectionLayout] where [SelectionLayout.shouldRecomputeSelection] was true.
-     */
+    /** The previous [SelectionLayout] where [SelectionLayout.shouldRecomputeSelection] was true. */
     internal var previousSelectionLayout: SelectionLayout? = null
-=======
-    /** The previous [SelectionLayout] where [SelectionLayout.shouldRecomputeSelection] was true. */
-    private var previousSelectionLayout: SelectionLayout? = null
->>>>>>> f5541f29
 
     /** [TextDragObserver] for long press and drag to select in TextField. */
     internal val touchSelectionObserver =
@@ -1064,15 +1057,9 @@
         isStartHandle = isStartHandle,
         direction = direction,
         handlesCrossed = manager.value.selection.reversed,
-<<<<<<< HEAD
         lineHeight = manager.getHandleLineHeight(isStartHandle),
-        modifier = Modifier.pointerInput(observer) {
-            detectDownAndDragGesturesWithObserver(observer)
-        },
-=======
         modifier =
             Modifier.pointerInput(observer) { detectDownAndDragGesturesWithObserver(observer) },
->>>>>>> f5541f29
     )
 }
 
