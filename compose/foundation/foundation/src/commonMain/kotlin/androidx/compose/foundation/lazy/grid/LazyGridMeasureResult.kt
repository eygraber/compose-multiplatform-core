--- conflicted
+++ resolved
@@ -23,10 +23,7 @@
 import androidx.compose.ui.unit.Density
 import androidx.compose.ui.unit.IntSize
 import androidx.compose.ui.util.fastForEach
-<<<<<<< HEAD
-=======
 import kotlinx.coroutines.CoroutineScope
->>>>>>> 14a4d776
 
 /**
  * The result of the measure pass for lazy list layout.
@@ -45,8 +42,6 @@
     measureResult: MeasureResult,
     /** True when extra remeasure is required. */
     val remeasureNeeded: Boolean,
-<<<<<<< HEAD
-=======
     /** Scope for animations. */
     val coroutineScope: CoroutineScope,
     /** Density of the last measure. */
@@ -55,7 +50,6 @@
     val slotsPerLine: Int,
     /** Finds items on a line and their measurement constraints. Used for prefetching. */
     val prefetchInfoRetriever: (line: Int) -> List<Pair<Int, Constraints>>,
->>>>>>> 14a4d776
     // properties representing the info needed for LazyListLayoutInfo:
     /** see [LazyGridLayoutInfo.visibleItemsInfo] */
     override val visibleItemsInfo: List<LazyGridMeasuredItem>,
