/*
 * Copyright 2023 The Android Open Source Project
 *
 * Licensed under the Apache License, Version 2.0 (the "License");
 * you may not use this file except in compliance with the License.
 * You may obtain a copy of the License at
 *
 *      http://www.apache.org/licenses/LICENSE-2.0
 *
 * Unless required by applicable law or agreed to in writing, software
 * distributed under the License is distributed on an "AS IS" BASIS,
 * WITHOUT WARRANTIES OR CONDITIONS OF ANY KIND, either express or implied.
 * See the License for the specific language governing permissions and
 * limitations under the License.
 */

package androidx.compose.foundation.pager

import androidx.compose.foundation.ExperimentalFoundationApi
import androidx.compose.foundation.lazy.layout.LazyLayoutNearestRangeState
<<<<<<< HEAD
=======
import androidx.compose.foundation.lazy.layout.findIndexByKey
>>>>>>> 4fbd9517
import androidx.compose.runtime.getValue
import androidx.compose.runtime.mutableFloatStateOf
import androidx.compose.runtime.mutableIntStateOf
import androidx.compose.runtime.setValue
<<<<<<< HEAD
=======
import kotlin.math.absoluteValue
import kotlin.math.roundToInt
>>>>>>> 4fbd9517

/**
 * Contains the current scroll position represented by the first visible page  and the first
 * visible page scroll offset.
 */
@OptIn(ExperimentalFoundationApi::class)
internal class PagerScrollPosition(
    currentPage: Int = 0,
    currentPageOffsetFraction: Float = 0.0f,
    val state: PagerState
) {

    var currentPage by mutableIntStateOf(currentPage)
        private set

    var currentPageOffsetFraction by mutableFloatStateOf(currentPageOffsetFraction)
        private set

    private var hadFirstNotEmptyLayout = false

    /** The last know key of the page at [currentPage] position. */
    private var lastKnownCurrentPageKey: Any? = null

    val nearestRangeState = LazyLayoutNearestRangeState(
        currentPage,
        NearestItemsSlidingWindowSize,
        NearestItemsExtraItemCount
    )

    val nearestRangeState = LazyLayoutNearestRangeState(
        initialPage,
        NearestItemsSlidingWindowSize,
        NearestItemsExtraItemCount
    )

    /**
     * Updates the current scroll position based on the results of the last measurement.
     */
    fun updateFromMeasureResult(measureResult: PagerMeasureResult) {
        lastKnownCurrentPageKey = measureResult.currentPage?.key
        // we ignore the index and offset from measureResult until we get at least one
        // measurement with real pages. otherwise the initial index and scroll passed to the
        // state would be lost and overridden with zeros.
        if (hadFirstNotEmptyLayout || measureResult.visiblePagesInfo.isNotEmpty()) {
            hadFirstNotEmptyLayout = true
<<<<<<< HEAD
            val scrollOffset = measureResult.firstVisiblePageOffset
            check(scrollOffset >= 0f) { "scrollOffset should be non-negative ($scrollOffset)" }

            update(
                measureResult.firstVisiblePage?.index ?: 0,
                scrollOffset
            )
            measureResult.closestPageToSnapPosition?.index?.let {
                this.currentPage = it
            }
=======

            update(
                measureResult.currentPage?.index ?: 0,
                measureResult.currentPageOffsetFraction
            )
>>>>>>> 4fbd9517
        }
    }

    /**
     * Updates the scroll position - the passed values will be used as a start position for
     * composing the pages during the next measure pass and will be updated by the real
     * position calculated during the measurement. This means that there is no guarantee that
     * exactly this index and offset will be applied as it is possible that:
     * a) there will be no page at this index in reality
     * b) page at this index will be smaller than the asked scrollOffset, which means we would
     * switch to the next page
     * c) there will be not enough pages to fill the viewport after the requested index, so we
     * would have to compose few elements before the asked index, changing the first visible page.
     */
    fun requestPosition(index: Int, scrollOffsetFraction: Float) {
        update(index, scrollOffsetFraction)
        // clear the stored key as we have a direct request to scroll to [index] position and the
        // next [checkIfFirstVisibleItemWasMoved] shouldn't override this.
        lastKnownCurrentPageKey = null
    }

<<<<<<< HEAD
    private fun update(index: Int, scrollOffset: Int) {
        require(index >= 0f) { "Index should be non-negative ($index)" }
        this.firstVisiblePage = index
        nearestRangeState.update(index)
        this.scrollOffset = scrollOffset
    }
=======
    fun matchPageWithKey(
        itemProvider: PagerLazyLayoutItemProvider,
        index: Int
    ): Int {
        val newIndex = itemProvider.findIndexByKey(lastKnownCurrentPageKey, index)
        if (index != newIndex) {
            currentPage = newIndex
            nearestRangeState.update(index)
        }
        return newIndex
    }

    private fun update(page: Int, pageOffsetFraction: Float) {
        currentPage = page
        nearestRangeState.update(page)
        currentPageOffsetFraction = if (pageOffsetFraction.absoluteValue == 0.0f) {
            0.0f
        } else {
            pageOffsetFraction
        }
    }

    fun currentScrollOffset(): Int {
        return ((currentPage + currentPageOffsetFraction) * state.pageSizeWithSpacing).roundToInt()
    }

    fun applyScrollDelta(delta: Int) {
        debugLog { "Applying Delta=$delta" }
        val fractionDelta = delta / state.pageSizeWithSpacing.toFloat()
        currentPageOffsetFraction += fractionDelta
        state.remeasureTrigger = Unit // trigger remeasure
    }
>>>>>>> 4fbd9517
}

/**
 * We use the idea of sliding window as an optimization, so user can scroll up to this number of
 * items until we have to regenerate the key to index map.
 */
internal const val NearestItemsSlidingWindowSize = 30

/**
 * The minimum amount of items near the current first visible item we want to have mapping for.
 */
<<<<<<< HEAD
internal const val NearestItemsExtraItemCount = 100
=======
internal const val NearestItemsExtraItemCount = 100

private const val DEBUG = PagerDebugEnable
private inline fun debugLog(generateMsg: () -> String) {
    if (DEBUG) {
        println("PagerScrollPosition: ${generateMsg()}")
    }
}
>>>>>>> 4fbd9517
<|MERGE_RESOLUTION|>--- conflicted
+++ resolved
@@ -18,19 +18,13 @@
 
 import androidx.compose.foundation.ExperimentalFoundationApi
 import androidx.compose.foundation.lazy.layout.LazyLayoutNearestRangeState
-<<<<<<< HEAD
-=======
 import androidx.compose.foundation.lazy.layout.findIndexByKey
->>>>>>> 4fbd9517
 import androidx.compose.runtime.getValue
 import androidx.compose.runtime.mutableFloatStateOf
 import androidx.compose.runtime.mutableIntStateOf
 import androidx.compose.runtime.setValue
-<<<<<<< HEAD
-=======
 import kotlin.math.absoluteValue
 import kotlin.math.roundToInt
->>>>>>> 4fbd9517
 
 /**
  * Contains the current scroll position represented by the first visible page  and the first
@@ -60,12 +54,6 @@
         NearestItemsExtraItemCount
     )
 
-    val nearestRangeState = LazyLayoutNearestRangeState(
-        initialPage,
-        NearestItemsSlidingWindowSize,
-        NearestItemsExtraItemCount
-    )
-
     /**
      * Updates the current scroll position based on the results of the last measurement.
      */
@@ -76,24 +64,11 @@
         // state would be lost and overridden with zeros.
         if (hadFirstNotEmptyLayout || measureResult.visiblePagesInfo.isNotEmpty()) {
             hadFirstNotEmptyLayout = true
-<<<<<<< HEAD
-            val scrollOffset = measureResult.firstVisiblePageOffset
-            check(scrollOffset >= 0f) { "scrollOffset should be non-negative ($scrollOffset)" }
-
-            update(
-                measureResult.firstVisiblePage?.index ?: 0,
-                scrollOffset
-            )
-            measureResult.closestPageToSnapPosition?.index?.let {
-                this.currentPage = it
-            }
-=======
 
             update(
                 measureResult.currentPage?.index ?: 0,
                 measureResult.currentPageOffsetFraction
             )
->>>>>>> 4fbd9517
         }
     }
 
@@ -115,14 +90,6 @@
         lastKnownCurrentPageKey = null
     }
 
-<<<<<<< HEAD
-    private fun update(index: Int, scrollOffset: Int) {
-        require(index >= 0f) { "Index should be non-negative ($index)" }
-        this.firstVisiblePage = index
-        nearestRangeState.update(index)
-        this.scrollOffset = scrollOffset
-    }
-=======
     fun matchPageWithKey(
         itemProvider: PagerLazyLayoutItemProvider,
         index: Int
@@ -155,7 +122,6 @@
         currentPageOffsetFraction += fractionDelta
         state.remeasureTrigger = Unit // trigger remeasure
     }
->>>>>>> 4fbd9517
 }
 
 /**
@@ -167,9 +133,6 @@
 /**
  * The minimum amount of items near the current first visible item we want to have mapping for.
  */
-<<<<<<< HEAD
-internal const val NearestItemsExtraItemCount = 100
-=======
 internal const val NearestItemsExtraItemCount = 100
 
 private const val DEBUG = PagerDebugEnable
@@ -177,5 +140,4 @@
     if (DEBUG) {
         println("PagerScrollPosition: ${generateMsg()}")
     }
-}
->>>>>>> 4fbd9517
+}