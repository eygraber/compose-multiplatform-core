/*
 * Copyright 2022 The Android Open Source Project
 *
 * Licensed under the Apache License, Version 2.0 (the "License");
 * you may not use this file except in compliance with the License.
 * You may obtain a copy of the License at
 *
 *      http://www.apache.org/licenses/LICENSE-2.0
 *
 * Unless required by applicable law or agreed to in writing, software
 * distributed under the License is distributed on an "AS IS" BASIS,
 * WITHOUT WARRANTIES OR CONDITIONS OF ANY KIND, either express or implied.
 * See the License for the specific language governing permissions and
 * limitations under the License.
 */

package androidx.compose.foundation.gestures

import androidx.compose.foundation.ExperimentalFoundationApi
import androidx.compose.foundation.gestures.Orientation.Horizontal
import androidx.compose.foundation.gestures.Orientation.Vertical
import androidx.compose.foundation.onFocusedBoundsChanged
import androidx.compose.foundation.relocation.BringIntoViewRequester
import androidx.compose.foundation.relocation.BringIntoViewResponder
import androidx.compose.foundation.relocation.bringIntoViewResponder
import androidx.compose.ui.Modifier
import androidx.compose.ui.geometry.Offset
import androidx.compose.ui.geometry.Rect
import androidx.compose.ui.geometry.Size
import androidx.compose.ui.layout.LayoutCoordinates
import androidx.compose.ui.layout.OnPlacedModifier
import androidx.compose.ui.layout.OnRemeasuredModifier
import androidx.compose.ui.unit.IntSize
import androidx.compose.ui.unit.toSize
import kotlin.math.abs
import kotlinx.coroutines.CancellableContinuation
import kotlinx.coroutines.CancellationException
import kotlinx.coroutines.CoroutineName
import kotlinx.coroutines.CoroutineScope
import kotlinx.coroutines.CoroutineStart
import kotlinx.coroutines.cancel
import kotlinx.coroutines.job
import kotlinx.coroutines.launch
import kotlinx.coroutines.suspendCancellableCoroutine

/**
 * Static field to turn on a bunch of verbose logging to debug animations. Since this is a constant,
 * any log statements guarded by this value should be removed by the compiler when it's false.
 */
private const val DEBUG = false
private const val TAG = "ContentInViewModifier"

/**
 * A [Modifier] to be placed on a scrollable container (i.e. [Modifier.scrollable]) that animates
 * the [ScrollableState] to handle [BringIntoViewRequester] requests and keep the currently-focused
 * child in view when the viewport shrinks.
 *
 * Instances of this class should not be directly added to the modifier chain, instead use the
 * [modifier] property since this class relies on some modifiers that must be specified as modifier
 * factory functions and can't be implemented as interfaces.
 */
// TODO(b/242732126) Make this logic reusable for TV's mario scrolling implementation.
@OptIn(ExperimentalFoundationApi::class)
internal class ContentInViewModifier(
    private val scope: CoroutineScope,
    private val orientation: Orientation,
    private val scrollState: ScrollableState,
    private val reverseDirection: Boolean
) : BringIntoViewResponder,
    OnRemeasuredModifier,
    OnPlacedModifier {

    /**
     * Ongoing requests from [bringChildIntoView], with the invariant that it is always sorted by
     * overlapping order: each item's [Rect] completely overlaps the next item.
     *
     * May contain requests whose bounds are too big to fit in the current viewport. This is for
     * a few reasons:
     *  1. The viewport may shrink after a request was enqueued, causing a request that fit at the
     *     time it was enqueued to no longer fit.
     *  2. The size of the bounds of a request may change after it's added, causing it to grow
     *     larger than the viewport.
     *  3. Having complete information about too-big requests allows us to make the right decision
     *     about what part of the request to bring into view when smaller requests are also present.
     */
    private val bringIntoViewRequests = BringIntoViewRequestPriorityQueue()

    /** The [LayoutCoordinates] of this modifier (i.e. the scrollable container). */
    private var coordinates: LayoutCoordinates? = null
    private var focusedChild: LayoutCoordinates? = null

    /**
     * The previous bounds of the [focusedChild] used by [onRemeasured] to calculate when the
     * focused child is first clipped when scrolling is reversed.
     */
    private var focusedChildBoundsFromPreviousRemeasure: Rect? = null

    /**
     * Set to true when this class is actively animating the scroll to keep the focused child in
     * view.
     */
    private var trackingFocusedChild = false

    /** The size of the scrollable container. */
    private var viewportSize = IntSize.Zero
    private var isAnimationRunning = false
    private val animationState = UpdatableAnimationState()

    val modifier: Modifier = this
        .onFocusedBoundsChanged {
            focusedChild = it
            if (DEBUG) println("[$TAG] new focused child: ${getFocusedChildBounds()}")
        }
        .bringIntoViewResponder(this)

    override fun calculateRectForParent(localRect: Rect): Rect {
        check(viewportSize != IntSize.Zero) {
            "Expected BringIntoViewRequester to not be used before parents are placed."
        }
        // size will only be zero before the initial measurement.
        return computeDestination(localRect, viewportSize)
    }

    override suspend fun bringChildIntoView(localRect: () -> Rect?) {
        // Avoid creating no-op requests and no-op animations if the request does not require
        // scrolling or returns null.
        if (localRect()?.isMaxVisible() != false) return

        suspendCancellableCoroutine { continuation ->
            val request = Request(currentBounds = localRect, continuation = continuation)
            if (DEBUG) println("[$TAG] Registering bringChildIntoView request: $request")
            // Once the request is enqueued, even if it returns false, the queue will take care of
            // handling continuation cancellation so we don't need to do that here.
            if (bringIntoViewRequests.enqueue(request) && !isAnimationRunning) {
                launchAnimation()
            }
        }
    }

    override fun onPlaced(coordinates: LayoutCoordinates) {
        this.coordinates = coordinates
    }

    override fun onRemeasured(size: IntSize) {
        val oldSize = viewportSize
        viewportSize = size

        // Don't care if the viewport grew.
        if (size >= oldSize) return

        if (DEBUG) println("[$TAG] viewport shrunk: $oldSize -> $size")

        getFocusedChildBounds()?.let { focusedChild ->
            if (DEBUG) println("[$TAG] focused child bounds: $focusedChild")
            val previousFocusedChildBounds = focusedChildBoundsFromPreviousRemeasure ?: focusedChild
            if (!isAnimationRunning && !trackingFocusedChild &&
                // Resize caused it to go from being fully visible to at least partially
                // clipped. Need to use the lastFocusedChildBounds to compare with the old size
                // only to handle the case where scrolling direction is reversed: in that case, when
                // the child first goes out-of-bounds, it will be out of bounds regardless of which
                // size we pass in, so the only way to detect the change is to use the previous
                // bounds.
                previousFocusedChildBounds.isMaxVisible(oldSize) && !focusedChild.isMaxVisible(size)
            ) {
                if (DEBUG) println(
                    "[$TAG] focused child was clipped by viewport shrink: $focusedChild"
                )
                trackingFocusedChild = true
                launchAnimation()
            }

            this.focusedChildBoundsFromPreviousRemeasure = focusedChild
        }
    }

    private fun getFocusedChildBounds(): Rect? {
        val coordinates = this.coordinates?.takeIf { it.isAttached } ?: return null
        val focusedChild = this.focusedChild?.takeIf { it.isAttached } ?: return null
        return coordinates.localBoundingBoxOf(focusedChild, clipBounds = false)
    }

<<<<<<< HEAD
    /**
     * Handles when the size of the scroll viewport changes by making sure any focused child is kept
     * appropriately visible when the viewport shrinks and would otherwise hide it.
     *
     * One common instance of this is when a text field in a scrollable near the bottom is focused
     * while the soft keyboard is hidden, causing the keyboard to show, and cover the field.
     * See b/192043120 and related bugs.
     *
     * To future debuggers of this method, it might be helpful to add a draw modifier to the chain
     * above to draw the focus target bounds:
     * ```
     * .drawWithContent {
     *   drawContent()
     *   focusTargetBounds?.let {
     *     drawRect(
     *       Color.Red,
     *       topLeft = it.topLeft,
     *       size = it.size,
     *       style = Stroke(1.dp.toPx())
     *     )
     *   }
     * }
     * ```
     */
    private fun onSizeChanged(coordinates: LayoutCoordinates, oldSize: IntSize) {
        val containerShrunk = if (orientation == Orientation.Horizontal) {
            coordinates.size.width < oldSize.width
        } else {
            coordinates.size.height < oldSize.height
        }
        // If the container is growing, then if the focused child is only partially visible it will
        // soon be _more_ visible, so don't scroll.
        if (!containerShrunk) return

        val focusedChild = focusedChild?.takeIf { it.isAttached } ?: return
        val focusedBounds = coordinates.localBoundingBoxOf(focusedChild, clipBounds = false)

        // In order to check if we need to scroll to bring the focused child into view, it's not
        // enough to consider where the child actually is right now. If the viewport was recently
        // shrunk, we may have already started a scroll animation to bring it into view. In that
        // case, we need to compare with the target of the animation, not the current position. If
        // we don't do that, then in some cases when the viewport size is being animated (e.g. when
        // the keyboard insets are being animated on API 30+) we might stop trying to keep the
        // focused child in view before the viewport animation is finished, and the scroll animation
        // will stop short and leave the focused child out of the viewport. See b/230756508.
        val eventualFocusedBounds = if (focusedChild === focusedChildBeingAnimated) {
            // A previous call to this method started an animation that is still running, so compare
            // with the target of that animation.
            checkNotNull(focusTargetBounds)
        } else {
            focusedBounds
        }
=======
    private fun launchAnimation() {
        check(!isAnimationRunning)
>>>>>>> 6022301d

        if (DEBUG) println("[$TAG] launchAnimation")

        scope.launch(start = CoroutineStart.UNDISPATCHED) {
            var cancellationException: CancellationException? = null
            val animationJob = coroutineContext.job

            try {
                isAnimationRunning = true
                scrollState.scroll {
                    animationState.value = calculateScrollDelta()
                    if (DEBUG) println(
                        "[$TAG] Starting scroll animation down from ${animationState.value}…"
                    )
                    animationState.animateToZero(
                        // This lambda will be invoked on every frame, during the choreographer
                        // callback.
                        beforeFrame = { delta ->
                            // reverseDirection is actually opposite of what's passed in through the
                            // (vertical|horizontal)Scroll modifiers.
                            val scrollMultiplier = if (reverseDirection) 1f else -1f
                            val adjustedDelta = scrollMultiplier * delta
                            if (DEBUG) println(
                                "[$TAG] Scroll target changed by Δ$delta to " +
                                    "${animationState.value}, scrolling by $adjustedDelta " +
                                    "(reverseDirection=$reverseDirection)"
                            )
                            val consumedScroll = scrollMultiplier * scrollBy(adjustedDelta)
                            if (DEBUG) println("[$TAG] Consumed $consumedScroll of scroll")
                            if (consumedScroll < delta) {
                                // If the scroll state didn't consume all the scroll on this frame,
                                // it probably won't consume any more later either (we might have
                                // hit the scroll bounds). This is a terminal condition for the
                                // animation: If we don't cancel it, it could loop forever asking
                                // for a scroll that will never be consumed.
                                // Note this will cancel all pending BIV jobs.
                                // TODO(b/239671493) Should this trigger nested scrolling?
                                animationJob.cancel(
                                    "Scroll animation cancelled because scroll was not consumed " +
                                        "($consumedScroll < $delta)"
                                )
                            }
                        },
                        // This lambda will be invoked on every frame, but will be dispatched to run
                        // after the choreographer callback, and after any composition and layout
                        // passes for the frame. This means that the scroll performed in the above
                        // lambda will have been applied to the layout nodes.
                        afterFrame = {
                            if (DEBUG) println("[$TAG] afterFrame")

                            // Complete any BIV requests that were satisfied by this scroll
                            // adjustment.
                            bringIntoViewRequests.resumeAndRemoveWhile { bounds ->
                                // If a request is no longer attached, remove it.
                                if (bounds == null) return@resumeAndRemoveWhile true
                                bounds.isMaxVisible().also { visible ->
                                    if (DEBUG && visible) {
                                        println("[$TAG] Completed BIV request with bounds $bounds")
                                    }
                                }
                            }

                            // Stop tracking any KIV requests that were satisfied by this scroll
                            // adjustment.
                            if (trackingFocusedChild &&
                                getFocusedChildBounds()?.isMaxVisible() == true
                            ) {
                                if (DEBUG) println(
                                    "[$TAG] Completed tracking focused child request"
                                )
                                trackingFocusedChild = false
                            }

                            // Compute a new scroll target taking into account any resizes,
                            // replacements, or added/removed requests since the last frame.
                            animationState.value = calculateScrollDelta()
                            if (DEBUG) println(
                                "[$TAG] scroll target after frame: ${animationState.value}"
                            )
                        }
                    )
                }

                // Complete any BIV requests if the animation didn't need to run, or if there were
                // requests that were too large to satisfy. Note that if the animation was
                // cancelled, this won't run, and the requests will be cancelled instead.
                if (DEBUG) println(
                    "[$TAG] animation completed successfully, resuming" +
                        " ${bringIntoViewRequests.size} remaining BIV requests…"
                )
                bringIntoViewRequests.resumeAndRemoveAll()
            } catch (e: CancellationException) {
                cancellationException = e
                throw e
            } finally {
                if (DEBUG) {
                    println(
                        "[$TAG] animation completed with ${bringIntoViewRequests.size} " +
                            "unsatisfied BIV requests"
                    )
                    cancellationException?.printStackTrace()
                }
                isAnimationRunning = false
                // Any BIV requests that were not completed should be considered cancelled.
                bringIntoViewRequests.cancelAndRemoveAll(cancellationException)
                trackingFocusedChild = false
            }
        }
    }

    /**
     * Calculates how far we need to scroll to satisfy all existing BringIntoView requests and the
     * focused child tracking.
     */
    private fun calculateScrollDelta(): Float {
        if (viewportSize == IntSize.Zero) return 0f

        val rectangleToMakeVisible: Rect = findBringIntoViewRequest()
            ?: (if (trackingFocusedChild) getFocusedChildBounds() else null)
            ?: return 0f

        val size = viewportSize.toSize()
        return when (orientation) {
            Vertical -> relocationDistance(
                rectangleToMakeVisible.top,
                rectangleToMakeVisible.bottom,
                size.height
            )

            Horizontal -> relocationDistance(
                rectangleToMakeVisible.left,
                rectangleToMakeVisible.right,
                size.width
            )
        }
    }

    /**
     * Find the largest BIV request that can completely fit inside the viewport.
     */
    private fun findBringIntoViewRequest(): Rect? {
        var rectangleToMakeVisible: Rect? = null
        bringIntoViewRequests.forEachFromSmallest { bounds ->
            // Ignore detached requests for now. They'll be removed later.
            if (bounds == null) return@forEachFromSmallest
            if (bounds.size <= viewportSize.toSize()) {
                rectangleToMakeVisible = bounds
            } else {
                // Found a request that doesn't fit, use the next-smallest one.
                // TODO(klippenstein) if there is a request that's too big to fit in the current
                //  bounds, we should try to fit the largest part of it that contains the
                //  next-smallest request.
                return rectangleToMakeVisible
            }
        }
        return rectangleToMakeVisible
    }

    /**
     * Compute the destination given the source rectangle and current bounds.
     *
     * @param childBounds The bounding box of the item that sent the request to be brought into view.
     * @return the destination rectangle.
     */
    private fun computeDestination(childBounds: Rect, containerSize: IntSize): Rect {
        return childBounds.translate(-relocationOffset(childBounds, containerSize))
    }

    /**
     * Returns true if this [Rect] is as visible as it can be given the [size] of the viewport.
     * This means either it's fully visible or too big to fit in the viewport all at once and
     * already filling the whole viewport.
     */
    private fun Rect.isMaxVisible(size: IntSize = viewportSize): Boolean {
        return relocationOffset(this, size) == Offset.Zero
    }

    private fun relocationOffset(childBounds: Rect, containerSize: IntSize): Offset {
        val size = containerSize.toSize()
        return when (orientation) {
            Vertical -> Offset(
                x = 0f,
                y = relocationDistance(childBounds.top, childBounds.bottom, size.height)
            )

            Horizontal -> Offset(
                x = relocationDistance(childBounds.left, childBounds.right, size.width),
                y = 0f
            )
        }
    }

    /**
     * Calculate the offset needed to bring one of the edges into view. The leadingEdge is the side
     * closest to the origin (For the x-axis this is 'left', for the y-axis this is 'top').
     * The trailing edge is the other side (For the x-axis this is 'right', for the y-axis this is
     * 'bottom').
     */
    private fun relocationDistance(leadingEdge: Float, trailingEdge: Float, containerSize: Float) =
        when {
            // If the item is already visible, no need to scroll.
            leadingEdge >= 0 && trailingEdge <= containerSize -> 0f

            // If the item is visible but larger than the parent, we don't scroll.
            leadingEdge < 0 && trailingEdge > containerSize -> 0f

            // Find the minimum scroll needed to make one of the edges coincide with the parent's
            // edge.
            abs(leadingEdge) < abs(trailingEdge - containerSize) -> leadingEdge
            else -> trailingEdge - containerSize
        }

    private operator fun IntSize.compareTo(other: IntSize): Int = when (orientation) {
        Horizontal -> width.compareTo(other.width)
        Vertical -> height.compareTo(other.height)
    }

    private operator fun Size.compareTo(other: Size): Int = when (orientation) {
        Horizontal -> width.compareTo(other.width)
        Vertical -> height.compareTo(other.height)
    }

    /**
     * A request to bring some [Rect] in the scrollable viewport.
     *
     * @param currentBounds A function that returns the current bounds that the request wants to
     * make visible.
     * @param continuation The [CancellableContinuation] from the suspend function used to make the
     * request.
     */
    internal class Request(
        val currentBounds: () -> Rect?,
        val continuation: CancellableContinuation<Unit>,
    ) {
        override fun toString(): String {
            // Include the coroutine name in the string, if present, to help debugging.
            val name = continuation.context[CoroutineName]?.name
            return "Request@${hashCode().toString(radix = 16)}" +
                (name?.let { "[$it](" } ?: "(") +
                "currentBounds()=${currentBounds()}, " +
                "continuation=$continuation)"
        }
    }
}<|MERGE_RESOLUTION|>--- conflicted
+++ resolved
@@ -179,63 +179,8 @@
         return coordinates.localBoundingBoxOf(focusedChild, clipBounds = false)
     }
 
-<<<<<<< HEAD
-    /**
-     * Handles when the size of the scroll viewport changes by making sure any focused child is kept
-     * appropriately visible when the viewport shrinks and would otherwise hide it.
-     *
-     * One common instance of this is when a text field in a scrollable near the bottom is focused
-     * while the soft keyboard is hidden, causing the keyboard to show, and cover the field.
-     * See b/192043120 and related bugs.
-     *
-     * To future debuggers of this method, it might be helpful to add a draw modifier to the chain
-     * above to draw the focus target bounds:
-     * ```
-     * .drawWithContent {
-     *   drawContent()
-     *   focusTargetBounds?.let {
-     *     drawRect(
-     *       Color.Red,
-     *       topLeft = it.topLeft,
-     *       size = it.size,
-     *       style = Stroke(1.dp.toPx())
-     *     )
-     *   }
-     * }
-     * ```
-     */
-    private fun onSizeChanged(coordinates: LayoutCoordinates, oldSize: IntSize) {
-        val containerShrunk = if (orientation == Orientation.Horizontal) {
-            coordinates.size.width < oldSize.width
-        } else {
-            coordinates.size.height < oldSize.height
-        }
-        // If the container is growing, then if the focused child is only partially visible it will
-        // soon be _more_ visible, so don't scroll.
-        if (!containerShrunk) return
-
-        val focusedChild = focusedChild?.takeIf { it.isAttached } ?: return
-        val focusedBounds = coordinates.localBoundingBoxOf(focusedChild, clipBounds = false)
-
-        // In order to check if we need to scroll to bring the focused child into view, it's not
-        // enough to consider where the child actually is right now. If the viewport was recently
-        // shrunk, we may have already started a scroll animation to bring it into view. In that
-        // case, we need to compare with the target of the animation, not the current position. If
-        // we don't do that, then in some cases when the viewport size is being animated (e.g. when
-        // the keyboard insets are being animated on API 30+) we might stop trying to keep the
-        // focused child in view before the viewport animation is finished, and the scroll animation
-        // will stop short and leave the focused child out of the viewport. See b/230756508.
-        val eventualFocusedBounds = if (focusedChild === focusedChildBeingAnimated) {
-            // A previous call to this method started an animation that is still running, so compare
-            // with the target of that animation.
-            checkNotNull(focusTargetBounds)
-        } else {
-            focusedBounds
-        }
-=======
     private fun launchAnimation() {
         check(!isAnimationRunning)
->>>>>>> 6022301d
 
         if (DEBUG) println("[$TAG] launchAnimation")
 
