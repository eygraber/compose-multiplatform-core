/*
 * Copyright 2023 The Android Open Source Project
 *
 * Licensed under the Apache License, Version 2.0 (the "License");
 * you may not use this file except in compliance with the License.
 * You may obtain a copy of the License at
 *
 *      http://www.apache.org/licenses/LICENSE-2.0
 *
 * Unless required by applicable law or agreed to in writing, software
 * distributed under the License is distributed on an "AS IS" BASIS,
 * WITHOUT WARRANTIES OR CONDITIONS OF ANY KIND, either express or implied.
 * See the License for the specific language governing permissions and
 * limitations under the License.
 */

package androidx.compose.foundation.text.selection

import androidx.compose.foundation.gestures.awaitEachGesture
import androidx.compose.foundation.gestures.awaitLongPressOrCancellation
import androidx.compose.foundation.gestures.drag
import androidx.compose.foundation.gestures.pointerSlop
import androidx.compose.foundation.text.TextDragObserver
import androidx.compose.runtime.getValue
import androidx.compose.runtime.rememberUpdatedState
import androidx.compose.ui.Modifier
import androidx.compose.ui.composed
import androidx.compose.ui.geometry.Offset
import androidx.compose.ui.input.pointer.AwaitPointerEventScope
import androidx.compose.ui.input.pointer.PointerEvent
import androidx.compose.ui.input.pointer.PointerEventPass
import androidx.compose.ui.input.pointer.PointerInputChange
import androidx.compose.ui.input.pointer.PointerType
import androidx.compose.ui.input.pointer.changedToDownIgnoreConsumed
import androidx.compose.ui.input.pointer.changedToUp
import androidx.compose.ui.input.pointer.isPrimaryPressed
import androidx.compose.ui.input.pointer.isShiftPressed
import androidx.compose.ui.input.pointer.pointerInput
import androidx.compose.ui.input.pointer.positionChange
import androidx.compose.ui.platform.ViewConfiguration
import androidx.compose.ui.unit.dp
import androidx.compose.ui.util.fastAll
import androidx.compose.ui.util.fastForEach
import kotlinx.coroutines.CancellationException

/**
 * Without shift it starts the new selection from scratch.
 * With shift it expands/shrinks existing selection.
 * A click sets the start and end of the selection,
 * but shift click only sets the end of the selection.
 */
internal interface MouseSelectionObserver {
    /**
     * Invoked on click (with shift).
     * @return if event will be consumed
     */
    fun onExtend(downPosition: Offset): Boolean

    /**
     * Invoked on drag after shift click.
     * @return if event will be consumed
     */
    fun onExtendDrag(dragPosition: Offset): Boolean

    /**
     * Invoked on first click (without shift).
     * @return if event will be consumed
     */
    // if returns true event will be consumed
    fun onStart(downPosition: Offset, adjustment: SelectionAdjustment): Boolean

    /**
     * Invoked when dragging (without shift).
     * @return if event will be consumed
     */
    fun onDrag(dragPosition: Offset, adjustment: SelectionAdjustment): Boolean

    /**
     * Invoked when finishing a selection mouse gesture.
     */
    fun onDragDone()
}

// TODO(b/281584353) This is a stand in for updating the state in some global way.
//  For example, any touch/click in compose should change touch mode.
//  This only updates when the pointer is within the bounds of what it is modifying,
//  thus it is a placeholder until the other functionality is implemented.
private const val STATIC_KEY = 867_5309 // unique key to not clash with other global pointer inputs
internal fun Modifier.updateSelectionTouchMode(
    updateTouchMode: (Boolean) -> Unit
): Modifier = this.pointerInput(STATIC_KEY) {
    awaitPointerEventScope {
        while (true) {
            val event = awaitPointerEvent(PointerEventPass.Initial)
            updateTouchMode(!event.isPrecisePointer)
        }
    }
}

internal fun Modifier.selectionGestureInput(
    mouseSelectionObserver: MouseSelectionObserver,
    textDragObserver: TextDragObserver,
): Modifier = composed {
    // TODO(https://youtrack.jetbrains.com/issue/COMPOSE-79) how we can rewrite this without `composed`?
    val currentMouseSelectionObserver by rememberUpdatedState(mouseSelectionObserver)
    val currentTextDragObserver by rememberUpdatedState(textDragObserver)
    this.pointerInput(Unit) {
        val clicksCounter = ClicksCounter(viewConfiguration, clicksSlop = 50.dp.toPx())
        awaitEachGesture {
            val down = awaitDown()
            if (
                down.isPrecisePointer &&
                down.buttons.isPrimaryPressed &&
                down.changes.fastAll { !it.isConsumed }
            ) {
                mouseSelection(currentMouseSelectionObserver, clicksCounter, down)
            } else if (!down.isPrecisePointer) {
                touchSelection(currentTextDragObserver, down)
            }
        }
    }
}

private suspend fun AwaitPointerEventScope.touchSelection(
    observer: TextDragObserver,
    down: PointerEvent
) {
    try {
        val firstDown = down.changes.first()
        val drag = awaitLongPressOrCancellation(firstDown.id)
        if (drag != null && distanceIsTolerable(viewConfiguration, firstDown, drag)) {
            observer.onStart(drag.position)
            if (
                drag(drag.id) {
                    observer.onDrag(it.positionChange())
                    it.consume()
                }
            ) {
                // consume up if we quit drag gracefully with the up
                currentEvent.changes.fastForEach {
                    if (it.changedToUp()) it.consume()
                }
                observer.onStop()
            } else {
                observer.onCancel()
            }
        }
    } catch (c: CancellationException) {
        observer.onCancel()
        throw c
    }
}

private suspend fun AwaitPointerEventScope.mouseSelection(
    observer: MouseSelectionObserver,
    clicksCounter: ClicksCounter,
    down: PointerEvent
) {
    val downChange = down.changes[0]
    clicksCounter.update(downChange)
    if (down.keyboardModifiers.isShiftPressed) {
        val started = observer.onExtend(downChange.position)
        if (started) {
            val shouldConsumeUp = drag(downChange.id) {
                if (observer.onExtendDrag(it.position)) {
                    it.consume()
                }
            }

            if (shouldConsumeUp) {
                currentEvent.changes.fastForEach {
                    if (it.changedToUp()) it.consume()
                }
            }

            observer.onDragDone()
        }
    } else {
        val selectionAdjustment = when (clicksCounter.clicks) {
            1 -> SelectionAdjustment.None
            2 -> SelectionAdjustment.Word
            else -> SelectionAdjustment.Paragraph
        }

        val started = observer.onStart(downChange.position, selectionAdjustment)
        if (started) {
            var dragConsumed = selectionAdjustment != SelectionAdjustment.None
            val shouldConsumeUp = drag(downChange.id) {
                if (observer.onDrag(it.position, selectionAdjustment)) {
                    it.consume()
                    dragConsumed = true
                }
            }

            if (shouldConsumeUp && dragConsumed) {
                currentEvent.changes.fastForEach {
                    if (it.changedToUp()) it.consume()
                }
            }

            observer.onDragDone()
        }
    }
}

<<<<<<< HEAD
internal class ClicksCounter(
    private val viewConfiguration: ViewConfiguration,
    private val clicksSlop: Float // Distance in pixels between consecutive click positions to be considered them as clicks sequence
=======
private class ClicksCounter(
    private val viewConfiguration: ViewConfiguration
>>>>>>> 6a69101f
) {
    var clicks = 0
    private var prevClick: PointerInputChange? = null

    fun update(event: PointerInputChange) {
        val currentPrevEvent = prevClick
        // Here and further event means upcoming event (new)
        if (currentPrevEvent != null &&
            timeIsTolerable(currentPrevEvent, event) &&
            positionIsTolerable(currentPrevEvent, event)
        ) {
            clicks += 1
        } else {
            clicks = 1
        }
        prevClick = event
    }

    fun timeIsTolerable(prevClick: PointerInputChange, newClick: PointerInputChange): Boolean =
        newClick.uptimeMillis - prevClick.uptimeMillis < viewConfiguration.doubleTapTimeoutMillis

    fun positionIsTolerable(prevClick: PointerInputChange, newClick: PointerInputChange): Boolean =
<<<<<<< HEAD
        (newClick.position - prevClick.position).getDistance() < clicksSlop
=======
        distanceIsTolerable(viewConfiguration, prevClick, newClick)
>>>>>>> 6a69101f
}

private suspend fun AwaitPointerEventScope.awaitDown(): PointerEvent {
    var event: PointerEvent
    do {
        event = awaitPointerEvent(PointerEventPass.Main)
    } while (!event.changes.fastAll { it.changedToDownIgnoreConsumed() })
    return event
}

private fun distanceIsTolerable(
    viewConfiguration: ViewConfiguration,
    change1: PointerInputChange,
    change2: PointerInputChange,
): Boolean {
    val slop = viewConfiguration.pointerSlop(change1.type)
    return (change1.position - change2.position).getDistance() < slop
}

// TODO(b/281585410) this does not support touch pads as they have a pointer type of Touch
//             Supporting that will require public api changes
//             since the necessary info is in the ui module.
internal val PointerEvent.isPrecisePointer
    get() = this.changes.fastAll { it.type == PointerType.Mouse }<|MERGE_RESOLUTION|>--- conflicted
+++ resolved
@@ -203,14 +203,8 @@
     }
 }
 
-<<<<<<< HEAD
 internal class ClicksCounter(
-    private val viewConfiguration: ViewConfiguration,
-    private val clicksSlop: Float // Distance in pixels between consecutive click positions to be considered them as clicks sequence
-=======
-private class ClicksCounter(
     private val viewConfiguration: ViewConfiguration
->>>>>>> 6a69101f
 ) {
     var clicks = 0
     private var prevClick: PointerInputChange? = null
@@ -233,11 +227,7 @@
         newClick.uptimeMillis - prevClick.uptimeMillis < viewConfiguration.doubleTapTimeoutMillis
 
     fun positionIsTolerable(prevClick: PointerInputChange, newClick: PointerInputChange): Boolean =
-<<<<<<< HEAD
-        (newClick.position - prevClick.position).getDistance() < clicksSlop
-=======
         distanceIsTolerable(viewConfiguration, prevClick, newClick)
->>>>>>> 6a69101f
 }
 
 private suspend fun AwaitPointerEventScope.awaitDown(): PointerEvent {
