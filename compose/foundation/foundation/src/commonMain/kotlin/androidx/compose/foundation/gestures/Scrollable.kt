--- conflicted
+++ resolved
@@ -19,11 +19,7 @@
 import androidx.compose.animation.core.AnimationState
 import androidx.compose.animation.core.DecayAnimationSpec
 import androidx.compose.animation.core.animateDecay
-<<<<<<< HEAD
-import androidx.compose.animation.core.spring
-=======
 import androidx.compose.animation.rememberSplineBasedDecay
->>>>>>> a74bc2ed
 import androidx.compose.animation.splineBasedDecay
 import androidx.compose.foundation.ExperimentalFoundationApi
 import androidx.compose.foundation.FocusedBoundsObserverNode
@@ -426,17 +422,11 @@
     }
 
     private fun updateDefaultFlingBehavior() {
-<<<<<<< HEAD
-        val density = currentValueOf(LocalDensity)
-
-        defaultFlingBehavior.updateDensity(density)
-=======
         // monitor change in Density
         observeReads {
             val density = currentValueOf(LocalDensity)
             defaultFlingBehavior.flingDecay = splineBasedDecay(density)
         }
->>>>>>> a74bc2ed
     }
 
     override fun applyFocusProperties(focusProperties: FocusProperties) {
@@ -748,27 +738,16 @@
 
     suspend fun ScrollScope.doFlingAnimation(available: Velocity): Velocity {
         var result: Velocity = available
-<<<<<<< HEAD
         val outerScopeScroll: (Offset) -> Offset = { delta ->
-            dispatchScroll(delta.reverseIfNeeded(), Fling).reverseIfNeeded()
+            dispatchScroll(
+                delta.reverseIfNeeded(),
+                SideEffect,
+                overscrollEnabledForSource = true
+            ).reverseIfNeeded()
         }
         val scope = object : ScrollScope {
             override fun scrollBy(pixels: Float): Float {
                 return outerScopeScroll.invoke(pixels.toOffset()).toFloat()
-=======
-        scrollableState.scroll {
-            val outerScopeScroll: (Offset) -> Offset = { delta ->
-                dispatchScroll(
-                    delta.reverseIfNeeded(),
-                    SideEffect,
-                    overscrollEnabledForSource = true
-                ).reverseIfNeeded()
-            }
-            val scope = object : ScrollScope {
-                override fun scrollBy(pixels: Float): Float {
-                    return outerScopeScroll.invoke(pixels.toOffset()).toFloat()
-                }
->>>>>>> a74bc2ed
             }
         }
         with(scope) {
