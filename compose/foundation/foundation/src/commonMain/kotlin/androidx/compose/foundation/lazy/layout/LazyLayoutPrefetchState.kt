--- conflicted
+++ resolved
@@ -170,20 +170,15 @@
      * Executes the [doComposition] block and updates [averageCompositionTimeNanos] with the new
      * average.
      */
-<<<<<<< HEAD
-    internal inline fun recordCompositionTiming(doComposition: () -> Unit) {
+    internal inline fun recordCompositionTiming(contentType: Any?, doComposition: () -> Unit) {
         val executionTime = measureTime(doComposition)
-=======
-    internal inline fun recordCompositionTiming(contentType: Any?, doComposition: () -> Unit) {
-        val executionTime = measureNanoTime(doComposition)
         contentType?.let {
             val currentAvgCompositionTimeNanos =
                 averageCompositionTimeNanosByContentType.getOrDefault(contentType, 0L)
             val newAvgCompositionTimeNanos =
-                calculateAverageTime(executionTime, currentAvgCompositionTimeNanos)
+                calculateAverageTime(executionTime.inWholeNanoseconds, currentAvgCompositionTimeNanos)
             averageCompositionTimeNanosByContentType[contentType] = newAvgCompositionTimeNanos
         }
->>>>>>> f5541f29
         averageCompositionTimeNanos =
             calculateAverageTime(executionTime.inWholeNanoseconds, averageCompositionTimeNanos)
     }
@@ -191,22 +186,16 @@
     /**
      * Executes the [doMeasure] block and updates [averageMeasureTimeNanos] with the new average.
      */
-<<<<<<< HEAD
-    internal inline fun recordMeasureTiming(doMeasure: () -> Unit) {
+    internal inline fun recordMeasureTiming(contentType: Any?, doMeasure: () -> Unit) {
         val executionTime = measureTime(doMeasure)
-        averageMeasureTimeNanos = calculateAverageTime(executionTime.inWholeNanoseconds, averageMeasureTimeNanos)
-=======
-    internal inline fun recordMeasureTiming(contentType: Any?, doMeasure: () -> Unit) {
-        val executionTime = measureNanoTime(doMeasure)
         contentType?.let {
             val currentAvgMeasureTimeNanos =
                 averageMeasureTimeNanosByContentType.getOrDefault(contentType, 0L)
             val newAvgMeasureTimeNanos =
-                calculateAverageTime(executionTime, currentAvgMeasureTimeNanos)
+                calculateAverageTime(executionTime.inWholeNanoseconds, currentAvgMeasureTimeNanos)
             averageMeasureTimeNanosByContentType[contentType] = newAvgMeasureTimeNanos
         }
-        averageMeasureTimeNanos = calculateAverageTime(executionTime, averageMeasureTimeNanos)
->>>>>>> f5541f29
+        averageMeasureTimeNanos = calculateAverageTime(executionTime.inWholeNanoseconds, averageMeasureTimeNanos)
     }
 
     private fun calculateAverageTime(new: Long, current: Long): Long {
