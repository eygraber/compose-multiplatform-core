/*
 * Copyright 2022 The Android Open Source Project
 *
 * Licensed under the Apache License, Version 2.0 (the "License");
 * you may not use this file except in compliance with the License.
 * You may obtain a copy of the License at
 *
 *      http://www.apache.org/licenses/LICENSE-2.0
 *
 * Unless required by applicable law or agreed to in writing, software
 * distributed under the License is distributed on an "AS IS" BASIS,
 * WITHOUT WARRANTIES OR CONDITIONS OF ANY KIND, either express or implied.
 * See the License for the specific language governing permissions and
 * limitations under the License.
 */

package androidx.compose.foundation.lazy.grid

import androidx.compose.foundation.lazy.layout.LazyLayoutItemAnimator
import androidx.compose.foundation.lazy.layout.LazyLayoutMeasuredItem
import androidx.compose.ui.graphics.layer.GraphicsLayer
import androidx.compose.ui.layout.Placeable
import androidx.compose.ui.unit.Constraints
import androidx.compose.ui.unit.IntOffset
import androidx.compose.ui.unit.IntSize
import androidx.compose.ui.unit.LayoutDirection
import androidx.compose.ui.util.fastForEach

/**
 * Represents one measured item of the lazy grid. It can in fact consist of multiple placeables
 * if the user emit multiple layout nodes in the item callback.
 */
internal class LazyGridMeasuredItem(
    override val index: Int,
    override val key: Any,
    override val isVertical: Boolean,
    /**
     * Cross axis size is the same for all [placeables]. Take it as parameter for the case when
     * [placeables] is empty.
     */
    val crossAxisSize: Int,
    mainAxisSpacing: Int,
    private val reverseLayout: Boolean,
    private val layoutDirection: LayoutDirection,
    private val beforeContentPadding: Int,
    private val afterContentPadding: Int,
    private val placeables: List<Placeable>,
    /**
     * The offset which shouldn't affect any calculations but needs to be applied for the final
     * value passed into the place() call.
     */
    private val visualOffset: IntOffset,
    override val contentType: Any?,
    private val animator: LazyLayoutItemAnimator<LazyGridMeasuredItem>,
    override val constraints: Constraints,
    override val lane: Int,
    override val span: Int
) : LazyGridItemInfo, LazyLayoutMeasuredItem {
    /**
     * Main axis size of the item - the max main axis size of the placeables.
     */
    val mainAxisSize: Int

    /**
     * The max main axis size of the placeables plus mainAxisSpacing.
     */
    override val mainAxisSizeWithSpacings: Int

    override val placeablesCount: Int get() = placeables.size

    private var mainAxisLayoutSize: Int = Unset
    private var minMainAxisOffset: Int = 0
    private var maxMainAxisOffset: Int = 0

    override fun getParentData(index: Int) = placeables[index].parentData

    init {
        var maxMainAxis = 0
        placeables.fastForEach {
            maxMainAxis = maxOf(maxMainAxis, if (isVertical) it.height else it.width)
        }
        mainAxisSize = maxMainAxis
        mainAxisSizeWithSpacings = (maxMainAxis + mainAxisSpacing).coerceAtLeast(0)
    }

    override val size: IntSize = if (isVertical) {
        IntSize(crossAxisSize, mainAxisSize)
    } else {
        IntSize(mainAxisSize, crossAxisSize)
    }
    override var offset: IntOffset = IntOffset.Zero
        private set
    override var row: Int = LazyGridItemInfo.UnknownRow
        private set
    override var column: Int = LazyGridItemInfo.UnknownColumn
        private set

    override fun getOffset(index: Int): IntOffset = offset

    /**
     * True when this item is not supposed to react on scroll delta. for example items being
     * animated away out of the bounds are non scrollable.
     */
    override var nonScrollableItem: Boolean = false

    override fun position(
        mainAxisOffset: Int,
        crossAxisOffset: Int,
        layoutWidth: Int,
        layoutHeight: Int
    ) {
        position(
            mainAxisOffset,
            crossAxisOffset,
            layoutWidth,
            layoutHeight,
            LazyGridItemInfo.UnknownRow,
            LazyGridItemInfo.UnknownColumn
        )
    }

    /**
     * True when this item is not supposed to react on scroll delta. for example items being
     * animated away out of the bounds are non scrollable.
     */
    var nonScrollableItem: Boolean = false

    /**
     * Calculates positions for the inner placeables at [mainAxisOffset], [crossAxisOffset].
     * [layoutWidth] and [layoutHeight] should be provided to not place placeables which are ended
     * up outside of the viewport (for example one item consist of 2 placeables, and the first one
     * is not going to be visible, so we don't place it as an optimization, but place the second
     * one). If [reverseOrder] is true the inner placeables would be placed in the inverted order.
     */
    fun position(
        mainAxisOffset: Int,
        crossAxisOffset: Int,
        layoutWidth: Int,
        layoutHeight: Int,
        row: Int,
        column: Int
    ) {
        mainAxisLayoutSize = if (isVertical) layoutHeight else layoutWidth
        val crossAxisLayoutSize = if (isVertical) layoutWidth else layoutHeight
        @Suppress("NAME_SHADOWING")
        val crossAxisOffset = if (isVertical && layoutDirection == LayoutDirection.Rtl) {
            crossAxisLayoutSize - crossAxisOffset - crossAxisSize
        } else {
            crossAxisOffset
        }
        offset = if (isVertical) {
            IntOffset(crossAxisOffset, mainAxisOffset)
        } else {
            IntOffset(mainAxisOffset, crossAxisOffset)
        }
        this.row = row
        this.column = column
        minMainAxisOffset = -beforeContentPadding
        maxMainAxisOffset = mainAxisLayoutSize + afterContentPadding
    }

<<<<<<< HEAD
=======
    /**
     * Update a [mainAxisLayoutSize] when the size did change after last [position] call.
     * Knowing the final size is important for calculating the final position in reverse layout.
     */
    fun updateMainAxisLayoutSize(mainAxisLayoutSize: Int) {
        this.mainAxisLayoutSize = mainAxisLayoutSize
        maxMainAxisOffset = mainAxisLayoutSize + afterContentPadding
    }

>>>>>>> 14a4d776
    fun applyScrollDelta(delta: Int) {
        if (nonScrollableItem) {
            return
        }
        offset = offset.copy { it + delta }
        repeat(placeablesCount) { index ->
            val animation = animator.getAnimation(key, index)
            if (animation != null) {
                animation.rawOffset = animation.rawOffset.copy { mainAxis -> mainAxis + delta }
            }
        }
    }

    fun place(
        scope: Placeable.PlacementScope,
    ) = with(scope) {
        require(mainAxisLayoutSize != Unset) { "position() should be called first" }
        repeat(placeablesCount) { index ->
            val placeable = placeables[index]
            val minOffset = minMainAxisOffset - placeable.mainAxisSize
            val maxOffset = maxMainAxisOffset

            var offset = offset
            val animation = animator.getAnimation(key, index)
            val layer: GraphicsLayer?
            if (animation != null) {
                val animatedOffset = offset + animation.placementDelta
                // cancel the animation if current and target offsets are both out of the bounds.
                if ((offset.mainAxis <= minOffset && animatedOffset.mainAxis <= minOffset) ||
                    (offset.mainAxis >= maxOffset && animatedOffset.mainAxis >= maxOffset)
                ) {
                    animation.cancelPlacementAnimation()
                }
                offset = animatedOffset
                layer = animation.layer
            } else {
                layer = null
            }
            if (reverseLayout) {
                offset = offset.copy { mainAxisOffset ->
                    mainAxisLayoutSize - mainAxisOffset - placeable.mainAxisSize
                }
            }
            offset += visualOffset
            animation?.finalOffset = offset
            if (isVertical) {
                if (layer != null) {
                    placeable.placeWithLayer(offset, layer)
                } else {
                    placeable.placeWithLayer(offset)
                }
            } else {
                if (layer != null) {
                    placeable.placeRelativeWithLayer(offset, layer)
                } else {
                    placeable.placeRelativeWithLayer(offset)
                }
            }
        }
    }

    private val IntOffset.mainAxis get() = if (isVertical) y else x
    private val Placeable.mainAxisSize get() = if (isVertical) height else width
    private inline fun IntOffset.copy(mainAxisMap: (Int) -> Int): IntOffset =
        IntOffset(if (isVertical) x else mainAxisMap(x), if (isVertical) mainAxisMap(y) else y)
}

private const val Unset = Int.MIN_VALUE<|MERGE_RESOLUTION|>--- conflicted
+++ resolved
@@ -120,12 +120,6 @@
     }
 
     /**
-     * True when this item is not supposed to react on scroll delta. for example items being
-     * animated away out of the bounds are non scrollable.
-     */
-    var nonScrollableItem: Boolean = false
-
-    /**
      * Calculates positions for the inner placeables at [mainAxisOffset], [crossAxisOffset].
      * [layoutWidth] and [layoutHeight] should be provided to not place placeables which are ended
      * up outside of the viewport (for example one item consist of 2 placeables, and the first one
@@ -159,8 +153,6 @@
         maxMainAxisOffset = mainAxisLayoutSize + afterContentPadding
     }
 
-<<<<<<< HEAD
-=======
     /**
      * Update a [mainAxisLayoutSize] when the size did change after last [position] call.
      * Knowing the final size is important for calculating the final position in reverse layout.
@@ -170,7 +162,6 @@
         maxMainAxisOffset = mainAxisLayoutSize + afterContentPadding
     }
 
->>>>>>> 14a4d776
     fun applyScrollDelta(delta: Int) {
         if (nonScrollableItem) {
             return
