/*
 * Copyright 2020 The Android Open Source Project
 *
 * Licensed under the Apache License, Version 2.0 (the "License");
 * you may not use this file except in compliance with the License.
 * You may obtain a copy of the License at
 *
 *      http://www.apache.org/licenses/LICENSE-2.0
 *
 * Unless required by applicable law or agreed to in writing, software
 * distributed under the License is distributed on an "AS IS" BASIS,
 * WITHOUT WARRANTIES OR CONDITIONS OF ANY KIND, either express or implied.
 * See the License for the specific language governing permissions and
 * limitations under the License.
 */

package androidx.compose.foundation.gestures

import androidx.compose.foundation.awtWheelEvent
import androidx.compose.foundation.layout.Box
import androidx.compose.foundation.layout.size
import androidx.compose.foundation.rememberScrollState
import androidx.compose.foundation.verticalScroll
import androidx.compose.runtime.Composable
import androidx.compose.runtime.CompositionLocalProvider
<<<<<<< HEAD
=======
import androidx.compose.runtime.getValue
import androidx.compose.runtime.mutableStateOf
import androidx.compose.runtime.rememberCoroutineScope
import androidx.compose.runtime.setValue
import androidx.compose.ui.InternalComposeUiApi
>>>>>>> fdff00cc
import androidx.compose.ui.Modifier
import androidx.compose.ui.geometry.Offset
import androidx.compose.ui.geometry.Size
import androidx.compose.ui.input.pointer.PointerEventType
<<<<<<< HEAD
import androidx.compose.ui.test.ExperimentalTestApi
=======
import androidx.compose.ui.platform.testTag
import androidx.compose.ui.test.ExperimentalTestApi
import androidx.compose.ui.test.assertTopPositionInRootIsEqualTo
import androidx.compose.ui.test.onNodeWithTag
import androidx.compose.ui.test.performMouseInput
>>>>>>> fdff00cc
import androidx.compose.ui.test.runSkikoComposeUiTest
import androidx.compose.ui.unit.Density
import androidx.compose.ui.unit.Dp
import androidx.compose.ui.unit.dp
import com.google.common.truth.Truth.assertThat
import kotlin.math.sqrt
import kotlin.test.assertTrue
<<<<<<< HEAD
=======
import kotlinx.coroutines.CoroutineScope
import kotlinx.coroutines.launch
>>>>>>> fdff00cc
import org.junit.Test
import org.junit.runner.RunWith
import org.junit.runners.JUnit4

<<<<<<< HEAD
=======
@OptIn(InternalComposeUiApi::class)
>>>>>>> fdff00cc
@ExperimentalTestApi
@RunWith(JUnit4::class)
class DesktopScrollableTest {
    private val size = Size(100f, 100f)
    private val density = Density(2f)

    private fun scrollLineLinux(bounds: Dp) = sqrt(bounds.value * density.density)
    private fun scrollLineWindows(bounds: Dp) = bounds.value * density.density / 20f
    private fun scrollLineMacOs() = density.density * 10f
    private fun scrollPage(bounds: Dp) = bounds.value * density.density

    @Test
    fun `linux, scroll vertical`() = runSkikoComposeUiTest(
        size = size,
        density = density
    ) {
        val context = TestColumn()

        setContent {
            CompositionLocalProvider(
                LocalScrollConfig provides LinuxGnomeConfig
            ) {
                Box(
                    Modifier
                        .scrollable(
                            orientation = Orientation.Vertical,
                            state = context.controller()
                        )
                        .size(10.dp, 20.dp)
                )
            }
        }

        scene.sendPointerEvent(
            eventType = PointerEventType.Scroll,
            position = Offset.Zero,
            scrollDelta = Offset(0f, 3f),
            nativeEvent = awtWheelEvent(),
        )

        waitForIdle()
        assertThat(context.offset).isWithin(0.1f).of(-3 * scrollLineLinux(20.dp))

        scene.sendPointerEvent(
            eventType = PointerEventType.Scroll,
            position = Offset.Zero,
            scrollDelta = Offset(0f, 3f),
            nativeEvent = awtWheelEvent(),
        )

        waitForIdle()
        assertThat(context.offset).isWithin(0.1f).of(-6 * scrollLineLinux(20.dp))
    }

    @Test
    fun `windows, scroll vertical`() = runSkikoComposeUiTest(
        size = size,
        density = density
    ) {
        val context = TestColumn()

        setContent {
            CompositionLocalProvider(
                LocalScrollConfig provides WindowsWinUIConfig
            ) {
                Box(
                    Modifier
                        .scrollable(
                            orientation = Orientation.Vertical,
                            state = context.controller()
                        )
                        .size(10.dp, 20.dp)
                )
            }
        }

        scene.sendPointerEvent(
            eventType = PointerEventType.Scroll,
            position = Offset.Zero,
            scrollDelta = Offset(0f, -2f),
            nativeEvent = awtWheelEvent(),
        )

        waitForIdle()
        assertThat(context.offset).isWithin(0.1f).of(2 * scrollLineWindows(20.dp))

        scene.sendPointerEvent(
            eventType = PointerEventType.Scroll,
            position = Offset.Zero,
            scrollDelta = Offset(0f, 4f),
            nativeEvent = awtWheelEvent(),
        )

        waitForIdle()
        assertThat(context.offset).isWithin(0.1f).of(-2 * scrollLineWindows(20.dp))
    }

    @Test
    fun `windows, scroll one page vertical`() = runSkikoComposeUiTest(
        size = size,
        density = density
    ) {
        val context = TestColumn()

        setContent {
            CompositionLocalProvider(
                LocalScrollConfig provides WindowsWinUIConfig
            ) {
                Box(
                    Modifier
                        .scrollable(
                            orientation = Orientation.Vertical,
                            state = context.controller()
                        )
                        .size(10.dp, 20.dp)
                )
            }
        }

        scene.sendPointerEvent(
            eventType = PointerEventType.Scroll,
            position = Offset.Zero,
            scrollDelta = Offset(0f, 1f),
            nativeEvent = awtWheelEvent(isScrollByPages = true),
        )

        waitForIdle()
        assertThat(context.offset).isWithin(0.1f).of(-scrollPage(20.dp))
    }

    @Test
    fun `macOS, scroll vertical`() = runSkikoComposeUiTest(
        size = size,
        density = density
    ) {
        val context = TestColumn()

        setContent {
            CompositionLocalProvider(
                LocalScrollConfig provides MacOSCocoaConfig
            ) {
                Box(
                    Modifier
                        .scrollable(
                            orientation = Orientation.Vertical,
                            state = context.controller()
                        )
                        .size(10.dp, 20.dp)
                )
            }
        }

        scene.sendPointerEvent(
            eventType = PointerEventType.Scroll,
            position = Offset.Zero,
            scrollDelta = Offset(0f, -5.5f),
            nativeEvent = awtWheelEvent(),
        )

        waitForIdle()
        assertThat(context.offset).isWithin(0.1f).of(5.5f * scrollLineMacOs())
    }

    @Test
    fun `scroll with different orientation`() = runSkikoComposeUiTest(
        size = size,
        density = density
    ) {
        val column = TestColumn()

        setContent {
            CompositionLocalProvider(
                LocalScrollConfig provides LinuxGnomeConfig
            ) {
                Box(
                    Modifier
                        .scrollable(
                            orientation = Orientation.Vertical,
                            state = column.controller()
                        )
                        .size(10.dp, 20.dp)
                )
            }
        }

        scene.sendPointerEvent(
            eventType = PointerEventType.Scroll,
            position = Offset.Zero,
            scrollDelta = Offset(3f, 0f),
            nativeEvent = awtWheelEvent(),
        )

        waitForIdle()
        assertThat(column.offset).isEqualTo(0f)
    }

    @Test
<<<<<<< HEAD
=======
    fun multipleScrollingModifiers() = runSkikoComposeUiTest(
        size = size,
        density = density
    ) {
        val verticalContext = TestColumn()
        val horizontalContext = TestColumn()
        lateinit var scope: CoroutineScope
        setContent {
            scope = rememberCoroutineScope()
            CompositionLocalProvider(
                LocalScrollConfig provides LinuxGnomeConfig
            ) {
                Box(
                    Modifier
                        .scrollable(
                            orientation = Orientation.Vertical,
                            state = verticalContext.controller()
                        )
                        .scrollable(
                            orientation = Orientation.Horizontal,
                            state = horizontalContext.controller()
                        )
                        .size(10.dp, 20.dp)
                )
            }
        }
        scope.launch {
            scene.sendPointerEvent(
                eventType = PointerEventType.Scroll,
                position = Offset.Zero,
                scrollDelta = Offset(0f, -5f),
                nativeEvent = awtWheelEvent(),
            )
            scene.sendPointerEvent(
                eventType = PointerEventType.Scroll,
                position = Offset.Zero,
                scrollDelta = Offset(-5f, 0f),
                nativeEvent = awtWheelEvent(),
            )
        }
        waitForIdle()
        assertThat(verticalContext.offset).isWithin(0.1f).of(5f * scrollLineLinux(20.dp))
        assertThat(horizontalContext.offset).isWithin(0.1f).of(5f * scrollLineLinux(10.dp))
    }

    @Test
>>>>>>> fdff00cc
    fun smoothScrollingDisabled() = runSkikoComposeUiTest(
        size = size,
        density = density
    ) {
        with(LinuxGnomeConfig) {
            // Enabled by default
            assertTrue(isSmoothScrollingEnabled)
            isSmoothScrollingEnabled = false
        }
        try {
            val context = TestColumn()
            setContent {
                CompositionLocalProvider(
                    LocalScrollConfig provides LinuxGnomeConfig
                ) {
                    Box(
                        Modifier
                            .scrollable(
                                orientation = Orientation.Vertical,
                                state = context.controller()
                            )
                            .size(10.dp, 20.dp)
                    )
                }
            }

            scene.sendPointerEvent(
                eventType = PointerEventType.Scroll,
                position = Offset.Zero,
                scrollDelta = Offset(0f, -5f),
                nativeEvent = awtWheelEvent(),
            )

            // Check without waitForIdle
            assertThat(context.offset).isWithin(0.1f).of(5f * scrollLineLinux(20.dp))
        } finally {
            // Restore state
            LinuxGnomeConfig.isSmoothScrollingEnabled = true
        }
    }

<<<<<<< HEAD
=======
    @Test
    fun scrollableDisabled() = runSkikoComposeUiTest(
        size = size,
        density = density
    ) {
        var isEnabled by mutableStateOf(false)
        setContent {
            CompositionLocalProvider(
                LocalScrollConfig provides WindowsWinUIConfig
            ) {
                Box(
                    Modifier
                        .size(10.dp, 20.dp)
                        .verticalScroll(
                            state = rememberScrollState(),
                            enabled = isEnabled,
                        )
                ) {
                    Box(Modifier.size(10.dp, 10000.dp).testTag("box"))
                }
            }
        }

        onNodeWithTag("box")
            .performMouseInput {
                scroll(10f)
            }
            .assertTopPositionInRootIsEqualTo(0.dp)

        isEnabled = true
        onNodeWithTag("box")
            .performMouseInput {
                scroll(10f)
            }
            .assertTopPositionInRootIsEqualTo(-10.dp)

        isEnabled = false
        onNodeWithTag("box")
            .performMouseInput {
                scroll(10f)
            }
            .assertTopPositionInRootIsEqualTo(-10.dp)
    }

>>>>>>> fdff00cc
    private class TestColumn {
        var offset = 0f
            private set

        @Composable
        fun controller() = ScrollableState(::consumeScrollDelta)

        private fun consumeScrollDelta(delta: Float): Float {
            offset += delta
            return delta
        }
    }
}<|MERGE_RESOLUTION|>--- conflicted
+++ resolved
@@ -23,27 +23,20 @@
 import androidx.compose.foundation.verticalScroll
 import androidx.compose.runtime.Composable
 import androidx.compose.runtime.CompositionLocalProvider
-<<<<<<< HEAD
-=======
 import androidx.compose.runtime.getValue
 import androidx.compose.runtime.mutableStateOf
 import androidx.compose.runtime.rememberCoroutineScope
 import androidx.compose.runtime.setValue
 import androidx.compose.ui.InternalComposeUiApi
->>>>>>> fdff00cc
 import androidx.compose.ui.Modifier
 import androidx.compose.ui.geometry.Offset
 import androidx.compose.ui.geometry.Size
 import androidx.compose.ui.input.pointer.PointerEventType
-<<<<<<< HEAD
-import androidx.compose.ui.test.ExperimentalTestApi
-=======
 import androidx.compose.ui.platform.testTag
 import androidx.compose.ui.test.ExperimentalTestApi
 import androidx.compose.ui.test.assertTopPositionInRootIsEqualTo
 import androidx.compose.ui.test.onNodeWithTag
 import androidx.compose.ui.test.performMouseInput
->>>>>>> fdff00cc
 import androidx.compose.ui.test.runSkikoComposeUiTest
 import androidx.compose.ui.unit.Density
 import androidx.compose.ui.unit.Dp
@@ -51,19 +44,13 @@
 import com.google.common.truth.Truth.assertThat
 import kotlin.math.sqrt
 import kotlin.test.assertTrue
-<<<<<<< HEAD
-=======
 import kotlinx.coroutines.CoroutineScope
 import kotlinx.coroutines.launch
->>>>>>> fdff00cc
 import org.junit.Test
 import org.junit.runner.RunWith
 import org.junit.runners.JUnit4
 
-<<<<<<< HEAD
-=======
 @OptIn(InternalComposeUiApi::class)
->>>>>>> fdff00cc
 @ExperimentalTestApi
 @RunWith(JUnit4::class)
 class DesktopScrollableTest {
@@ -261,8 +248,6 @@
     }
 
     @Test
-<<<<<<< HEAD
-=======
     fun multipleScrollingModifiers() = runSkikoComposeUiTest(
         size = size,
         density = density
@@ -309,7 +294,6 @@
     }
 
     @Test
->>>>>>> fdff00cc
     fun smoothScrollingDisabled() = runSkikoComposeUiTest(
         size = size,
         density = density
@@ -351,8 +335,6 @@
         }
     }
 
-<<<<<<< HEAD
-=======
     @Test
     fun scrollableDisabled() = runSkikoComposeUiTest(
         size = size,
@@ -397,7 +379,6 @@
             .assertTopPositionInRootIsEqualTo(-10.dp)
     }
 
->>>>>>> fdff00cc
     private class TestColumn {
         var offset = 0f
             private set
