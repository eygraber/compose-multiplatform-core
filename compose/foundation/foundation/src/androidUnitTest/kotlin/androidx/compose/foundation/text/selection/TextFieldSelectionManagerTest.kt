/*
 * Copyright 2020 The Android Open Source Project
 *
 * Licensed under the Apache License, Version 2.0 (the "License");
 * you may not use this file except in compliance with the License.
 * You may obtain a copy of the License at
 *
 *      http://www.apache.org/licenses/LICENSE-2.0
 *
 * Unless required by applicable law or agreed to in writing, software
 * distributed under the License is distributed on an "AS IS" BASIS,
 * WITHOUT WARRANTIES OR CONDITIONS OF ANY KIND, either express or implied.
 * See the License for the specific language governing permissions and
 * limitations under the License.
 */

package androidx.compose.foundation.text.selection

import androidx.compose.foundation.text.HandleState
<<<<<<< HEAD
import androidx.compose.foundation.text.InternalFoundationTextApi
import androidx.compose.foundation.text.TextDelegate
import androidx.compose.foundation.text.TextFieldState
=======
import androidx.compose.foundation.text.LegacyTextFieldState
import androidx.compose.foundation.text.TextDelegate
>>>>>>> 14a4d776
import androidx.compose.foundation.text.TextLayoutResultProxy
import androidx.compose.ui.focus.FocusRequester
import androidx.compose.ui.geometry.Offset
import androidx.compose.ui.geometry.Rect
import androidx.compose.ui.hapticfeedback.HapticFeedback
import androidx.compose.ui.hapticfeedback.HapticFeedbackType
import androidx.compose.ui.platform.ClipboardManager
import androidx.compose.ui.platform.TextToolbar
import androidx.compose.ui.platform.TextToolbarStatus
import androidx.compose.ui.text.AnnotatedString
import androidx.compose.ui.text.TextLayoutInput
import androidx.compose.ui.text.TextLayoutResult
import androidx.compose.ui.text.TextRange
import androidx.compose.ui.text.TextStyle
import androidx.compose.ui.text.input.OffsetMapping
import androidx.compose.ui.text.input.PasswordVisualTransformation
import androidx.compose.ui.text.input.TextFieldValue
import androidx.compose.ui.text.input.TransformedText
import androidx.compose.ui.text.input.VisualTransformation
import androidx.compose.ui.text.style.ResolvedTextDirection
import androidx.compose.ui.text.style.TextOverflow
import androidx.compose.ui.unit.Constraints
import androidx.compose.ui.unit.Density
import androidx.compose.ui.unit.LayoutDirection
import androidx.compose.ui.util.packFloats
import androidx.compose.ui.util.packInts
import com.google.common.truth.Truth.assertThat
import org.junit.Before
import org.junit.Test
import org.junit.runner.RunWith
import org.junit.runners.JUnit4
import org.mockito.Mockito
import org.mockito.invocation.InvocationOnMock
import org.mockito.kotlin.any
import org.mockito.kotlin.anyOrNull
import org.mockito.kotlin.isNull
import org.mockito.kotlin.mock
import org.mockito.kotlin.spy
import org.mockito.kotlin.times
import org.mockito.kotlin.verify
import org.mockito.kotlin.whenever
import org.mockito.stubbing.Answer

@RunWith(JUnit4::class)
class TextFieldSelectionManagerTest {
    private val text = "Hello World"
    private val textAnnotatedString = AnnotatedString(text)
    private val density = Density(density = 1f)
    private val offsetMapping = OffsetMapping.Identity
    private val maxLines = 2
    private var value = TextFieldValue(text)
    private val lambda: (TextFieldValue) -> Unit = { value = it }
    private val spyLambda = spy(lambda)
    private lateinit var state: LegacyTextFieldState

    private val dragBeginPosition = Offset.Zero
    private val dragDistance = Offset(300f, 15f)
    private val beginOffset = 0
    private val dragOffset = text.indexOf('r')
    private val fakeTextRange = TextRange(0, "Hello".length)
    private val dragTextRange = TextRange("Hello".length + 1, text.length)
    private val layoutResult: TextLayoutResult = mock()
    private val layoutResultProxy: TextLayoutResultProxy = mock()
    private lateinit var manager: TextFieldSelectionManager

    private val clipboardManager = mock<ClipboardManager>()
    private val textToolbar = mock<TextToolbar>()
    private val hapticFeedback = mock<HapticFeedback>()
    private val focusRequester = mock<FocusRequester>()

    @Before
    fun setup() {
        manager = TextFieldSelectionManager()
        manager.offsetMapping = offsetMapping
        manager.onValueChange = lambda
        manager.value = value
        manager.clipboardManager = clipboardManager
        manager.textToolbar = textToolbar
        manager.hapticFeedBack = hapticFeedback
        manager.focusRequester = focusRequester

        whenever(layoutResult.layoutInput).thenReturn(
            TextLayoutInput(
                text = textAnnotatedString,
                style = TextStyle.Default,
                placeholders = mock(),
                maxLines = maxLines,
                softWrap = true,
                overflow = TextOverflow.Ellipsis,
                density = density,
                layoutDirection = LayoutDirection.Ltr,
                fontFamilyResolver = mock(),
                constraints = Constraints()
            )
        )

        whenever(layoutResult.lineCount).thenReturn(maxLines)
        whenever(layoutResult.getWordBoundary(beginOffset))
            .thenAnswer(TextRangeAnswer(fakeTextRange))
        whenever(layoutResult.getWordBoundary(dragOffset))
            .thenAnswer(TextRangeAnswer(dragTextRange))
        whenever(layoutResult.getBidiRunDirection(any()))
            .thenReturn(ResolvedTextDirection.Ltr)
        whenever(layoutResult.getBoundingBox(any())).thenReturn(Rect.Zero)
        // left or right handle drag
        whenever(layoutResult.getOffsetForPosition(dragBeginPosition)).thenReturn(beginOffset)
        whenever(layoutResult.getOffsetForPosition(dragBeginPosition + dragDistance))
            .thenReturn(dragOffset)
        // touch drag
        whenever(
            layoutResultProxy.getOffsetForPosition(dragBeginPosition, false)
        ).thenReturn(beginOffset)
        whenever(
            layoutResultProxy.getOffsetForPosition(dragBeginPosition, true)
        ).thenReturn(beginOffset)
        whenever(
            layoutResultProxy.getOffsetForPosition(dragBeginPosition + dragDistance, false)
        ).thenReturn(dragOffset)
        whenever(
            layoutResultProxy.getOffsetForPosition(dragBeginPosition + dragDistance, true)
        ).thenReturn(dragOffset)

        whenever(
            layoutResultProxy.translateInnerToDecorationCoordinates(matchesOffset(dragDistance))
        ).thenAnswer(OffsetAnswer(dragDistance))

        whenever(layoutResultProxy.value).thenReturn(layoutResult)

        val textDelegate = mock<TextDelegate> {
            on { this.text }.thenReturn(textAnnotatedString)
        }

<<<<<<< HEAD
        state = TextFieldState(
=======
        state = LegacyTextFieldState(
>>>>>>> 14a4d776
            textDelegate = textDelegate,
            recomposeScope = mock(),
            keyboardController = null
        )
        state.layoutResult = layoutResultProxy
        manager.state = state
        whenever(state.textDelegate.density).thenReturn(density)
    }

    @Test
    fun TextFieldSelectionManager_init() {
        assertThat(manager.offsetMapping).isEqualTo(offsetMapping)
        assertThat(manager.onValueChange).isEqualTo(lambda)
        assertThat(manager.state).isEqualTo(state)
        assertThat(manager.value).isEqualTo(value)
    }

    @Test
    fun TextFieldSelectionManager_touchSelectionObserver_onLongPress() {
        whenever(layoutResultProxy.isPositionOnText(dragBeginPosition)).thenReturn(true)

        manager.touchSelectionObserver.onStart(dragBeginPosition)

        assertThat(state.handleState).isEqualTo(HandleState.None)
        assertThat(state.showFloatingToolbar).isFalse()
        assertThat(value.selection).isEqualTo(fakeTextRange)
        verify(
            hapticFeedback,
            times(1)
        ).performHapticFeedback(HapticFeedbackType.TextHandleMove)

        verify(
            focusRequester,
            times(1)
        ).requestFocus()
    }

    @Test
    fun TextFieldSelectionManager_touchSelectionObserver_onLongPress_blank() {
        // Setup
        val fakeLineEnd = text.length
        whenever(layoutResultProxy.isPositionOnText(dragBeginPosition)).thenReturn(false)
        whenever(layoutResultProxy.getOffsetForPosition(dragBeginPosition)).thenReturn(fakeLineEnd)

        // Act
        manager.touchSelectionObserver.onStart(dragBeginPosition)

        // Assert
        assertThat(state.handleState).isEqualTo(HandleState.None)
        assertThat(state.showFloatingToolbar).isFalse()
        assertThat(value.selection).isEqualTo(TextRange(fakeLineEnd))
        verify(
            hapticFeedback,
            times(1)
        ).performHapticFeedback(HapticFeedbackType.TextHandleMove)

        verify(
            focusRequester,
            times(1)
        ).requestFocus()
    }

    @Test
    fun TextFieldSelectionManager_touchSelectionObserver_onDrag() {
        whenever(layoutResultProxy.isPositionOnText(dragBeginPosition)).thenReturn(true)

        manager.touchSelectionObserver.onStart(dragBeginPosition)
        manager.touchSelectionObserver.onDrag(dragDistance)

        assertThat(state.handleState).isEqualTo(HandleState.None)
        assertThat(value.selection).isEqualTo(TextRange(0, text.length))
        assertThat(state.showFloatingToolbar).isFalse()
        verify(
            hapticFeedback,
            times(2)
        ).performHapticFeedback(HapticFeedbackType.TextHandleMove)
    }

    @Test
    fun TextFieldSelectionManager_touchSelectionObserver_onStop() {
        whenever(layoutResultProxy.isPositionOnText(dragBeginPosition)).thenReturn(true)

        manager.touchSelectionObserver.onStart(dragBeginPosition)
        manager.touchSelectionObserver.onDrag(dragDistance)
        manager.value = value
        manager.touchSelectionObserver.onStop()

        assertThat(state.handleState).isEqualTo(HandleState.Selection)
        assertThat(value.selection).isEqualTo(TextRange(0, text.length))
        assertThat(state.showFloatingToolbar).isTrue()
        verify(
            hapticFeedback,
            times(2)
        ).performHapticFeedback(HapticFeedbackType.TextHandleMove)
    }

    @Test
    fun TextFieldSelectionManager_handleDragObserver_onDown_startHandle() {
        manager.handleDragObserver(isStartHandle = true).onDown(Offset.Zero)

        assertThat(manager.draggingHandle).isNotNull()
        assertThat(state.showFloatingToolbar).isFalse()
        verify(spyLambda, times(0)).invoke(any())
        verify(
            hapticFeedback,
            times(0)
        ).performHapticFeedback(HapticFeedbackType.TextHandleMove)
    }

    @Test
    fun TextFieldSelectionManager_handleDragObserver_onDown_endHandle() {
        manager.handleDragObserver(isStartHandle = false).onDown(Offset.Zero)

        assertThat(manager.draggingHandle).isNotNull()
        assertThat(state.showFloatingToolbar).isFalse()
        verify(spyLambda, times(0)).invoke(any())
        verify(
            hapticFeedback,
            times(0)
        ).performHapticFeedback(HapticFeedbackType.TextHandleMove)
    }

    @Test
    fun TextFieldSelectionManager_handleDragObserver_onDrag_startHandle() {
        manager.value = TextFieldValue(text = text, selection = TextRange(0, "Hello".length))

        manager.handleDragObserver(isStartHandle = true).onDrag(dragDistance)

        assertThat(state.showFloatingToolbar).isFalse()
        assertThat(value.selection).isEqualTo(TextRange(text.length, "Hello".length))
        verify(
            hapticFeedback,
            times(1)
        ).performHapticFeedback(HapticFeedbackType.TextHandleMove)
    }

    @Test
    fun TextFieldSelectionManager_handleDragObserver_onDrag_endHandle() {
        manager.value = TextFieldValue(text = text, selection = TextRange(0, "Hello".length))

        manager.handleDragObserver(isStartHandle = false).onDrag(dragDistance)

        assertThat(state.showFloatingToolbar).isFalse()
        assertThat(value.selection).isEqualTo(TextRange(0, dragOffset))
        verify(
            hapticFeedback,
            times(1)
        ).performHapticFeedback(HapticFeedbackType.TextHandleMove)
    }

    @Test
    fun TextFieldSelectionManager_handleDragObserver_onStop() {
        manager.handleDragObserver(false).onStart(Offset.Zero)
        manager.handleDragObserver(false).onDrag(Offset.Zero)

        verify(
            hapticFeedback,
            times(1)
        ).performHapticFeedback(HapticFeedbackType.TextHandleMove)

        manager.handleDragObserver(false).onStop()

        assertThat(manager.draggingHandle).isNull()
        assertThat(state.showFloatingToolbar).isTrue()
        verify(
            hapticFeedback,
            times(1)
        ).performHapticFeedback(HapticFeedbackType.TextHandleMove)
    }

    @Test
    fun TextFieldSelectionManager_cursorDragObserver_onStart() {
        manager.cursorDragObserver().onStart(Offset.Zero)

        assertThat(manager.draggingHandle).isNotNull()
        assertThat(state.showFloatingToolbar).isFalse()
        verify(spyLambda, times(0)).invoke(any())
        verify(
            hapticFeedback,
            times(0)
        ).performHapticFeedback(HapticFeedbackType.TextHandleMove)
    }

    @Test
    fun TextFieldSelectionManager_cursorDragObserver_onDrag() {
        manager.value = TextFieldValue(text = text, selection = TextRange(0, "Hello".length))

        manager.cursorDragObserver().onDrag(dragDistance)

        assertThat(state.showFloatingToolbar).isFalse()
        assertThat(value.selection).isEqualTo(TextRange(dragOffset, dragOffset))
        verify(
            hapticFeedback,
            times(1)
        ).performHapticFeedback(HapticFeedbackType.TextHandleMove)
    }

    @Test
    fun TextFieldSelectionManager_cursorDragObserver_onDrag_withVisualTransformation() {
        // there is a placeholder after every other char in the original value
        val offsetMapping = object : OffsetMapping {
            override fun originalToTransformed(offset: Int) = 2 * offset
            override fun transformedToOriginal(offset: Int) = offset / 2
        }
        manager.value = TextFieldValue(text = "H*e*l*l*o* *W*o*r*l*d", selection = TextRange(0, 0))
        manager.offsetMapping = offsetMapping
        manager.visualTransformation = VisualTransformation { original ->
            TransformedText(
                AnnotatedString(original.indices.map { original[it] }.joinToString("*")),
                offsetMapping
            )
        }

        manager.cursorDragObserver().onDrag(dragDistance)

        assertThat(value.selection).isEqualTo(TextRange(dragOffset / 2, dragOffset / 2))
    }

    @Test
    fun TextFieldSelectionManager_cursorDragObserver_onStop() {
        manager.handleDragObserver(false).onStart(Offset.Zero)
        manager.handleDragObserver(false).onDrag(Offset.Zero)

        verify(
            hapticFeedback,
            times(1)
        ).performHapticFeedback(HapticFeedbackType.TextHandleMove)

        manager.cursorDragObserver().onStop()

        assertThat(manager.draggingHandle).isNull()
        assertThat(state.showFloatingToolbar).isFalse()
        verify(
            hapticFeedback,
            times(1)
        ).performHapticFeedback(HapticFeedbackType.TextHandleMove)
    }

    @Test
    fun TextFieldSelectionManager_deselect() {
        whenever(textToolbar.status).thenReturn(TextToolbarStatus.Shown)
        manager.value = TextFieldValue(text = text, selection = TextRange(0, "Hello".length))

        manager.deselect()

        verify(textToolbar, times(1)).hide()
        assertThat(value.selection).isEqualTo(TextRange("Hello".length))
        assertThat(state.handleState).isEqualTo(HandleState.None)
    }

    @Test
    fun copy_selection_collapse() {
        manager.value = TextFieldValue(text = text, selection = TextRange(4, 4))

        manager.copy()

        verify(clipboardManager, times(0)).setText(any())
    }

    @Test
    fun copy_selection_not_null() {
        manager.value = TextFieldValue(text = text, selection = TextRange(0, "Hello".length))

        manager.copy()

        verify(clipboardManager, times(1)).setText(AnnotatedString("Hello"))
        assertThat(value.selection).isEqualTo(TextRange("Hello".length, "Hello".length))
        assertThat(state.handleState).isEqualTo(HandleState.None)
    }

    @Test
    fun copy_selection_reversed() {
        manager.value = TextFieldValue(
            text = text,
            selection = TextRange("Hello".length, "He".length)
        )

        manager.copy()

        verify(clipboardManager, times(1)).setText(AnnotatedString("llo"))
        assertThat(value.selection).isEqualTo(TextRange("Hello".length, "Hello".length))
        assertThat(state.handleState).isEqualTo(HandleState.None)
    }

    @Test
    fun paste_clipBoardManager_null() {
        manager.clipboardManager = null

        manager.paste()

        verify(spyLambda, times(0)).invoke(any())
    }

    @Test
    fun paste_clipBoardManager_empty() {
        whenever(clipboardManager.getText()).thenReturn(null)

        manager.paste()

        verify(spyLambda, times(0)).invoke(any())
    }

    @Test
    fun paste_clipBoardManager_not_empty() {
        whenever(clipboardManager.getText()).thenReturn(AnnotatedString("Hello"))
        manager.value = TextFieldValue(
            text = text,
            selection = TextRange("Hel".length, "Hello Wo".length)
        )

        manager.paste()

        assertThat(value.text).isEqualTo("HelHellorld")
        assertThat(value.selection).isEqualTo(TextRange("Hello Wo".length, "Hello Wo".length))
        assertThat(state.handleState).isEqualTo(HandleState.None)
    }

    @Test
    fun paste_selection_reversed() {
        whenever(clipboardManager.getText()).thenReturn(AnnotatedString("i"))
        manager.value = TextFieldValue(
            text = text,
            selection = TextRange("Hello".length, "H".length)
        )

        manager.paste()

        assertThat(value.text).isEqualTo("Hi World")
        assertThat(value.selection).isEqualTo(TextRange("Hi".length, "Hi".length))
        assertThat(state.handleState).isEqualTo(HandleState.None)
    }

    @Test
    fun cut_selection_collapse() {
        manager.value = TextFieldValue(text = text, selection = TextRange(4, 4))

        manager.cut()

        verify(clipboardManager, times(0)).setText(any())
    }

    @Test
    fun cut_selection_not_null() {
        manager.value = TextFieldValue(
            text = text + text,
            selection = TextRange("Hello".length, text.length)
        )

        manager.cut()

        verify(clipboardManager, times(1)).setText(AnnotatedString(" World"))
        assertThat(value.text).isEqualTo("HelloHello World")
        assertThat(value.selection).isEqualTo(TextRange("Hello".length, "Hello".length))
        assertThat(state.handleState).isEqualTo(HandleState.None)
    }

    @Test
    fun cut_selection_reversed() {
        manager.value = TextFieldValue(
            text = text,
            selection = TextRange("Hello".length, "He".length)
        )

        manager.cut()

        verify(clipboardManager, times(1)).setText(AnnotatedString("llo"))
        assertThat(value.text).isEqualTo("He World")
        assertThat(value.selection).isEqualTo(TextRange("He".length, "He".length))
        assertThat(state.handleState).isEqualTo(HandleState.None)
    }

    @Test
    fun selectAll() {
        manager.value = TextFieldValue(
            text = text,
            selection = TextRange(0)
        )

        manager.selectAll()

        assertThat(value.selection).isEqualTo(TextRange(0, text.length))
        assertThat(manager.state).isNotNull()
        val state = manager.state!!
        assertThat(state.handleState).isEqualTo(HandleState.Selection)
        assertThat(state.showFloatingToolbar).isEqualTo(true)
    }

    @Test
    fun selectAll_whenPartiallySelected() {
        manager.value = TextFieldValue(
            text = text,
            selection = TextRange(0, 5)
        )

        manager.selectAll()

        assertThat(value.selection).isEqualTo(TextRange(0, text.length))
        assertThat(manager.state).isNotNull()
        val state = manager.state!!
        assertThat(state.handleState).isEqualTo(HandleState.Selection)
        assertThat(state.showFloatingToolbar).isEqualTo(true)
    }

    @Test
    fun showSelectionToolbar_trigger_textToolbar_showMenu_noText_inClipboard_not_show_paste() {
        whenever(clipboardManager.hasText()).thenReturn(false)
        manager.value = TextFieldValue(
            text = text + text,
            selection = TextRange("Hello".length, text.length)
        )

        manager.showSelectionToolbar()

        verify(textToolbar, times(1)).showMenu(any(), any(), isNull(), any(), anyOrNull())
    }

    @Test
    fun showSelectionToolbar_trigger_textToolbar_showMenu_hasText_inClipboard_show_paste() {
        whenever(clipboardManager.hasText()).thenReturn(true)
        manager.value = TextFieldValue(
            text = text + text,
            selection = TextRange("Hello".length, text.length)
        )

        manager.showSelectionToolbar()

        verify(textToolbar, times(1))
            .showMenu(anyOrNull(), anyOrNull(), any(), anyOrNull(), anyOrNull())
    }

    @Test
    fun showSelectionToolbar_trigger_textToolbar_showMenu_selection_collapse_not_show_copy_cut() {
        whenever(clipboardManager.getText()).thenReturn(AnnotatedString(text))
        whenever(clipboardManager.hasText()).thenReturn(true)
        manager.value = TextFieldValue(
            text = text + text,
            selection = TextRange(0, 0)
        )

        manager.showSelectionToolbar()

        verify(textToolbar, times(1)).showMenu(any(), isNull(), any(), isNull(), anyOrNull())
    }

    @Test
    fun showSelectionToolbar_trigger_textToolbar_showMenu_no_text_show_paste_only() {
        whenever(clipboardManager.hasText()).thenReturn(true)
        manager.value = TextFieldValue()

        manager.showSelectionToolbar()

        verify(textToolbar, times(1)).showMenu(any(), isNull(), any(), isNull(), isNull())
    }

    @Test
    fun showSelectionToolbar_trigger_textToolbar_no_menu() {
        whenever(clipboardManager.getText()).thenReturn(null)
        whenever(clipboardManager.hasText()).thenReturn(false)
        manager.value = TextFieldValue()

        manager.showSelectionToolbar()

        verify(textToolbar, times(1)).showMenu(any(), isNull(), isNull(), isNull(), isNull())
    }

    @Test
    fun showSelectionToolbar_passwordTextField_not_show_copy_cut() {
        manager.visualTransformation = PasswordVisualTransformation()
        whenever(clipboardManager.getText()).thenReturn(AnnotatedString(text))
        whenever(clipboardManager.hasText()).thenReturn(true)
        manager.value = TextFieldValue(text, TextRange(0, 5))

        manager.showSelectionToolbar()

        verify(textToolbar, times(1)).showMenu(any(), isNull(), any(), isNull(), anyOrNull())
    }

    @Test
    fun isTextChanged_text_changed_return_true() {
        manager.touchSelectionObserver.onStart(dragBeginPosition)
        manager.value = TextFieldValue(text + text)

        assertThat(manager.isTextChanged()).isTrue()
    }

    @Test
    fun isTextChanged_text_unchange_return_false() {
        manager.touchSelectionObserver.onStart(dragBeginPosition)

        assertThat(manager.isTextChanged()).isFalse()
    }
}

// This class is a workaround for the bug that mockito can't stub a method returning inline class.
// (https://github.com/nhaarman/mockito-kotlin/issues/309).
internal class TextRangeAnswer(private val textRange: TextRange) : Answer<Any> {
    override fun answer(invocation: InvocationOnMock?): Any =
        packInts(textRange.start, textRange.end)
}

internal class OffsetAnswer(private val offset: Offset) : Answer<Any> {
    override fun answer(invocation: InvocationOnMock?): Any =
        packFloats(offset.x, offset.y)
}

// Another workaround for matching an Offset
// (https://github.com/nhaarman/mockito-kotlin/issues/309).
private fun matchesOffset(offset: Offset): Offset =
    Mockito.argThat { arg: Any ->
        if (arg is Long) {
            arg == packFloats(offset.x, offset.y)
        } else {
            arg == offset
        }
    } as Offset? ?: offset<|MERGE_RESOLUTION|>--- conflicted
+++ resolved
@@ -17,14 +17,8 @@
 package androidx.compose.foundation.text.selection
 
 import androidx.compose.foundation.text.HandleState
-<<<<<<< HEAD
-import androidx.compose.foundation.text.InternalFoundationTextApi
-import androidx.compose.foundation.text.TextDelegate
-import androidx.compose.foundation.text.TextFieldState
-=======
 import androidx.compose.foundation.text.LegacyTextFieldState
 import androidx.compose.foundation.text.TextDelegate
->>>>>>> 14a4d776
 import androidx.compose.foundation.text.TextLayoutResultProxy
 import androidx.compose.ui.focus.FocusRequester
 import androidx.compose.ui.geometry.Offset
@@ -157,11 +151,7 @@
             on { this.text }.thenReturn(textAnnotatedString)
         }
 
-<<<<<<< HEAD
-        state = TextFieldState(
-=======
         state = LegacyTextFieldState(
->>>>>>> 14a4d776
             textDelegate = textDelegate,
             recomposeScope = mock(),
             keyboardController = null
