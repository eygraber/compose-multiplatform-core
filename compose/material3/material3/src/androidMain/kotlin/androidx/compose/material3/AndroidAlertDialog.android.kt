/*
 * Copyright 2021 The Android Open Source Project
 *
 * Licensed under the Apache License, Version 2.0 (the "License");
 * you may not use this file except in compliance with the License.
 * You may obtain a copy of the License at
 *
 *      http://www.apache.org/licenses/LICENSE-2.0
 *
 * Unless required by applicable law or agreed to in writing, software
 * distributed under the License is distributed on an "AS IS" BASIS,
 * WITHOUT WARRANTIES OR CONDITIONS OF ANY KIND, either express or implied.
 * See the License for the specific language governing permissions and
 * limitations under the License.
 */

package androidx.compose.material3

import androidx.compose.material3.tokens.DialogTokens
import androidx.compose.runtime.Composable
import androidx.compose.ui.Modifier
import androidx.compose.ui.graphics.Color
import androidx.compose.ui.graphics.Shape
import androidx.compose.ui.semantics.paneTitle
import androidx.compose.ui.semantics.semantics
import androidx.compose.ui.unit.Dp
import androidx.compose.ui.unit.dp
import androidx.compose.ui.window.Dialog
import androidx.compose.ui.window.DialogProperties

/**
 * <a href="https://m3.material.io/components/dialogs/overview" class="external" target="_blank">Material Design basic dialog</a>.
 *
 * Dialogs provide important prompts in a user flow. They can require an action, communicate
 * information, or help users accomplish a task.
 *
 * ![Basic dialog image](https://developer.android.com/images/reference/androidx/compose/material3/basic-dialog.png)
 *
 * The dialog will position its buttons, typically [TextButton]s, based on the available space.
 * By default it will try to place them horizontally next to each other and fallback to horizontal
 * placement if not enough space is available.
 *
 * Simple usage:
 * @sample androidx.compose.material3.samples.AlertDialogSample
 *
 * Usage with a "Hero" icon:
 * @sample androidx.compose.material3.samples.AlertDialogWithIconSample
 *
 * @param onDismissRequest called when the user tries to dismiss the Dialog by clicking outside
 * or pressing the back button. This is not called when the dismiss button is clicked.
 * @param confirmButton button which is meant to confirm a proposed action, thus resolving what
 * triggered the dialog. The dialog does not set up any events for this button so they need to be
 * set up by the caller.
 * @param modifier the [Modifier] to be applied to this dialog
 * @param dismissButton button which is meant to dismiss the dialog. The dialog does not set up any
 * events for this button so they need to be set up by the caller.
 * @param icon optional icon that will appear above the [title] or above the [text], in case a
 * title was not provided.
 * @param title title which should specify the purpose of the dialog. The title is not mandatory,
 * because there may be sufficient information inside the [text].
 * @param text text which presents the details regarding the dialog's purpose.
 * @param shape defines the shape of this dialog's container
 * @param containerColor the color used for the background of this dialog. Use [Color.Transparent]
 * to have no color.
 * @param iconContentColor the content color used for the icon.
 * @param titleContentColor the content color used for the title.
 * @param textContentColor the content color used for the text.
 * @param tonalElevation when [containerColor] is [ColorScheme.surface], a translucent primary color
 * overlay is applied on top of the container. A higher tonal elevation value will result in a
 * darker color in light theme and lighter color in dark theme. See also: [Surface].
 * @param properties typically platform specific properties to further configure the dialog.
 */
@Composable
fun AlertDialog(
    onDismissRequest: () -> Unit,
    confirmButton: @Composable () -> Unit,
    modifier: Modifier = Modifier,
    dismissButton: @Composable (() -> Unit)? = null,
    icon: @Composable (() -> Unit)? = null,
    title: @Composable (() -> Unit)? = null,
    text: @Composable (() -> Unit)? = null,
    shape: Shape = AlertDialogDefaults.shape,
    containerColor: Color = AlertDialogDefaults.containerColor,
    iconContentColor: Color = AlertDialogDefaults.iconContentColor,
    titleContentColor: Color = AlertDialogDefaults.titleContentColor,
    textContentColor: Color = AlertDialogDefaults.textContentColor,
    tonalElevation: Dp = AlertDialogDefaults.TonalElevation,
    properties: DialogProperties = DialogProperties()
<<<<<<< HEAD
=======
) = AlertDialog(onDismissRequest = onDismissRequest, modifier = modifier, properties = properties) {
    AlertDialogContent(
        buttons = {
            AlertDialogFlowRow(
                mainAxisSpacing = ButtonsMainAxisSpacing,
                crossAxisSpacing = ButtonsCrossAxisSpacing
            ) {
                dismissButton?.invoke()
                confirmButton()
            }
        },
        icon = icon,
        title = title,
        text = text,
        shape = shape,
        containerColor = containerColor,
        tonalElevation = tonalElevation,
        // Note that a button content color is provided here from the dialog's token, but in
        // most cases, TextButtons should be used for dismiss and confirm buttons.
        // TextButtons will not consume this provided content color value, and will used their
        // own defined or default colors.
        buttonContentColor = DialogTokens.ActionLabelTextColor.toColor(),
        iconContentColor = iconContentColor,
        titleContentColor = titleContentColor,
        textContentColor = textContentColor,
    )
}

/**
 * <a href="https://m3.material.io/components/dialogs/overview" class="external" target="_blank">Basic alert dialog dialog</a>.
 *
 * Dialogs provide important prompts in a user flow. They can require an action, communicate
 * information, or help users accomplish a task.
 *
 * ![Basic dialog image](https://developer.android.com/images/reference/androidx/compose/material3/basic-dialog.png)
 *
 * This basic alert dialog expects an arbitrary content that is defined by the caller. Note that
 * your content will need to define its own styling.
 *
 * By default, the displayed dialog has the minimum height and width that the Material Design spec
 * defines. If required, these constraints can be overwritten by providing a `width` or `height`
 * [Modifier]s.
 *
 * @sample androidx.compose.material3.samples.AlertDialogWithCustomContentSample
 *
 * @param onDismissRequest called when the user tries to dismiss the Dialog by clicking outside
 * or pressing the back button. This is not called when the dismiss button is clicked.
 * @param modifier the [Modifier] to be applied to this dialog's content.
 * @param properties typically platform specific properties to further configure the dialog.
 * @param content the content of the dialog
 */
@ExperimentalMaterial3Api
@Composable
fun AlertDialog(
    onDismissRequest: () -> Unit,
    modifier: Modifier = Modifier,
    properties: DialogProperties = DialogProperties(),
    content: @Composable () -> Unit
>>>>>>> 28298029
) {
    Dialog(
        onDismissRequest = onDismissRequest,
        properties = properties
    ) {
        val dialogPaneDescription = getString(Strings.Dialog)
        AlertDialogContent(
            buttons = {
                AlertDialogFlowRow(
                    mainAxisSpacing = ButtonsMainAxisSpacing,
                    crossAxisSpacing = ButtonsCrossAxisSpacing
                ) {
                    dismissButton?.invoke()
                    confirmButton()
                }
            },
            modifier = modifier.then(Modifier
                .semantics { paneTitle = dialogPaneDescription }
            ),
            icon = icon,
            title = title,
            text = text,
            shape = shape,
            containerColor = containerColor,
            tonalElevation = tonalElevation,
            // Note that a button content color is provided here from the dialog's token, but in
            // most cases, TextButtons should be used for dismiss and confirm buttons.
            // TextButtons will not consume this provided content color value, and will used their
            // own defined or default colors.
            buttonContentColor = DialogTokens.ActionLabelTextColor.toColor(),
            iconContentColor = iconContentColor,
            titleContentColor = titleContentColor,
            textContentColor = textContentColor,
        )
    }
}

/**
 * Contains default values used for [AlertDialog]
 */
object AlertDialogDefaults {
    /** The default shape for alert dialogs */
    val shape: Shape @Composable get() = DialogTokens.ContainerShape.toShape()

    /** The default container color for alert dialogs */
    val containerColor: Color @Composable get() = DialogTokens.ContainerColor.toColor()

    /** The default icon color for alert dialogs */
    val iconContentColor: Color @Composable get() = DialogTokens.IconColor.toColor()

    /** The default title color for alert dialogs */
    val titleContentColor: Color @Composable get() = DialogTokens.HeadlineColor.toColor()

    /** The default text color for alert dialogs */
    val textContentColor: Color @Composable get() = DialogTokens.SupportingTextColor.toColor()

    /** The default tonal elevation for alert dialogs */
    val TonalElevation: Dp = DialogTokens.ContainerElevation
}

private val ButtonsMainAxisSpacing = 8.dp
private val ButtonsCrossAxisSpacing = 12.dp<|MERGE_RESOLUTION|>--- conflicted
+++ resolved
@@ -16,6 +16,8 @@
 
 package androidx.compose.material3
 
+import androidx.compose.foundation.layout.Box
+import androidx.compose.foundation.layout.sizeIn
 import androidx.compose.material3.tokens.DialogTokens
 import androidx.compose.runtime.Composable
 import androidx.compose.ui.Modifier
@@ -70,6 +72,7 @@
  * darker color in light theme and lighter color in dark theme. See also: [Surface].
  * @param properties typically platform specific properties to further configure the dialog.
  */
+@OptIn(ExperimentalMaterial3Api::class)
 @Composable
 fun AlertDialog(
     onDismissRequest: () -> Unit,
@@ -86,8 +89,6 @@
     textContentColor: Color = AlertDialogDefaults.textContentColor,
     tonalElevation: Dp = AlertDialogDefaults.TonalElevation,
     properties: DialogProperties = DialogProperties()
-<<<<<<< HEAD
-=======
 ) = AlertDialog(onDismissRequest = onDismissRequest, modifier = modifier, properties = properties) {
     AlertDialogContent(
         buttons = {
@@ -146,41 +147,20 @@
     modifier: Modifier = Modifier,
     properties: DialogProperties = DialogProperties(),
     content: @Composable () -> Unit
->>>>>>> 28298029
 ) {
     Dialog(
         onDismissRequest = onDismissRequest,
-        properties = properties
+        properties = properties,
     ) {
         val dialogPaneDescription = getString(Strings.Dialog)
-        AlertDialogContent(
-            buttons = {
-                AlertDialogFlowRow(
-                    mainAxisSpacing = ButtonsMainAxisSpacing,
-                    crossAxisSpacing = ButtonsCrossAxisSpacing
-                ) {
-                    dismissButton?.invoke()
-                    confirmButton()
-                }
-            },
-            modifier = modifier.then(Modifier
-                .semantics { paneTitle = dialogPaneDescription }
-            ),
-            icon = icon,
-            title = title,
-            text = text,
-            shape = shape,
-            containerColor = containerColor,
-            tonalElevation = tonalElevation,
-            // Note that a button content color is provided here from the dialog's token, but in
-            // most cases, TextButtons should be used for dismiss and confirm buttons.
-            // TextButtons will not consume this provided content color value, and will used their
-            // own defined or default colors.
-            buttonContentColor = DialogTokens.ActionLabelTextColor.toColor(),
-            iconContentColor = iconContentColor,
-            titleContentColor = titleContentColor,
-            textContentColor = textContentColor,
-        )
+        Box(
+            modifier = modifier
+                .sizeIn(minWidth = DialogMinWidth, maxWidth = DialogMaxWidth)
+                .then(Modifier.semantics { paneTitle = dialogPaneDescription }),
+            propagateMinConstraints = true
+        ) {
+            content()
+        }
     }
 }
 
