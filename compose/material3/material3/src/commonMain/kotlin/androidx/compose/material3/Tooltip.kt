--- conflicted
+++ resolved
@@ -698,18 +698,7 @@
     )
 }
 
-<<<<<<< HEAD
-@Composable
-internal expect fun TooltipPopup(
-    popupPositionProvider: PopupPositionProvider,
-    onDismissRequest: () -> Unit,
-    content: @Composable () -> Unit
-)
-
-private val TooltipAnchorPadding = 4.dp
-=======
 internal val SpacingBetweenTooltipAndAnchor = 4.dp
->>>>>>> 144c5fdd
 internal val TooltipMinHeight = 24.dp
 internal val TooltipMinWidth = 40.dp
 internal val PlainTooltipMaxWidth = 200.dp
