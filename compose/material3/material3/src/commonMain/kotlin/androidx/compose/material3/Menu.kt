/*
 * Copyright 2022 The Android Open Source Project
 *
 * Licensed under the Apache License, Version 2.0 (the "License");
 * you may not use this file except in compliance with the License.
 * You may obtain a copy of the License at
 *
 *      http://www.apache.org/licenses/LICENSE-2.0
 *
 * Unless required by applicable law or agreed to in writing, software
 * distributed under the License is distributed on an "AS IS" BASIS,
 * WITHOUT WARRANTIES OR CONDITIONS OF ANY KIND, either express or implied.
 * See the License for the specific language governing permissions and
 * limitations under the License.
 */

package androidx.compose.material3

import androidx.compose.animation.core.LinearOutSlowInEasing
import androidx.compose.animation.core.MutableTransitionState
import androidx.compose.animation.core.animateFloat
import androidx.compose.animation.core.tween
import androidx.compose.animation.core.updateTransition
import androidx.compose.foundation.BorderStroke
import androidx.compose.foundation.ScrollState
import androidx.compose.foundation.clickable
import androidx.compose.foundation.interaction.Interaction
import androidx.compose.foundation.interaction.MutableInteractionSource
import androidx.compose.foundation.layout.Box
import androidx.compose.foundation.layout.Column
import androidx.compose.foundation.layout.ColumnScope
import androidx.compose.foundation.layout.IntrinsicSize
import androidx.compose.foundation.layout.PaddingValues
import androidx.compose.foundation.layout.Row
import androidx.compose.foundation.layout.defaultMinSize
import androidx.compose.foundation.layout.fillMaxWidth
import androidx.compose.foundation.layout.padding
import androidx.compose.foundation.layout.sizeIn
import androidx.compose.foundation.layout.width
import androidx.compose.foundation.rememberScrollState
import androidx.compose.foundation.verticalScroll
import androidx.compose.material3.tokens.ElevationTokens
import androidx.compose.material3.tokens.ListTokens
import androidx.compose.material3.tokens.MenuTokens
import androidx.compose.runtime.*
import androidx.compose.ui.Alignment
import androidx.compose.ui.Modifier
import androidx.compose.ui.graphics.Color
import androidx.compose.ui.graphics.Shape
import androidx.compose.ui.graphics.TransformOrigin
import androidx.compose.ui.graphics.graphicsLayer
import androidx.compose.ui.graphics.takeOrElse
<<<<<<< HEAD
import androidx.compose.ui.unit.DpOffset
import androidx.compose.ui.unit.Density
import androidx.compose.ui.unit.IntOffset
=======
import androidx.compose.ui.platform.LocalInspectionMode
>>>>>>> f5541f29
import androidx.compose.ui.unit.Dp
import androidx.compose.ui.unit.DpOffset
import androidx.compose.ui.unit.IntRect
import androidx.compose.ui.unit.IntSize
import androidx.compose.ui.unit.LayoutDirection
import androidx.compose.ui.unit.dp
import androidx.compose.ui.window.Popup
<<<<<<< HEAD
import androidx.compose.ui.window.PopupPositionProvider
=======
>>>>>>> f5541f29
import androidx.compose.ui.window.PopupProperties
import kotlin.math.max
import kotlin.math.min

/**
 * <a href="https://m3.material.io/components/menus/overview" class="external"
 * target="_blank">Material Design dropdown menu</a>.
 *
 * Menus display a list of choices on a temporary surface. They appear when users interact with a
 * button, action, or other control.
 *
 * ![Dropdown menu
 * image](https://developer.android.com/images/reference/androidx/compose/material3/menu.png)
 *
 * A [DropdownMenu] behaves similarly to a [Popup], and will use the position of the parent layout
 * to position itself on screen. Commonly a [DropdownMenu] will be placed in a [Box] with a sibling
 * that will be used as the 'anchor'. Note that a [DropdownMenu] by itself will not take up any
 * space in a layout, as the menu is displayed in a separate window, on top of other content.
 *
 * The [content] of a [DropdownMenu] will typically be [DropdownMenuItem]s, as well as custom
 * content. Using [DropdownMenuItem]s will result in a menu that matches the Material specification
 * for menus. Also note that the [content] is placed inside a scrollable [Column], so using a
 * [LazyColumn] as the root layout inside [content] is unsupported.
 *
 * [onDismissRequest] will be called when the menu should close - for example when there is a tap
 * outside the menu, or when the back key is pressed.
 *
 * [DropdownMenu] changes its positioning depending on the available space, always trying to be
 * fully visible. Depending on layout direction, first it will try to align its start to the start
 * of its parent, then its end to the end of its parent, and then to the edge of the window.
 * Vertically, it will try to align its top to the bottom of its parent, then its bottom to top of
 * its parent, and then to the edge of the window.
 *
 * An [offset] can be provided to adjust the positioning of the menu for cases when the layout
 * bounds of its parent do not coincide with its visual bounds.
 *
 * Example usage:
 *
 * @sample androidx.compose.material3.samples.MenuSample
 *
 * Example usage with a [ScrollState] to control the menu items scroll position:
 *
 * @sample androidx.compose.material3.samples.MenuWithScrollStateSample
 *
 * @param expanded whether the menu is expanded or not
 * @param onDismissRequest called when the user requests to dismiss the menu, such as by tapping
 *   outside the menu's bounds
 * @param modifier [Modifier] to be applied to the menu's content
 * @param offset [DpOffset] from the original position of the menu. The offset respects the
 *   [LayoutDirection], so the offset's x position will be added in LTR and subtracted in RTL.
 * @param scrollState a [ScrollState] to used by the menu's content for items vertical scrolling
 * @param properties [PopupProperties] for further customization of this popup's behavior
 * @param shape the shape of the menu
 * @param containerColor the container color of the menu
 * @param tonalElevation when [containerColor] is [ColorScheme.surface], a translucent primary color
 *   overlay is applied on top of the container. A higher tonal elevation value will result in a
 *   darker color in light theme and lighter color in dark theme. See also: [Surface].
 * @param shadowElevation the elevation for the shadow below the menu
 * @param border the border to draw around the container of the menu. Pass `null` for no border.
 * @param content the content of this dropdown menu, typically a [DropdownMenuItem]
 */
@Composable
expect fun DropdownMenu(
    expanded: Boolean,
    onDismissRequest: () -> Unit,
    modifier: Modifier = Modifier,
    offset: DpOffset = DpOffset(0.dp, 0.dp),
    scrollState: ScrollState = rememberScrollState(),
    properties: PopupProperties = DefaultMenuProperties,
    shape: Shape = MenuDefaults.shape,
    containerColor: Color = MenuDefaults.containerColor,
    tonalElevation: Dp = MenuDefaults.TonalElevation,
    shadowElevation: Dp = MenuDefaults.ShadowElevation,
    border: BorderStroke? = null,
    content: @Composable ColumnScope.() -> Unit
)

/**
 * <a href="https://m3.material.io/components/menus/overview" class="external"
 * target="_blank">Material Design dropdown menu</a> item.
 *
 * Menus display a list of choices on a temporary surface. They appear when users interact with a
 * button, action, or other control.
 *
 * ![Dropdown menu
 * image](https://developer.android.com/images/reference/androidx/compose/material3/menu.png)
 *
 * Example usage:
 *
 * @sample androidx.compose.material3.samples.MenuSample
 *
 * @param text text of the menu item
 * @param onClick called when this menu item is clicked
 * @param modifier the [Modifier] to be applied to this menu item
 * @param leadingIcon optional leading icon to be displayed at the beginning of the item's text
 * @param trailingIcon optional trailing icon to be displayed at the end of the item's text. This
 *   trailing icon slot can also accept [Text] to indicate a keyboard shortcut.
 * @param enabled controls the enabled state of this menu item. When `false`, this component will
 *   not respond to user input, and it will appear visually disabled and disabled to accessibility
 *   services.
 * @param colors [MenuItemColors] that will be used to resolve the colors used for this menu item in
 *   different states. See [MenuDefaults.itemColors].
 * @param contentPadding the padding applied to the content of this menu item
 * @param interactionSource an optional hoisted [MutableInteractionSource] for observing and
 *   emitting [Interaction]s for this menu item. You can use this to change the menu item's
 *   appearance or preview the menu item in different states. Note that if `null` is provided,
 *   interactions will still happen internally.
 */
@Composable
expect fun DropdownMenuItem(
    text: @Composable () -> Unit,
    onClick: () -> Unit,
    modifier: Modifier = Modifier,
    leadingIcon: @Composable (() -> Unit)? = null,
    trailingIcon: @Composable (() -> Unit)? = null,
    enabled: Boolean = true,
    colors: MenuItemColors = MenuDefaults.itemColors(),
    contentPadding: PaddingValues = MenuDefaults.DropdownMenuItemContentPadding,
    interactionSource: MutableInteractionSource? = null,
)

/** Contains default values used for [DropdownMenu] and [DropdownMenuItem]. */
object MenuDefaults {
    /** The default tonal elevation for a menu. */
    val TonalElevation = ElevationTokens.Level0

    /** The default shadow elevation for a menu. */
    val ShadowElevation = MenuTokens.ContainerElevation

    /** The default shape for a menu. */
    val shape
        @Composable get() = MenuTokens.ContainerShape.value

    /** The default container color for a menu. */
    val containerColor
        @Composable get() = MenuTokens.ContainerColor.value

    /**
     * Creates a [MenuItemColors] that represents the default text and icon colors used in a
     * [DropdownMenuItemContent].
     */
    @Composable fun itemColors() = MaterialTheme.colorScheme.defaultMenuItemColors

    /**
     * Creates a [MenuItemColors] that represents the default text and icon colors used in a
     * [DropdownMenuItemContent].
     *
     * @param textColor the text color of this [DropdownMenuItemContent] when enabled
     * @param leadingIconColor the leading icon color of this [DropdownMenuItemContent] when enabled
     * @param trailingIconColor the trailing icon color of this [DropdownMenuItemContent] when
     *   enabled
     * @param disabledTextColor the text color of this [DropdownMenuItemContent] when not enabled
     * @param disabledLeadingIconColor the leading icon color of this [DropdownMenuItemContent] when
     *   not enabled
     * @param disabledTrailingIconColor the trailing icon color of this [DropdownMenuItemContent]
     *   when not enabled
     */
    @Composable
    fun itemColors(
        textColor: Color = Color.Unspecified,
        leadingIconColor: Color = Color.Unspecified,
        trailingIconColor: Color = Color.Unspecified,
        disabledTextColor: Color = Color.Unspecified,
        disabledLeadingIconColor: Color = Color.Unspecified,
        disabledTrailingIconColor: Color = Color.Unspecified,
    ): MenuItemColors =
        MaterialTheme.colorScheme.defaultMenuItemColors.copy(
            textColor = textColor,
            leadingIconColor = leadingIconColor,
            trailingIconColor = trailingIconColor,
            disabledTextColor = disabledTextColor,
            disabledLeadingIconColor = disabledLeadingIconColor,
            disabledTrailingIconColor = disabledTrailingIconColor,
        )

    internal val ColorScheme.defaultMenuItemColors: MenuItemColors
        get() {
            return defaultMenuItemColorsCached
                ?: MenuItemColors(
                        textColor = fromToken(ListTokens.ListItemLabelTextColor),
                        leadingIconColor = fromToken(ListTokens.ListItemLeadingIconColor),
                        trailingIconColor = fromToken(ListTokens.ListItemTrailingIconColor),
                        disabledTextColor =
                            fromToken(ListTokens.ListItemDisabledLabelTextColor)
                                .copy(alpha = ListTokens.ListItemDisabledLabelTextOpacity),
                        disabledLeadingIconColor =
                            fromToken(ListTokens.ListItemDisabledLeadingIconColor)
                                .copy(alpha = ListTokens.ListItemDisabledLeadingIconOpacity),
                        disabledTrailingIconColor =
                            fromToken(ListTokens.ListItemDisabledTrailingIconColor)
                                .copy(alpha = ListTokens.ListItemDisabledTrailingIconOpacity),
                    )
                    .also { defaultMenuItemColorsCached = it }
        }

    /** Default padding used for [DropdownMenuItem]. */
    val DropdownMenuItemContentPadding =
        PaddingValues(horizontal = DropdownMenuItemHorizontalPadding, vertical = 0.dp)
}

// TODO: Consider to move into public [MenuDefaults]
internal expect val DefaultMenuProperties: PopupProperties

/**
 * Represents the text and icon colors used in a menu item at different states.
 *
 * @param textColor the text color of this [DropdownMenuItemContent] when enabled
 * @param leadingIconColor the leading icon color of this [DropdownMenuItemContent] when enabled
 * @param trailingIconColor the trailing icon color of this [DropdownMenuItemContent] when enabled
 * @param disabledTextColor the text color of this [DropdownMenuItemContent] when not enabled
 * @param disabledLeadingIconColor the leading icon color of this [DropdownMenuItemContent] when not
 *   enabled
 * @param disabledTrailingIconColor the trailing icon color of this [DropdownMenuItemContent] when
 *   not enabled
 * @constructor create an instance with arbitrary colors. See [MenuDefaults.itemColors] for the
 *   default colors used in a [DropdownMenuItemContent].
 */
@Immutable
class MenuItemColors(
    val textColor: Color,
    val leadingIconColor: Color,
    val trailingIconColor: Color,
    val disabledTextColor: Color,
    val disabledLeadingIconColor: Color,
    val disabledTrailingIconColor: Color,
) {

    /**
     * Returns a copy of this MenuItemColors, optionally overriding some of the values. This uses
     * the Color.Unspecified to mean “use the value from the source”
     */
    fun copy(
        textColor: Color = this.textColor,
        leadingIconColor: Color = this.leadingIconColor,
        trailingIconColor: Color = this.trailingIconColor,
        disabledTextColor: Color = this.disabledTextColor,
        disabledLeadingIconColor: Color = this.disabledLeadingIconColor,
        disabledTrailingIconColor: Color = this.disabledTrailingIconColor,
    ) =
        MenuItemColors(
            textColor.takeOrElse { this.textColor },
            leadingIconColor.takeOrElse { this.leadingIconColor },
            trailingIconColor.takeOrElse { this.trailingIconColor },
            disabledTextColor.takeOrElse { this.disabledTextColor },
            disabledLeadingIconColor.takeOrElse { this.disabledLeadingIconColor },
            disabledTrailingIconColor.takeOrElse { this.disabledTrailingIconColor },
        )

    /**
     * Represents the text color for a menu item, depending on its [enabled] state.
     *
     * @param enabled whether the menu item is enabled
     */
    @Stable
    internal fun textColor(enabled: Boolean): Color = if (enabled) textColor else disabledTextColor

    /**
     * Represents the leading icon color for a menu item, depending on its [enabled] state.
     *
     * @param enabled whether the menu item is enabled
     */
    @Stable
    internal fun leadingIconColor(enabled: Boolean): Color =
        if (enabled) leadingIconColor else disabledLeadingIconColor

    /**
     * Represents the trailing icon color for a menu item, depending on its [enabled] state.
     *
     * @param enabled whether the menu item is enabled
     */
    @Stable
    internal fun trailingIconColor(enabled: Boolean): Color =
        if (enabled) trailingIconColor else disabledTrailingIconColor

    override fun equals(other: Any?): Boolean {
        if (this === other) return true
        if (other == null || other !is MenuItemColors) return false

        if (textColor != other.textColor) return false
        if (leadingIconColor != other.leadingIconColor) return false
        if (trailingIconColor != other.trailingIconColor) return false
        if (disabledTextColor != other.disabledTextColor) return false
        if (disabledLeadingIconColor != other.disabledLeadingIconColor) return false
        if (disabledTrailingIconColor != other.disabledTrailingIconColor) return false

        return true
    }

    override fun hashCode(): Int {
        var result = textColor.hashCode()
        result = 31 * result + leadingIconColor.hashCode()
        result = 31 * result + trailingIconColor.hashCode()
        result = 31 * result + disabledTextColor.hashCode()
        result = 31 * result + disabledLeadingIconColor.hashCode()
        result = 31 * result + disabledTrailingIconColor.hashCode()
        return result
    }
}

/**
 * <a href="https://m3.material.io/components/menus/overview" class="external" target="_blank">Material Design dropdown menu</a>.
 *
 * Menus display a list of choices on a temporary surface. They appear when users interact with a
 * button, action, or other control.
 *
 * ![Dropdown menu image](https://developer.android.com/images/reference/androidx/compose/material3/menu.png)
 *
 * A [DropdownMenu] behaves similarly to a [Popup], and will use the position of the parent layout
 * to position itself on screen. Commonly a [DropdownMenu] will be placed in a [Box] with a sibling
 * that will be used as the 'anchor'. Note that a [DropdownMenu] by itself will not take up any
 * space in a layout, as the menu is displayed in a separate window, on top of other content.
 *
 * The [content] of a [DropdownMenu] will typically be [DropdownMenuItem]s, as well as custom
 * content. Using [DropdownMenuItem]s will result in a menu that matches the Material
 * specification for menus. Also note that the [content] is placed inside a scrollable [Column],
 * so using a [LazyColumn] as the root layout inside [content] is unsupported.
 *
 * [onDismissRequest] will be called when the menu should close - for example when there is a
 * tap outside the menu, or when the back key is pressed.
 *
 * [DropdownMenu] changes its positioning depending on the available space, always trying to be
 * fully visible. Depending on layout direction, first it will try to align its start to the start
 * of its parent, then its end to the end of its parent, and then to the edge of the window.
 * Vertically, it will try to align its top to the bottom of its parent, then its bottom to top of
 * its parent, and then to the edge of the window.
 *
 * An [offset] can be provided to adjust the positioning of the menu for cases when the layout
 * bounds of its parent do not coincide with its visual bounds.
 *
 * Example usage:
 * @sample androidx.compose.material3.samples.MenuSample
 *
 * Example usage with a [ScrollState] to control the menu items scroll position:
 * @sample androidx.compose.material3.samples.MenuWithScrollStateSample
 *
 * @param expanded whether the menu is expanded or not
 * @param onDismissRequest called when the user requests to dismiss the menu, such as by tapping
 * outside the menu's bounds
 * @param modifier [Modifier] to be applied to the menu's content
 * @param offset [DpOffset] from the original position of the menu. The offset respects the
 * [LayoutDirection], so the offset's x position will be added in LTR and subtracted in RTL.
 * @param scrollState a [ScrollState] to used by the menu's content for items vertical scrolling
 * @param properties [PopupProperties] for further customization of this popup's behavior
 * @param content the content of this dropdown menu, typically a [DropdownMenuItem]
 */
@Composable
expect fun DropdownMenu(
    expanded: Boolean,
    onDismissRequest: () -> Unit,
    modifier: Modifier = Modifier,
    offset: DpOffset = DpOffset(0.dp, 0.dp),
    scrollState: ScrollState = rememberScrollState(),
    properties: PopupProperties = PopupProperties(focusable = true),
    shape: Shape = MenuDefaults.shape,
    containerColor: Color = MenuDefaults.containerColor,
    tonalElevation: Dp = MenuDefaults.TonalElevation,
    shadowElevation: Dp = MenuDefaults.ShadowElevation,
    border: BorderStroke? = null,
    content: @Composable ColumnScope.() -> Unit
)

@Deprecated(
    level = DeprecationLevel.HIDDEN,
    replaceWith = ReplaceWith(
        expression = "DropdownMenu(\n" +
            "    expanded = expanded,\n" +
            "    onDismissRequest = onDismissRequest,\n" +
            "    modifier = modifier,\n" +
            "    offset = offset,\n" +
            "    scrollState = scrollState,\n" +
            "    properties = properties,\n" +
            "    shape = MenuDefaults.shape,\n" +
            "    containerColor = MenuDefaults.containerColor,\n" +
            "    tonalElevation = MenuDefaults.TonalElevation,\n" +
            "    shadowElevation = MenuDefaults.ShadowElevation,\n" +
            "    border = null,\n" +
            "    content = content,\n" +
            ")",
    ),
    message = "Maintained for binary compatibility. Use overload with parameters for shape, " +
        "color, elevation, and border."
)
@Composable
fun DropdownMenu(
    expanded: Boolean,
    onDismissRequest: () -> Unit,
    modifier: Modifier = Modifier,
    offset: DpOffset = DpOffset(0.dp, 0.dp),
    scrollState: ScrollState = rememberScrollState(),
    properties: PopupProperties = PopupProperties(focusable = true),
    content: @Composable ColumnScope.() -> Unit
) = DropdownMenu(
    expanded = expanded,
    onDismissRequest = onDismissRequest,
    modifier = modifier,
    offset = offset,
    scrollState = scrollState,
    properties = properties,
    shape = MenuDefaults.shape,
    containerColor = MenuDefaults.containerColor,
    tonalElevation = MenuDefaults.TonalElevation,
    shadowElevation = MenuDefaults.ShadowElevation,
    border = null,
    content = content,
)

/**
 * <a href="https://m3.material.io/components/menus/overview" class="external" target="_blank">Material Design dropdown menu</a> item.
 *
 * Menus display a list of choices on a temporary surface. They appear when users interact with a
 * button, action, or other control.
 *
 * ![Dropdown menu image](https://developer.android.com/images/reference/androidx/compose/material3/menu.png)
 *
 * Example usage:
 * @sample androidx.compose.material3.samples.MenuSample
 *
 * @param text text of the menu item
 * @param onClick called when this menu item is clicked
 * @param modifier the [Modifier] to be applied to this menu item
 * @param leadingIcon optional leading icon to be displayed at the beginning of the item's text
 * @param trailingIcon optional trailing icon to be displayed at the end of the item's text. This
 * trailing icon slot can also accept [Text] to indicate a keyboard shortcut.
 * @param enabled controls the enabled state of this menu item. When `false`, this component will
 * not respond to user input, and it will appear visually disabled and disabled to accessibility
 * services.
 * @param colors [MenuItemColors] that will be used to resolve the colors used for this menu item in
 * different states. See [MenuDefaults.itemColors].
 * @param contentPadding the padding applied to the content of this menu item
 * @param interactionSource the [MutableInteractionSource] representing the stream of [Interaction]s
 * for this menu item. You can create and pass in your own `remember`ed instance to observe
 * [Interaction]s and customize the appearance / behavior of this menu item in different states.
 */
@Composable
expect fun DropdownMenuItem(
    text: @Composable () -> Unit,
    onClick: () -> Unit,
    modifier: Modifier = Modifier,
    leadingIcon: @Composable (() -> Unit)? = null,
    trailingIcon: @Composable (() -> Unit)? = null,
    enabled: Boolean = true,
    colors: MenuItemColors = MenuDefaults.itemColors(),
    contentPadding: PaddingValues = MenuDefaults.DropdownMenuItemContentPadding,
    interactionSource: MutableInteractionSource = remember { MutableInteractionSource() },
)

@Suppress("ModifierParameter")
@Composable
internal fun DropdownMenuContent(
    modifier: Modifier,
    expandedState: MutableTransitionState<Boolean>,
    transformOriginState: MutableState<TransformOrigin>,
    scrollState: ScrollState,
    shape: Shape,
    containerColor: Color,
    tonalElevation: Dp,
    shadowElevation: Dp,
    border: BorderStroke?,
    content: @Composable ColumnScope.() -> Unit
) {
    // Menu open/close animation.
    @Suppress("DEPRECATION") val transition = updateTransition(expandedState, "DropDownMenu")

    val scale by
        transition.animateFloat(
            transitionSpec = {
                if (false isTransitioningTo true) {
                    // Dismissed to expanded
                    tween(durationMillis = InTransitionDuration, easing = LinearOutSlowInEasing)
                } else {
                    // Expanded to dismissed.
                    tween(durationMillis = 1, delayMillis = OutTransitionDuration - 1)
                }
            }
        ) { expanded ->
            if (expanded) ExpandedScaleTarget else ClosedScaleTarget
        }

    val alpha by
        transition.animateFloat(
            transitionSpec = {
                if (false isTransitioningTo true) {
                    // Dismissed to expanded
                    tween(durationMillis = 30)
                } else {
                    // Expanded to dismissed.
                    tween(durationMillis = OutTransitionDuration)
                }
            }
        ) { expanded ->
            if (expanded) ExpandedAlphaTarget else ClosedAlphaTarget
        }

    val isInspecting = LocalInspectionMode.current
    Surface(
        modifier =
            Modifier.graphicsLayer {
                scaleX =
                    if (!isInspecting) scale
                    else if (expandedState.targetState) ExpandedScaleTarget else ClosedScaleTarget
                scaleY =
                    if (!isInspecting) scale
                    else if (expandedState.targetState) ExpandedScaleTarget else ClosedScaleTarget
                this.alpha =
                    if (!isInspecting) alpha
                    else if (expandedState.targetState) ExpandedAlphaTarget else ClosedAlphaTarget
                transformOrigin = transformOriginState.value
            },
        shape = shape,
        color = containerColor,
        tonalElevation = tonalElevation,
        shadowElevation = shadowElevation,
        border = border,
    ) {
        Column(
            modifier =
                modifier
                    .padding(vertical = DropdownMenuVerticalPadding)
                    .width(IntrinsicSize.Max)
                    .verticalScroll(scrollState),
            content = content
        )
    }
}

@Composable
internal fun DropdownMenuItemContent(
    text: @Composable () -> Unit,
    onClick: () -> Unit,
    modifier: Modifier,
    leadingIcon: @Composable (() -> Unit)?,
    trailingIcon: @Composable (() -> Unit)?,
    enabled: Boolean,
    colors: MenuItemColors,
    contentPadding: PaddingValues,
    interactionSource: MutableInteractionSource?
) {
    Row(
        modifier =
            modifier
                .clickable(
                    enabled = enabled,
                    onClick = onClick,
                    interactionSource = interactionSource,
                    indication = rippleOrFallbackImplementation(true)
                )
                .fillMaxWidth()
                // Preferred min and max width used during the intrinsic measurement.
                .sizeIn(
                    minWidth = DropdownMenuItemDefaultMinWidth,
                    maxWidth = DropdownMenuItemDefaultMaxWidth,
                    minHeight = MenuListItemContainerHeight
                )
                .padding(contentPadding),
        verticalAlignment = Alignment.CenterVertically
    ) {
        // TODO(b/271818892): Align menu list item style with general list item style.
        ProvideTextStyle(MaterialTheme.typography.labelLarge) {
            if (leadingIcon != null) {
                CompositionLocalProvider(
                    LocalContentColor provides colors.leadingIconColor(enabled),
                ) {
                    Box(Modifier.defaultMinSize(minWidth = ListTokens.ListItemLeadingIconSize)) {
                        leadingIcon()
                    }
                }
            }
            CompositionLocalProvider(LocalContentColor provides colors.textColor(enabled)) {
                Box(
                    Modifier.weight(1f)
                        .padding(
                            start =
                                if (leadingIcon != null) {
                                    DropdownMenuItemHorizontalPadding
                                } else {
                                    0.dp
                                },
                            end =
                                if (trailingIcon != null) {
                                    DropdownMenuItemHorizontalPadding
                                } else {
                                    0.dp
                                }
                        )
                ) {
                    text()
                }
            }
            if (trailingIcon != null) {
                CompositionLocalProvider(
                    LocalContentColor provides colors.trailingIconColor(enabled)
                ) {
                    Box(Modifier.defaultMinSize(minWidth = ListTokens.ListItemTrailingIconSize)) {
                        trailingIcon()
                    }
                }
            }
        }
    }
}

internal fun calculateTransformOrigin(anchorBounds: IntRect, menuBounds: IntRect): TransformOrigin {
    val pivotX =
        when {
            menuBounds.left >= anchorBounds.right -> 0f
            menuBounds.right <= anchorBounds.left -> 1f
            menuBounds.width == 0 -> 0f
            else -> {
                val intersectionCenter =
                    (max(anchorBounds.left, menuBounds.left) +
                        min(anchorBounds.right, menuBounds.right)) / 2
                (intersectionCenter - menuBounds.left).toFloat() / menuBounds.width
            }
        }
    val pivotY =
        when {
            menuBounds.top >= anchorBounds.bottom -> 0f
            menuBounds.bottom <= anchorBounds.top -> 1f
            menuBounds.height == 0 -> 0f
            else -> {
                val intersectionCenter =
                    (max(anchorBounds.top, menuBounds.top) +
                        min(anchorBounds.bottom, menuBounds.bottom)) / 2
                (intersectionCenter - menuBounds.top).toFloat() / menuBounds.height
            }
        }
    return TransformOrigin(pivotX, pivotY)
}

// Size defaults.
internal val MenuVerticalMargin = 48.dp
private val MenuListItemContainerHeight = 48.dp
private val DropdownMenuItemHorizontalPadding = 12.dp
internal val DropdownMenuVerticalPadding = 8.dp
private val DropdownMenuItemDefaultMinWidth = 112.dp
private val DropdownMenuItemDefaultMaxWidth = 280.dp

// Menu open/close animation.
internal const val InTransitionDuration = 120
internal const val OutTransitionDuration = 75
internal const val ExpandedScaleTarget = 1f
internal const val ClosedScaleTarget = 0.8f
internal const val ExpandedAlphaTarget = 1f
internal const val ClosedAlphaTarget = 0f<|MERGE_RESOLUTION|>--- conflicted
+++ resolved
@@ -42,7 +42,12 @@
 import androidx.compose.material3.tokens.ElevationTokens
 import androidx.compose.material3.tokens.ListTokens
 import androidx.compose.material3.tokens.MenuTokens
-import androidx.compose.runtime.*
+import androidx.compose.runtime.Composable
+import androidx.compose.runtime.CompositionLocalProvider
+import androidx.compose.runtime.Immutable
+import androidx.compose.runtime.MutableState
+import androidx.compose.runtime.Stable
+import androidx.compose.runtime.getValue
 import androidx.compose.ui.Alignment
 import androidx.compose.ui.Modifier
 import androidx.compose.ui.graphics.Color
@@ -50,24 +55,12 @@
 import androidx.compose.ui.graphics.TransformOrigin
 import androidx.compose.ui.graphics.graphicsLayer
 import androidx.compose.ui.graphics.takeOrElse
-<<<<<<< HEAD
-import androidx.compose.ui.unit.DpOffset
-import androidx.compose.ui.unit.Density
-import androidx.compose.ui.unit.IntOffset
-=======
 import androidx.compose.ui.platform.LocalInspectionMode
->>>>>>> f5541f29
 import androidx.compose.ui.unit.Dp
 import androidx.compose.ui.unit.DpOffset
 import androidx.compose.ui.unit.IntRect
-import androidx.compose.ui.unit.IntSize
-import androidx.compose.ui.unit.LayoutDirection
 import androidx.compose.ui.unit.dp
 import androidx.compose.ui.window.Popup
-<<<<<<< HEAD
-import androidx.compose.ui.window.PopupPositionProvider
-=======
->>>>>>> f5541f29
 import androidx.compose.ui.window.PopupProperties
 import kotlin.math.max
 import kotlin.math.min
@@ -367,154 +360,6 @@
     }
 }
 
-/**
- * <a href="https://m3.material.io/components/menus/overview" class="external" target="_blank">Material Design dropdown menu</a>.
- *
- * Menus display a list of choices on a temporary surface. They appear when users interact with a
- * button, action, or other control.
- *
- * ![Dropdown menu image](https://developer.android.com/images/reference/androidx/compose/material3/menu.png)
- *
- * A [DropdownMenu] behaves similarly to a [Popup], and will use the position of the parent layout
- * to position itself on screen. Commonly a [DropdownMenu] will be placed in a [Box] with a sibling
- * that will be used as the 'anchor'. Note that a [DropdownMenu] by itself will not take up any
- * space in a layout, as the menu is displayed in a separate window, on top of other content.
- *
- * The [content] of a [DropdownMenu] will typically be [DropdownMenuItem]s, as well as custom
- * content. Using [DropdownMenuItem]s will result in a menu that matches the Material
- * specification for menus. Also note that the [content] is placed inside a scrollable [Column],
- * so using a [LazyColumn] as the root layout inside [content] is unsupported.
- *
- * [onDismissRequest] will be called when the menu should close - for example when there is a
- * tap outside the menu, or when the back key is pressed.
- *
- * [DropdownMenu] changes its positioning depending on the available space, always trying to be
- * fully visible. Depending on layout direction, first it will try to align its start to the start
- * of its parent, then its end to the end of its parent, and then to the edge of the window.
- * Vertically, it will try to align its top to the bottom of its parent, then its bottom to top of
- * its parent, and then to the edge of the window.
- *
- * An [offset] can be provided to adjust the positioning of the menu for cases when the layout
- * bounds of its parent do not coincide with its visual bounds.
- *
- * Example usage:
- * @sample androidx.compose.material3.samples.MenuSample
- *
- * Example usage with a [ScrollState] to control the menu items scroll position:
- * @sample androidx.compose.material3.samples.MenuWithScrollStateSample
- *
- * @param expanded whether the menu is expanded or not
- * @param onDismissRequest called when the user requests to dismiss the menu, such as by tapping
- * outside the menu's bounds
- * @param modifier [Modifier] to be applied to the menu's content
- * @param offset [DpOffset] from the original position of the menu. The offset respects the
- * [LayoutDirection], so the offset's x position will be added in LTR and subtracted in RTL.
- * @param scrollState a [ScrollState] to used by the menu's content for items vertical scrolling
- * @param properties [PopupProperties] for further customization of this popup's behavior
- * @param content the content of this dropdown menu, typically a [DropdownMenuItem]
- */
-@Composable
-expect fun DropdownMenu(
-    expanded: Boolean,
-    onDismissRequest: () -> Unit,
-    modifier: Modifier = Modifier,
-    offset: DpOffset = DpOffset(0.dp, 0.dp),
-    scrollState: ScrollState = rememberScrollState(),
-    properties: PopupProperties = PopupProperties(focusable = true),
-    shape: Shape = MenuDefaults.shape,
-    containerColor: Color = MenuDefaults.containerColor,
-    tonalElevation: Dp = MenuDefaults.TonalElevation,
-    shadowElevation: Dp = MenuDefaults.ShadowElevation,
-    border: BorderStroke? = null,
-    content: @Composable ColumnScope.() -> Unit
-)
-
-@Deprecated(
-    level = DeprecationLevel.HIDDEN,
-    replaceWith = ReplaceWith(
-        expression = "DropdownMenu(\n" +
-            "    expanded = expanded,\n" +
-            "    onDismissRequest = onDismissRequest,\n" +
-            "    modifier = modifier,\n" +
-            "    offset = offset,\n" +
-            "    scrollState = scrollState,\n" +
-            "    properties = properties,\n" +
-            "    shape = MenuDefaults.shape,\n" +
-            "    containerColor = MenuDefaults.containerColor,\n" +
-            "    tonalElevation = MenuDefaults.TonalElevation,\n" +
-            "    shadowElevation = MenuDefaults.ShadowElevation,\n" +
-            "    border = null,\n" +
-            "    content = content,\n" +
-            ")",
-    ),
-    message = "Maintained for binary compatibility. Use overload with parameters for shape, " +
-        "color, elevation, and border."
-)
-@Composable
-fun DropdownMenu(
-    expanded: Boolean,
-    onDismissRequest: () -> Unit,
-    modifier: Modifier = Modifier,
-    offset: DpOffset = DpOffset(0.dp, 0.dp),
-    scrollState: ScrollState = rememberScrollState(),
-    properties: PopupProperties = PopupProperties(focusable = true),
-    content: @Composable ColumnScope.() -> Unit
-) = DropdownMenu(
-    expanded = expanded,
-    onDismissRequest = onDismissRequest,
-    modifier = modifier,
-    offset = offset,
-    scrollState = scrollState,
-    properties = properties,
-    shape = MenuDefaults.shape,
-    containerColor = MenuDefaults.containerColor,
-    tonalElevation = MenuDefaults.TonalElevation,
-    shadowElevation = MenuDefaults.ShadowElevation,
-    border = null,
-    content = content,
-)
-
-/**
- * <a href="https://m3.material.io/components/menus/overview" class="external" target="_blank">Material Design dropdown menu</a> item.
- *
- * Menus display a list of choices on a temporary surface. They appear when users interact with a
- * button, action, or other control.
- *
- * ![Dropdown menu image](https://developer.android.com/images/reference/androidx/compose/material3/menu.png)
- *
- * Example usage:
- * @sample androidx.compose.material3.samples.MenuSample
- *
- * @param text text of the menu item
- * @param onClick called when this menu item is clicked
- * @param modifier the [Modifier] to be applied to this menu item
- * @param leadingIcon optional leading icon to be displayed at the beginning of the item's text
- * @param trailingIcon optional trailing icon to be displayed at the end of the item's text. This
- * trailing icon slot can also accept [Text] to indicate a keyboard shortcut.
- * @param enabled controls the enabled state of this menu item. When `false`, this component will
- * not respond to user input, and it will appear visually disabled and disabled to accessibility
- * services.
- * @param colors [MenuItemColors] that will be used to resolve the colors used for this menu item in
- * different states. See [MenuDefaults.itemColors].
- * @param contentPadding the padding applied to the content of this menu item
- * @param interactionSource the [MutableInteractionSource] representing the stream of [Interaction]s
- * for this menu item. You can create and pass in your own `remember`ed instance to observe
- * [Interaction]s and customize the appearance / behavior of this menu item in different states.
- */
-@Composable
-expect fun DropdownMenuItem(
-    text: @Composable () -> Unit,
-    onClick: () -> Unit,
-    modifier: Modifier = Modifier,
-    leadingIcon: @Composable (() -> Unit)? = null,
-    trailingIcon: @Composable (() -> Unit)? = null,
-    enabled: Boolean = true,
-    colors: MenuItemColors = MenuDefaults.itemColors(),
-    contentPadding: PaddingValues = MenuDefaults.DropdownMenuItemContentPadding,
-    interactionSource: MutableInteractionSource = remember { MutableInteractionSource() },
-)
-
-@Suppress("ModifierParameter")
 @Composable
 internal fun DropdownMenuContent(
     modifier: Modifier,
