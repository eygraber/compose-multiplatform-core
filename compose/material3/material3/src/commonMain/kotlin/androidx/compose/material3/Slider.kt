--- conflicted
+++ resolved
@@ -268,11 +268,7 @@
     val onValueChangeFinishedState = rememberUpdatedState(onValueChangeFinished)
     val state = remember(
         steps,
-<<<<<<< HEAD
-        valueRange,
-=======
         valueRange
->>>>>>> 03434e0e
     ) {
         SliderState(
             value,
