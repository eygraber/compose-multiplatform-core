/*
 * Copyright 2020 The Android Open Source Project
 *
 * Licensed under the Apache License, Version 2.0 (the "License");
 * you may not use this file except in compliance with the License.
 * You may obtain a copy of the License at
 *
 *      http://www.apache.org/licenses/LICENSE-2.0
 *
 * Unless required by applicable law or agreed to in writing, software
 * distributed under the License is distributed on an "AS IS" BASIS,
 * WITHOUT WARRANTIES OR CONDITIONS OF ANY KIND, either express or implied.
 * See the License for the specific language governing permissions and
 * limitations under the License.
 */

package androidx.compose.ui.input.pointer

import androidx.compose.runtime.Immutable
import androidx.compose.ui.ExperimentalComposeUiApi
import androidx.compose.ui.Modifier
import androidx.compose.ui.geometry.Offset
import androidx.compose.ui.geometry.Size
import androidx.compose.ui.input.pointer.PointerEventPass.Final
import androidx.compose.ui.input.pointer.PointerEventPass.Initial
import androidx.compose.ui.input.pointer.PointerEventPass.Main
import androidx.compose.ui.internal.JvmDefaultWithCompatibility
import androidx.compose.ui.layout.LayoutCoordinates
import androidx.compose.ui.unit.IntSize

/**
 * A [Modifier.Element] that can interact with pointer input.
 */
@JvmDefaultWithCompatibility
interface PointerInputModifier : Modifier.Element {
    val pointerInputFilter: PointerInputFilter
}

/**
 * A PointerInputFilter represents a single entity that receives [PointerInputChange]s),
 * interprets them, and consumes the aspects of the changes that it is react to such that other
 * PointerInputFilters don't also react to them.
 */
abstract class PointerInputFilter {

    /**
     * Invoked when pointers that previously hit this [PointerInputFilter] have changed. It is
     * expected that any [PointerInputChange]s that are used during this event and should not be
     * considered valid to be used in other filters should be marked as consumed by calling
     * [PointerInputChange.consume].
     *
     * @param pointerEvent The list of [PointerInputChange]s with positions relative to this
     * [PointerInputFilter].
     * @param pass The [PointerEventPass] in which this function is being called.
     * @param bounds The width and height associated with this [PointerInputFilter].
     *
     * @see PointerInputChange
     * @see PointerEventPass
     */
    abstract fun onPointerEvent(
        pointerEvent: PointerEvent,
        pass: PointerEventPass,
        bounds: IntSize
    )

    /**
     * Invoked to notify the handler that no more calls to [PointerInputFilter] will be made, until
     * at least new pointers exist.  This can occur for a few reasons:
     * 1. Android dispatches ACTION_CANCEL to Compose.
     * 2. This [PointerInputFilter] is no longer associated with a LayoutNode.
     * 3. This [PointerInputFilter]'s associated LayoutNode is no longer in the composition tree.
     */
    abstract fun onCancel()

    internal var layoutCoordinates: LayoutCoordinates? = null

    /**
     * The layout size assigned to this [PointerInputFilter].
     */
    val size: IntSize
        get() = layoutCoordinates?.size ?: IntSize.Zero

    internal var isAttached: Boolean = false

    /**
     * Intercept pointer input that children receive even if the pointer is out of bounds.
     *
     * If `true`, and a child has been moved out of this layout and receives an event, this
     * will receive that event. If `false`, a child receiving pointer input outside of the
     * bounds of this layout will not trigger any events in this.
     */
    open val interceptOutOfBoundsChildEvents: Boolean
        get() = false

    /**
     * If `false`, then this [PointerInputFilter] will not allow siblings under it to respond
     * to events. If `true`, this will have the first chance to respond and the next sibling
     * under will then get a chance to respond as well. This trigger acts at the Layout
     * level, so if any [PointerInputFilter]s on a Layout has [shareWithSiblings] set to `true`
     * then the Layout will share with siblings.
     */
    @Suppress("OPT_IN_MARKER_ON_WRONG_TARGET")
    @ExperimentalComposeUiApi
    @get:ExperimentalComposeUiApi
    open val shareWithSiblings: Boolean
        get() = false
}

/**
 * Describes a pointer input change event that has occurred at a particular point in time.
 */
expect class PointerEvent internal constructor(
    changes: List<PointerInputChange>,
    internalPointerEvent: InternalPointerEvent?
) {
    /**
     * @param changes The changes.
     */
    constructor(changes: List<PointerInputChange>)

    /**
     * The changes.
     */
    val changes: List<PointerInputChange>

    /**
     * The state of buttons (e.g. mouse or stylus buttons) during this event.
     */
    val buttons: PointerButtons

    /**
     * The state of modifier keys during this event.
     */
    val keyboardModifiers: PointerKeyboardModifiers

    /**
     * The primary reason the [PointerEvent] was sent.
     */
    var type: PointerEventType
        internal set
}

// TODO mark internal once https://youtrack.jetbrains.com/issue/KT-36695 is fixed
/* internal */ expect class NativePointerButtons

/**
 * Contains the state of pointer buttons (e.g. mouse and stylus buttons).
 */
@kotlin.jvm.JvmInline
value class PointerButtons(internal val packedValue: NativePointerButtons)

/**
 * `true` when the primary button (left mouse button) is pressed or `false` when
 * it isn't pressed.
 */
expect val PointerButtons.isPrimaryPressed: Boolean

/**
 * `true` when the secondary button (right mouse button) is pressed or `false` when
 * it isn't pressed.
 */
expect val PointerButtons.isSecondaryPressed: Boolean

/**
 * `true` when the tertiary button (middle mouse button) is pressed or `false` when
 * it isn't pressed.
 */
expect val PointerButtons.isTertiaryPressed: Boolean

/**
 * `true` when the back button (mouse back button) is pressed or `false` when it isn't pressed or
 * there is no mouse button assigned to "back."
 */
expect val PointerButtons.isBackPressed: Boolean

/**
 * `true` when the forward button (mouse forward button) is pressed or `false` when it isn't pressed
 * or there is no button assigned to "forward."
 */
expect val PointerButtons.isForwardPressed: Boolean

/**
 * Returns `true` when the button at [buttonIndex] is pressed and `false` when it isn't pressed.
 * This method can handle buttons that haven't been assigned a designated purpose like
 * [isPrimaryPressed] and [isSecondaryPressed].
 */
expect fun PointerButtons.isPressed(buttonIndex: Int): Boolean

/**
 * Returns `true` if any button is pressed or `false` if all buttons are released.
 */
expect val PointerButtons.areAnyPressed: Boolean

/**
 * Returns the index of first button pressed as used in [isPressed] or `-1` if no button is pressed.
 */
expect fun PointerButtons.indexOfFirstPressed(): Int

/**
 * Returns the index of last button pressed as used in [isPressed] or `-1` if no button is pressed.
 */
expect fun PointerButtons.indexOfLastPressed(): Int

// TODO mark internal once https://youtrack.jetbrains.com/issue/KT-36695 is fixed
/* internal */ expect class NativePointerKeyboardModifiers

/**
 * Contains the state of modifier keys, such as Shift, Control, and Alt, as well as the state
 * of the lock keys, such as Caps Lock and Num Lock.
 */
@kotlin.jvm.JvmInline
value class PointerKeyboardModifiers(internal val packedValue: NativePointerKeyboardModifiers)

// helps initialize `WindowInfo.keyboardModifiers` with a non-null value
internal expect fun EmptyPointerKeyboardModifiers(): PointerKeyboardModifiers

/**
 * `true` when the Control key is pressed.
 */
expect val PointerKeyboardModifiers.isCtrlPressed: Boolean

/**
 * `true` when the Meta key is pressed. This is commonly associated with the Windows or Command
 * key on some keyboards.
 */
expect val PointerKeyboardModifiers.isMetaPressed: Boolean

/**
 * `true` when the Alt key is pressed. This is commonly associated with the Option key on some
 * keyboards.
 */
expect val PointerKeyboardModifiers.isAltPressed: Boolean

/**
 * `true` when the AltGraph key is pressed.
 */
expect val PointerKeyboardModifiers.isAltGraphPressed: Boolean

/**
 * `true` when the Sym key is pressed.
 */
expect val PointerKeyboardModifiers.isSymPressed: Boolean

/**
 * `true` when the Shift key is pressed.
 */
expect val PointerKeyboardModifiers.isShiftPressed: Boolean

/**
 * `true` when the Function key is pressed.
 */
expect val PointerKeyboardModifiers.isFunctionPressed: Boolean

/**
 * `true` when the keyboard's Caps Lock is on.
 */
expect val PointerKeyboardModifiers.isCapsLockOn: Boolean

/**
 * `true` when the keyboard's Scroll Lock is on.
 */
expect val PointerKeyboardModifiers.isScrollLockOn: Boolean

/**
 * `true` when the keyboard's Num Lock is on.
 */
expect val PointerKeyboardModifiers.isNumLockOn: Boolean

/**
 * The device type that produces a [PointerInputChange], such as a mouse or stylus.
 */
@kotlin.jvm.JvmInline
value class PointerType private constructor(private val value: Int) {

    override fun toString(): String = when (value) {
        1 -> "Touch"
        2 -> "Mouse"
        3 -> "Stylus"
        4 -> "Eraser"
        else -> "Unknown"
    }

    companion object {
        /**
         * An unknown device type or the device type isn't relevant.
         */
        val Unknown = PointerType(0)

        /**
         * Touch (finger) input.
         */
        val Touch = PointerType(1)

        /**
         * A mouse pointer.
         */
        val Mouse = PointerType(2)

        /**
         * A stylus.
         */
        val Stylus = PointerType(3)

        /**
         * An eraser or an inverted stylus.
         */
        val Eraser = PointerType(4)
    }
}

/**
 * Indicates the primary reason that the [PointerEvent] was sent.
 */
@kotlin.jvm.JvmInline
value class PointerEventType private constructor(internal val value: Int) {
    companion object {
        /**
         * An unknown reason for the event.
         */
        val Unknown = PointerEventType(0)

        /**
         * A button on the device was pressed or a new pointer was detected.
         */
        val Press = PointerEventType(1)

        /**
         * A button on the device was released or a pointer was raised.
         */
        val Release = PointerEventType(2)

        /**
         * The cursor or one or more touch pointers was moved.
         */
        val Move = PointerEventType(3)

        /**
         * The cursor has entered the input region. This will only be sent after the cursor is
         * hovering when in the input region.
         *
         * For example, the user's cursor is outside the input region and presses the button
         * prior to entering the input region. The [Enter] event will be sent when the button
         * is released inside the input region.
         */
        val Enter = PointerEventType(4)

        /**
         * A cursor device or elevated stylus exited the input region. This will only follow
         * an [Enter] event, so if a cursor with the button pressed enters and exits region,
         * neither [Enter] nor [Exit] will be sent for the input region. However, if a cursor
         * enters the input region, then a button is pressed, then the cursor exits and reenters,
         * [Enter], [Exit], and [Enter] will be received.
         */
        val Exit = PointerEventType(5)

        /**
         * A scroll event was sent. This can happen, for example, due to a mouse scroll wheel.
         * This event indicates that the [PointerInputChange.scrollDelta]'s [Offset] is non-zero.
         */
        val Scroll = PointerEventType(6)
    }

    override fun toString(): String = when (this) {
        Press -> "Press"
        Release -> "Release"
        Move -> "Move"
        Enter -> "Enter"
        Exit -> "Exit"
        Scroll -> "Scroll"
        else -> "Unknown"
    }
}

/**
 * Describes a change that has occurred for a particular pointer, as well as how much of the change
 * has been consumed (meaning, used by a node in the UI).
 *
 * The [position] represents the position of the pointer relative to the element that
 * this [PointerInputChange] is being dispatched to.
 *
 * Note: The [position] values can be outside the actual bounds of the element itself meaning the
 * numbers can be negative or larger than the element bounds.
 *
 * The [previousPosition] represents the position of the pointer offset to the current
 * position of the pointer relative to the screen.
 *
 * This means that [position] and [previousPosition] can always be used to understand how
 * much a pointer has moved relative to an element, even if that element is moving along with the
 * changes to the pointer.  For example, if a pointer touches a 1x1 pixel box in the middle,
 * [position] will report a position of (0, 0) when dispatched to it.  If the next event
 * moves x position 5 pixels, [position] will report (5, 0) and [previousPosition] will
 * report (0, 0). If the box moves all 5 pixels, and the next event represents the pointer moving
 * along the x axis for 5 more pixels, [position] will again report (5, 0) and
 * [previousPosition] will report (0, 0).
 *
 * @param id The unique id of the pointer associated with this [PointerInputChange].
 * @param uptimeMillis The time of the current pointer event, in milliseconds. The start (`0`) time
 * is platform-dependent
 * @param position The [Offset] of the current pointer event, relative to the containing
 * element (values can be negative or larger than the element bounds).
 * @param pressed `true` if the pointer event is considered "pressed." For example, finger
 * touching the screen or a mouse button is pressed [pressed] would be `true`.
 * @param previousUptimeMillis The [uptimeMillis] of the previous pointer event
 * @param previousPosition The [Offset] of the previous pointer event, offset to the
 * [position] and relative to the containing element.
 * @param previousPressed `true` if the pointer event was considered "pressed." For example , if
 * a finger was touching the screen or a mouse button was pressed, [previousPressed] would be
 * `true`.
 * @param isInitiallyConsumed whether the change was consumed from the start or not. This value
 * can change over time as change is propagated through the pointer handlers. To query the
 * actual status of the change use [isConsumed]
 * @param type The device type that produced the event, such as [mouse][PointerType.Mouse],
 * or [touch][PointerType.Touch].git
 * @param scrollDelta The amount of scroll wheel movement in the horizontal and vertical directions.
 */
@Immutable
@OptIn(ExperimentalComposeUiApi::class)
class PointerInputChange(
    val id: PointerId,
    val uptimeMillis: Long,
    val position: Offset,
    val pressed: Boolean,
    val previousUptimeMillis: Long,
    val previousPosition: Offset,
    val previousPressed: Boolean,
    isInitiallyConsumed: Boolean,
    val type: PointerType = PointerType.Touch,
    val scrollDelta: Offset = Offset.Zero
) {

    @Deprecated(
        level = DeprecationLevel.HIDDEN,
        replaceWith = ReplaceWith(
            "this(id, uptimeMillis, position, pressed, previousUptimeMillis," +
                " previousPosition, previousPressed," +
                " consumed.downChange || consumed.positionChange, type, Offset.Zero)"
        ),
        message = "Use another constructor with `scrollDelta` and without `ConsumedData` instead"
    )
    @Suppress("DEPRECATION")
    constructor(
        id: PointerId,
        uptimeMillis: Long,
        position: Offset,
        pressed: Boolean,
        previousUptimeMillis: Long,
        previousPosition: Offset,
        previousPressed: Boolean,
        consumed: ConsumedData,
        type: PointerType = PointerType.Touch
    ) : this(
        id,
        uptimeMillis,
        position,
        pressed,
        pressure = 1.0f,
        previousUptimeMillis,
        previousPosition,
        previousPressed,
        consumed.downChange || consumed.positionChange,
        type,
        Offset.Zero
    )

    internal constructor(
        id: PointerId,
        uptimeMillis: Long,
        position: Offset,
        pressed: Boolean,
        previousUptimeMillis: Long,
        previousPosition: Offset,
        previousPressed: Boolean,
        isInitiallyConsumed: Boolean,
        type: PointerType,
        historical: List<HistoricalChange>,
        scrollDelta: Offset,
    ) : this(
        id,
        uptimeMillis,
        position,
        pressed,
        pressure = 1.0f,
        previousUptimeMillis,
        previousPosition,
        previousPressed,
        isInitiallyConsumed,
        type,
        historical,
        scrollDelta
    ) {
        _historical = historical
    }

    @ExperimentalComposeUiApi
    internal constructor(
        id: PointerId,
        uptimeMillis: Long,
        position: Offset,
        pressed: Boolean,
        pressure: Float,
        previousUptimeMillis: Long,
        previousPosition: Offset,
        previousPressed: Boolean,
        isInitiallyConsumed: Boolean,
        type: PointerType,
        historical: List<HistoricalChange>,
        scrollDelta: Offset,
        originalEventPosition: Offset,
    ) : this(
        id,
        uptimeMillis,
        position,
        pressed,
        pressure,
        previousUptimeMillis,
        previousPosition,
        previousPressed,
        isInitiallyConsumed,
        type,
        scrollDelta
    ) {
        _historical = historical
        this.originalEventPosition = originalEventPosition
    }

    @ExperimentalComposeUiApi
    constructor(
        id: PointerId,
        uptimeMillis: Long,
        position: Offset,
        pressed: Boolean,
        pressure: Float,
        previousUptimeMillis: Long,
        previousPosition: Offset,
        previousPressed: Boolean,
        isInitiallyConsumed: Boolean,
        type: PointerType = PointerType.Touch,
        scrollDelta: Offset = Offset.Zero
    ) : this (
        id,
        uptimeMillis,
        position,
        pressed,
        previousUptimeMillis,
        previousPosition,
        previousPressed,
        isInitiallyConsumed,
        type,
        scrollDelta
    ) {
        _pressure = pressure
    }

    /**
     * Pressure for pointer event
     */
    @Suppress("OPT_IN_MARKER_ON_WRONG_TARGET")
    @ExperimentalComposeUiApi
    @get:ExperimentalComposeUiApi
    val pressure: Float
        get() = _pressure ?: 0.0f
    private var _pressure: Float? = null

    /**
     * Optional high-frequency pointer moves in between the last two dispatched events.
     * Can be used for extra accuracy when touchscreen rate exceeds framerate.
     */
    // With these experimental annotations, the API can be either cleanly removed or
    // stabilized. It doesn't appear in current.txt; and in experimental_current.txt,
    // it has the same effect as a primary constructor val.
    @Suppress("OPT_IN_MARKER_ON_WRONG_TARGET")
    @ExperimentalComposeUiApi
    @get:ExperimentalComposeUiApi
    val historical: List<HistoricalChange>
        get() = _historical ?: listOf()
<<<<<<< HEAD
=======

    @OptIn(ExperimentalComposeUiApi::class)
>>>>>>> fdff00cc
    private var _historical: List<HistoricalChange>? = null

    internal var originalEventPosition: Offset = Offset.Zero

    /**
     * Indicates whether the change was consumed or not. Note that the change must be consumed in
     * full as there's no partial consumption system provided.
     */
    @Suppress("DEPRECATION")
    val isConsumed: Boolean
        get() = consumed.downChange || consumed.positionChange

    /**
     * Consume change event, claiming all the corresponding change info to the caller. This is
     * usually needed when, button, when being clicked, consumed the "up" event so no other parents
     * of this button could consume this "up" again.
     *
     * "Consumption" is just an indication of the claim and each pointer input handler
     * implementation must manually check this flag to respect it.
     */
    @Suppress("DEPRECATION")
    fun consume() {
        consumed.downChange = true
        consumed.positionChange = true
    }

    @Deprecated("use isConsumed and consume() pair of methods instead")
    @Suppress("DEPRECATION")
    var consumed: ConsumedData =
        ConsumedData(downChange = isInitiallyConsumed, positionChange = isInitiallyConsumed)
        private set

    @Deprecated(
        level = DeprecationLevel.HIDDEN,
        replaceWith = ReplaceWith(
            "copy(id,currentTime, currentPosition, currentPressed, previousTime," +
                "previousPosition, previousPressed, consumed, type, this.scrollDelta)"
        ),
        message = "Use another copy() method with scrollDelta parameter instead"
    )
    @Suppress("DEPRECATION")
    fun copy(
        id: PointerId = this.id,
        currentTime: Long = this.uptimeMillis,
        currentPosition: Offset = this.position,
        currentPressed: Boolean = this.pressed,
        previousTime: Long = this.previousUptimeMillis,
        previousPosition: Offset = this.previousPosition,
        previousPressed: Boolean = this.previousPressed,
        consumed: ConsumedData = this.consumed,
        type: PointerType = this.type,
    ): PointerInputChange = PointerInputChange(
        id,
        currentTime,
        currentPosition,
        currentPressed,
        this.pressure,
        previousTime,
        previousPosition,
        previousPressed,
        consumed.downChange || consumed.positionChange,
        type,
        this.historical,
        this.scrollDelta,
        this.originalEventPosition,
    ).also {
        this.consumed = consumed
    }

    /**
     * Make a shallow copy of the [PointerInputChange]
     *
     * **NOTE:** Due to the need of the inner contract of the [PointerInputChange], this method
     * performs a shallow copy of the [PointerInputChange]. Any [consume] call between any of the
     * copies will consume any other copy automatically. Therefore, copy with the new [isConsumed]
     * is not possible. Consider creating a new [PointerInputChange]
     */
    @Suppress("DEPRECATION")
    fun copy(
        id: PointerId = this.id,
        currentTime: Long = this.uptimeMillis,
        currentPosition: Offset = this.position,
        currentPressed: Boolean = this.pressed,
        previousTime: Long = this.previousUptimeMillis,
        previousPosition: Offset = this.previousPosition,
        previousPressed: Boolean = this.previousPressed,
        type: PointerType = this.type,
        scrollDelta: Offset = this.scrollDelta
    ): PointerInputChange = PointerInputChange(
        id,
        currentTime,
        currentPosition,
        currentPressed,
        this.pressure,
        previousTime,
        previousPosition,
        previousPressed,
        isInitiallyConsumed = false, // doesn't matter, we will pass a holder anyway
        type,
        this.historical,
        scrollDelta
    ).also {
        it.consumed = this.consumed
    }

    @Suppress("DEPRECATION")
    @Deprecated(
        "Partial consumption has been deprecated. Use copy() instead without `consumed` " +
            "parameter to create a shallow copy or a constructor to create a new " +
            "PointerInputChange",
        replaceWith = ReplaceWith(
            "copy(id, currentTime, currentPosition, currentPressed, previousTime, " +
                "previousPosition, previousPressed, type, scrollDelta)"
        )
    )
    fun copy(
        id: PointerId = this.id,
        currentTime: Long = this.uptimeMillis,
        currentPosition: Offset = this.position,
        currentPressed: Boolean = this.pressed,
        previousTime: Long = this.previousUptimeMillis,
        previousPosition: Offset = this.previousPosition,
        previousPressed: Boolean = this.previousPressed,
        consumed: ConsumedData,
        type: PointerType = this.type,
        scrollDelta: Offset = this.scrollDelta
    ): PointerInputChange = PointerInputChange(
        id,
        currentTime,
        currentPosition,
        currentPressed,
        this.pressure,
        previousTime,
        previousPosition,
        previousPressed,
        consumed.downChange || consumed.positionChange,
        type,
        this.historical,
        scrollDelta,
        this.originalEventPosition,
    ).also {
        this.consumed = consumed
    }

    /**
     * Make a shallow copy of the [PointerInputChange]
     *
     * **NOTE:** Due to the need of the inner contract of the [PointerInputChange], this method
     * performs a shallow copy of the [PointerInputChange]. Any [consume] call between any of the
     * copies will consume any other copy automatically. Therefore, copy with the new [isConsumed]
     * is not possible. Consider creating a new [PointerInputChange].
     */
    @ExperimentalComposeUiApi
    @Suppress("DEPRECATION")
    fun copy(
        id: PointerId = this.id,
        currentTime: Long = this.uptimeMillis,
        currentPosition: Offset = this.position,
        currentPressed: Boolean = this.pressed,
        previousTime: Long = this.previousUptimeMillis,
        previousPosition: Offset = this.previousPosition,
        previousPressed: Boolean = this.previousPressed,
        type: PointerType = this.type,
        historical: List<HistoricalChange>,
        scrollDelta: Offset = this.scrollDelta
    ): PointerInputChange = PointerInputChange(
        id,
        currentTime,
        currentPosition,
        currentPressed,
        this.pressure,
        previousTime,
        previousPosition,
        previousPressed,
        isInitiallyConsumed = false, // doesn't matter, we will pass a holder anyway
        type,
<<<<<<< HEAD
        historical,
        scrollDelta
=======
        historical = this.historical,
        scrollDelta,
        this.originalEventPosition,
>>>>>>> fdff00cc
    ).also {
        it.consumed = this.consumed
    }

    /**
     * Make a shallow copy of the [PointerInputChange]
     *
     * **NOTE:** Due to the need of the inner contract of the [PointerInputChange], this method
     * performs a shallow copy of the [PointerInputChange]. Any [consume] call between any of the
     * copies will consume any other copy automatically. Therefore, copy with the new [isConsumed]
     * is not possible. Consider creating a new [PointerInputChange].
     */
    @ExperimentalComposeUiApi
    @Suppress("DEPRECATION")
    fun copy(
        id: PointerId = this.id,
        currentTime: Long = this.uptimeMillis,
        currentPosition: Offset = this.position,
        currentPressed: Boolean = this.pressed,
<<<<<<< HEAD
=======
        previousTime: Long = this.previousUptimeMillis,
        previousPosition: Offset = this.previousPosition,
        previousPressed: Boolean = this.previousPressed,
        type: PointerType = this.type,
        historical: List<HistoricalChange>,
        scrollDelta: Offset = this.scrollDelta
    ): PointerInputChange = copy(
        id = id,
        currentTime = currentTime,
        currentPosition = currentPosition,
        currentPressed = currentPressed,
        pressure = this.pressure,
        previousTime = previousTime,
        previousPosition = previousPosition,
        previousPressed = previousPressed,
        type = type,
        historical = historical,
        scrollDelta = scrollDelta
    )

    /**
     * Make a shallow copy of the [PointerInputChange]
     *
     * **NOTE:** Due to the need of the inner contract of the [PointerInputChange], this method
     * performs a shallow copy of the [PointerInputChange]. Any [consume] call between any of the
     * copies will consume any other copy automatically. Therefore, copy with the new [isConsumed]
     * is not possible. Consider creating a new [PointerInputChange].
     */
    @ExperimentalComposeUiApi
    @Suppress("DEPRECATION")
    fun copy(
        id: PointerId = this.id,
        currentTime: Long = this.uptimeMillis,
        currentPosition: Offset = this.position,
        originalEventPosition: Offset = this.originalEventPosition,
        currentPressed: Boolean = this.pressed,
>>>>>>> fdff00cc
        pressure: Float = this.pressure,
        previousTime: Long = this.previousUptimeMillis,
        previousPosition: Offset = this.previousPosition,
        previousPressed: Boolean = this.previousPressed,
        type: PointerType = this.type,
        historical: List<HistoricalChange>,
        scrollDelta: Offset = this.scrollDelta
    ): PointerInputChange = PointerInputChange(
        id,
        currentTime,
        currentPosition,
        currentPressed,
        pressure,
        previousTime,
        previousPosition,
        previousPressed,
        isInitiallyConsumed = false, // doesn't matter, we will pass a holder anyway
        type,
        historical,
        scrollDelta,
        originalEventPosition,
    ).also {
        it.consumed = this.consumed
    }

    override fun toString(): String {
        return "PointerInputChange(id=$id, " +
            "uptimeMillis=$uptimeMillis, " +
            "position=$position, " +
            "pressed=$pressed, " +
            "pressure=$pressure, " +
            "previousUptimeMillis=$previousUptimeMillis, " +
            "previousPosition=$previousPosition, " +
            "previousPressed=$previousPressed, " +
            "isConsumed=$isConsumed, " +
            "type=$type, " +
            "historical=$historical," +
            "scrollDelta=$scrollDelta)"
    }
}

/**
 * Data structure for "historical" pointer moves.
 *
 * Optional high-frequency pointer moves in between the last two dispatched events:
 * can be used for extra accuracy when touchscreen rate exceeds framerate.
 *
 * @param uptimeMillis The time of the historical pointer event, in milliseconds. In between
 * the current and previous pointer event times.
 * @param position The [Offset] of the historical pointer event, relative to the containing
 * element.
 */
@Immutable
@ExperimentalComposeUiApi
class HistoricalChange(
    val uptimeMillis: Long,
    val position: Offset
) {
    internal var originalEventPosition: Offset = Offset.Zero
        private set

    internal constructor(
        uptimeMillis: Long,
        position: Offset,
        originalEventPosition: Offset
    ) : this(uptimeMillis, position) {
        this.originalEventPosition = originalEventPosition
    }

    override fun toString(): String {
        return "HistoricalChange(uptimeMillis=$uptimeMillis, " +
            "position=$position)"
    }
}

/**
 * An ID for a given pointer.
 *
 * @param value The actual value of the id.
 */
@kotlin.jvm.JvmInline
value class PointerId(val value: Long)

/**
 * Describes what aspects of a change has been consumed.
 *
 * @param positionChange True if a position change in this event has been consumed.
 * @param downChange True if a change to down or up has been consumed.
 */
@Deprecated("Use PointerInputChange.isConsumed and PointerInputChange.consume() instead")
class ConsumedData(
    @Suppress("GetterSetterNames")
    @get:Suppress("GetterSetterNames")
    @Deprecated("Partial consumption was deprecated. Use PointerEvent.isConsumed " +
        "and PointerEvent.consume() instead.")
    var positionChange: Boolean = false,

    @Suppress("GetterSetterNames")
    @get:Suppress("GetterSetterNames")
    @Deprecated("Partial consumption was deprecated. Use PointerEvent.isConsumed " +
        "and PointerEvent.consume() instead.")
    var downChange: Boolean = false
)

/**
 * The enumeration of passes where [PointerInputChange] traverses up and down the UI tree.
 *
 * PointerInputChanges traverse throw the hierarchy in the following passes:
 *
 * 1. [Initial]: Down the tree from ancestor to descendant.
 * 2. [Main]: Up the tree from descendant to ancestor.
 * 3. [Final]: Down the tree from ancestor to descendant.
 *
 * These passes serve the following purposes:
 *
 * 1. Initial: Allows ancestors to consume aspects of [PointerInputChange] before descendants.
 * This is where, for example, a scroller may block buttons from getting tapped by other fingers
 * once scrolling has started.
 * 2. Main: The primary pass where gesture filters should react to and consume aspects of
 * [PointerInputChange]s. This is the primary path where descendants will interact with
 * [PointerInputChange]s before parents. This allows for buttons to respond to a tap before a
 * container of the bottom to respond to a tap.
 * 3. Final: This pass is where children can learn what aspects of [PointerInputChange]s were
 * consumed by parents during the [Main] pass. For example, this is how a button determines that
 * it should no longer respond to fingers lifting off of it because a parent scroller has
 * consumed movement in a [PointerInputChange].
 */
enum class PointerEventPass {
    Initial, Main, Final
}

/**
 * True if this [PointerInputChange] represents a pointer coming in contact with the screen and
 * that change has not been consumed.
 */
fun PointerInputChange.changedToDown() = !isConsumed && !previousPressed && pressed

/**
 * True if this [PointerInputChange] represents a pointer coming in contact with the screen,
 * whether or not that change has been consumed.
 */
fun PointerInputChange.changedToDownIgnoreConsumed() = !previousPressed && pressed

/**
 * True if this [PointerInputChange] represents a pointer breaking contact with the screen and
 * that change has not been consumed.
 */
fun PointerInputChange.changedToUp() = !isConsumed && previousPressed && !pressed

/**
 * True if this [PointerInputChange] represents a pointer breaking contact with the screen, whether
 * or not that change has been consumed.
 */
fun PointerInputChange.changedToUpIgnoreConsumed() = previousPressed && !pressed

/**
 * True if this [PointerInputChange] represents a pointer moving on the screen and some of that
 * movement has not been consumed.
 */
fun PointerInputChange.positionChanged() =
    this.positionChangeInternal(false) != Offset.Companion.Zero

/**
 * True if this [PointerInputChange] represents a pointer moving on the screen ignoring how much
 * of that movement may have been consumed.
 */
fun PointerInputChange.positionChangedIgnoreConsumed() =
    this.positionChangeInternal(true) != Offset.Companion.Zero

/**
 * The distance that the pointer has moved on the screen minus any distance that has been consumed.
 */
fun PointerInputChange.positionChange() = this.positionChangeInternal(false)

/**
 * The distance that the pointer has moved on the screen, ignoring the fact that it might have
 * been consumed.
 */
fun PointerInputChange.positionChangeIgnoreConsumed() = this.positionChangeInternal(true)

private fun PointerInputChange.positionChangeInternal(ignoreConsumed: Boolean = false): Offset {
    val previousPosition = previousPosition
    val currentPosition = position

    val offset = currentPosition - previousPosition

    return if (!ignoreConsumed && isConsumed) Offset.Zero else offset
}

/**
 * True if this [PointerInputChange]'s movement has been consumed.
 */
@Deprecated(
    "Partial consumption has been deprecated. Use isConsumed instead",
    replaceWith = ReplaceWith("isConsumed")
)
fun PointerInputChange.positionChangeConsumed() = isConsumed

/**
 * True if any aspect of this [PointerInputChange] has been consumed.
 */
@Deprecated(
    "Partial consumption has been deprecated. Use isConsumed instead",
    replaceWith = ReplaceWith("isConsumed")
)
fun PointerInputChange.anyChangeConsumed() = isConsumed

/**
 * Consume the up or down change of this [PointerInputChange] if there is an up or down change to
 * consume.
 */
@Deprecated(
    "Partial consumption has been deprecated. Use consume() instead.",
    replaceWith = ReplaceWith("if (pressed != previousPressed) consume()")
)
fun PointerInputChange.consumeDownChange() {
    if (pressed != previousPressed) {
        consume()
    }
}

/**
 * Consume position change if there is any
 */
@Deprecated(
    "Partial consumption has been deprecated. Use consume() instead.",
    replaceWith = ReplaceWith("if (positionChange() != Offset.Zero) consume()")
)
fun PointerInputChange.consumePositionChange() {
    if (positionChange() != Offset.Zero) {
        consume()
    }
}

/**
 * Consumes all changes associated with the [PointerInputChange]
 */
@Deprecated("Use consume() instead", replaceWith = ReplaceWith("consume()"))
fun PointerInputChange.consumeAllChanges() {
    consume()
}

/**
 * Returns `true` if the pointer has moved outside of the region of
 * `(0, 0, size.width, size.height)` or `false` if the current pointer is up or it is inside the
 * given bounds.
 */
@Deprecated(
    message = "Use isOutOfBounds() that supports minimum touch target",
    replaceWith = ReplaceWith("this.isOutOfBounds(size, extendedTouchPadding)")
)
fun PointerInputChange.isOutOfBounds(size: IntSize): Boolean {
    val position = position
    val x = position.x
    val y = position.y
    val width = size.width
    val height = size.height
    return x < 0f || x > width || y < 0f || y > height
}

/**
 * Returns `true` if the pointer has moved outside of the pointer region. For Touch
 * events, this is (-extendedTouchPadding.width, -extendedTouchPadding.height,
 * size.width + extendedTouchPadding.width, size.height + extendedTouchPadding.height) and
 * for other events, this is `(0, 0, size.width, size.height)`. Returns`false` if the
 * current pointer is up or it is inside the pointer region.
 */
fun PointerInputChange.isOutOfBounds(size: IntSize, extendedTouchPadding: Size): Boolean {
    if (type != PointerType.Touch) {
        @Suppress("DEPRECATION")
        return isOutOfBounds(size)
    }
    val position = position
    val x = position.x
    val y = position.y
    val minX = -extendedTouchPadding.width
    val maxX = size.width + extendedTouchPadding.width
    val minY = -extendedTouchPadding.height
    val maxY = size.height + extendedTouchPadding.height
    return x < minX || x > maxX || y < minY || y > maxY
}<|MERGE_RESOLUTION|>--- conflicted
+++ resolved
@@ -100,8 +100,6 @@
      * then the Layout will share with siblings.
      */
     @Suppress("OPT_IN_MARKER_ON_WRONG_TARGET")
-    @ExperimentalComposeUiApi
-    @get:ExperimentalComposeUiApi
     open val shareWithSiblings: Boolean
         get() = false
 }
@@ -400,6 +398,7 @@
  * element (values can be negative or larger than the element bounds).
  * @param pressed `true` if the pointer event is considered "pressed." For example, finger
  * touching the screen or a mouse button is pressed [pressed] would be `true`.
+ * @param pressure The pressure of the of the pointer event
  * @param previousUptimeMillis The [uptimeMillis] of the previous pointer event
  * @param previousPosition The [Offset] of the previous pointer event, offset to the
  * [position] and relative to the containing element.
@@ -414,12 +413,12 @@
  * @param scrollDelta The amount of scroll wheel movement in the horizontal and vertical directions.
  */
 @Immutable
-@OptIn(ExperimentalComposeUiApi::class)
 class PointerInputChange(
     val id: PointerId,
     val uptimeMillis: Long,
     val position: Offset,
     val pressed: Boolean,
+    val pressure: Float,
     val previousUptimeMillis: Long,
     val previousPosition: Offset,
     val previousPressed: Boolean,
@@ -427,6 +426,30 @@
     val type: PointerType = PointerType.Touch,
     val scrollDelta: Offset = Offset.Zero
 ) {
+    constructor(
+        id: PointerId,
+        uptimeMillis: Long,
+        position: Offset,
+        pressed: Boolean,
+        previousUptimeMillis: Long,
+        previousPosition: Offset,
+        previousPressed: Boolean,
+        isInitiallyConsumed: Boolean,
+        type: PointerType = PointerType.Touch,
+        scrollDelta: Offset = Offset.Zero
+    ) : this(
+        id,
+        uptimeMillis,
+        position,
+        pressed,
+        pressure = 1.0f,
+        previousUptimeMillis,
+        previousPosition,
+        previousPressed,
+        isInitiallyConsumed,
+        type,
+        scrollDelta
+    )
 
     @Deprecated(
         level = DeprecationLevel.HIDDEN,
@@ -462,36 +485,7 @@
         Offset.Zero
     )
 
-    internal constructor(
-        id: PointerId,
-        uptimeMillis: Long,
-        position: Offset,
-        pressed: Boolean,
-        previousUptimeMillis: Long,
-        previousPosition: Offset,
-        previousPressed: Boolean,
-        isInitiallyConsumed: Boolean,
-        type: PointerType,
-        historical: List<HistoricalChange>,
-        scrollDelta: Offset,
-    ) : this(
-        id,
-        uptimeMillis,
-        position,
-        pressed,
-        pressure = 1.0f,
-        previousUptimeMillis,
-        previousPosition,
-        previousPressed,
-        isInitiallyConsumed,
-        type,
-        historical,
-        scrollDelta
-    ) {
-        _historical = historical
-    }
-
-    @ExperimentalComposeUiApi
+    @OptIn(ExperimentalComposeUiApi::class)
     internal constructor(
         id: PointerId,
         uptimeMillis: Long,
@@ -523,44 +517,6 @@
         this.originalEventPosition = originalEventPosition
     }
 
-    @ExperimentalComposeUiApi
-    constructor(
-        id: PointerId,
-        uptimeMillis: Long,
-        position: Offset,
-        pressed: Boolean,
-        pressure: Float,
-        previousUptimeMillis: Long,
-        previousPosition: Offset,
-        previousPressed: Boolean,
-        isInitiallyConsumed: Boolean,
-        type: PointerType = PointerType.Touch,
-        scrollDelta: Offset = Offset.Zero
-    ) : this (
-        id,
-        uptimeMillis,
-        position,
-        pressed,
-        previousUptimeMillis,
-        previousPosition,
-        previousPressed,
-        isInitiallyConsumed,
-        type,
-        scrollDelta
-    ) {
-        _pressure = pressure
-    }
-
-    /**
-     * Pressure for pointer event
-     */
-    @Suppress("OPT_IN_MARKER_ON_WRONG_TARGET")
-    @ExperimentalComposeUiApi
-    @get:ExperimentalComposeUiApi
-    val pressure: Float
-        get() = _pressure ?: 0.0f
-    private var _pressure: Float? = null
-
     /**
      * Optional high-frequency pointer moves in between the last two dispatched events.
      * Can be used for extra accuracy when touchscreen rate exceeds framerate.
@@ -573,11 +529,8 @@
     @get:ExperimentalComposeUiApi
     val historical: List<HistoricalChange>
         get() = _historical ?: listOf()
-<<<<<<< HEAD
-=======
 
     @OptIn(ExperimentalComposeUiApi::class)
->>>>>>> fdff00cc
     private var _historical: List<HistoricalChange>? = null
 
     internal var originalEventPosition: Offset = Offset.Zero
@@ -610,6 +563,7 @@
         ConsumedData(downChange = isInitiallyConsumed, positionChange = isInitiallyConsumed)
         private set
 
+    @OptIn(ExperimentalComposeUiApi::class)
     @Deprecated(
         level = DeprecationLevel.HIDDEN,
         replaceWith = ReplaceWith(
@@ -655,6 +609,7 @@
      * copies will consume any other copy automatically. Therefore, copy with the new [isConsumed]
      * is not possible. Consider creating a new [PointerInputChange]
      */
+    @OptIn(ExperimentalComposeUiApi::class)
     @Suppress("DEPRECATION")
     fun copy(
         id: PointerId = this.id,
@@ -666,23 +621,21 @@
         previousPressed: Boolean = this.previousPressed,
         type: PointerType = this.type,
         scrollDelta: Offset = this.scrollDelta
-    ): PointerInputChange = PointerInputChange(
-        id,
-        currentTime,
-        currentPosition,
-        currentPressed,
-        this.pressure,
-        previousTime,
-        previousPosition,
-        previousPressed,
-        isInitiallyConsumed = false, // doesn't matter, we will pass a holder anyway
-        type,
-        this.historical,
-        scrollDelta
-    ).also {
-        it.consumed = this.consumed
-    }
-
+    ): PointerInputChange = copy(
+        id = id,
+        currentTime = currentTime,
+        currentPosition = currentPosition,
+        currentPressed = currentPressed,
+        pressure = this.pressure,
+        previousTime = previousTime,
+        previousPosition = previousPosition,
+        previousPressed = previousPressed,
+        type = type,
+        historical = this.historical,
+        scrollDelta = scrollDelta
+    )
+
+    @OptIn(ExperimentalComposeUiApi::class)
     @Suppress("DEPRECATION")
     @Deprecated(
         "Partial consumption has been deprecated. Use copy() instead without `consumed` " +
@@ -730,6 +683,45 @@
      * copies will consume any other copy automatically. Therefore, copy with the new [isConsumed]
      * is not possible. Consider creating a new [PointerInputChange].
      */
+    @OptIn(ExperimentalComposeUiApi::class)
+    @Suppress("DEPRECATION")
+    fun copy(
+        id: PointerId = this.id,
+        currentTime: Long = this.uptimeMillis,
+        currentPosition: Offset = this.position,
+        currentPressed: Boolean = this.pressed,
+        pressure: Float = this.pressure,
+        previousTime: Long = this.previousUptimeMillis,
+        previousPosition: Offset = this.previousPosition,
+        previousPressed: Boolean = this.previousPressed,
+        type: PointerType = this.type,
+        scrollDelta: Offset = this.scrollDelta
+    ): PointerInputChange = PointerInputChange(
+        id,
+        currentTime,
+        currentPosition,
+        currentPressed,
+        pressure,
+        previousTime,
+        previousPosition,
+        previousPressed,
+        isInitiallyConsumed = false, // doesn't matter, we will pass a holder anyway
+        type,
+        historical = this.historical,
+        scrollDelta,
+        this.originalEventPosition,
+    ).also {
+        it.consumed = this.consumed
+    }
+
+    /**
+     * Make a shallow copy of the [PointerInputChange]
+     *
+     * **NOTE:** Due to the need of the inner contract of the [PointerInputChange], this method
+     * performs a shallow copy of the [PointerInputChange]. Any [consume] call between any of the
+     * copies will consume any other copy automatically. Therefore, copy with the new [isConsumed]
+     * is not possible. Consider creating a new [PointerInputChange].
+     */
     @ExperimentalComposeUiApi
     @Suppress("DEPRECATION")
     fun copy(
@@ -737,52 +729,6 @@
         currentTime: Long = this.uptimeMillis,
         currentPosition: Offset = this.position,
         currentPressed: Boolean = this.pressed,
-        previousTime: Long = this.previousUptimeMillis,
-        previousPosition: Offset = this.previousPosition,
-        previousPressed: Boolean = this.previousPressed,
-        type: PointerType = this.type,
-        historical: List<HistoricalChange>,
-        scrollDelta: Offset = this.scrollDelta
-    ): PointerInputChange = PointerInputChange(
-        id,
-        currentTime,
-        currentPosition,
-        currentPressed,
-        this.pressure,
-        previousTime,
-        previousPosition,
-        previousPressed,
-        isInitiallyConsumed = false, // doesn't matter, we will pass a holder anyway
-        type,
-<<<<<<< HEAD
-        historical,
-        scrollDelta
-=======
-        historical = this.historical,
-        scrollDelta,
-        this.originalEventPosition,
->>>>>>> fdff00cc
-    ).also {
-        it.consumed = this.consumed
-    }
-
-    /**
-     * Make a shallow copy of the [PointerInputChange]
-     *
-     * **NOTE:** Due to the need of the inner contract of the [PointerInputChange], this method
-     * performs a shallow copy of the [PointerInputChange]. Any [consume] call between any of the
-     * copies will consume any other copy automatically. Therefore, copy with the new [isConsumed]
-     * is not possible. Consider creating a new [PointerInputChange].
-     */
-    @ExperimentalComposeUiApi
-    @Suppress("DEPRECATION")
-    fun copy(
-        id: PointerId = this.id,
-        currentTime: Long = this.uptimeMillis,
-        currentPosition: Offset = this.position,
-        currentPressed: Boolean = this.pressed,
-<<<<<<< HEAD
-=======
         previousTime: Long = this.previousUptimeMillis,
         previousPosition: Offset = this.previousPosition,
         previousPressed: Boolean = this.previousPressed,
@@ -819,13 +765,12 @@
         currentPosition: Offset = this.position,
         originalEventPosition: Offset = this.originalEventPosition,
         currentPressed: Boolean = this.pressed,
->>>>>>> fdff00cc
         pressure: Float = this.pressure,
         previousTime: Long = this.previousUptimeMillis,
         previousPosition: Offset = this.previousPosition,
         previousPressed: Boolean = this.previousPressed,
         type: PointerType = this.type,
-        historical: List<HistoricalChange>,
+        historical: List<HistoricalChange> = this.historical,
         scrollDelta: Offset = this.scrollDelta
     ): PointerInputChange = PointerInputChange(
         id,
@@ -845,6 +790,7 @@
         it.consumed = this.consumed
     }
 
+    @OptIn(ExperimentalComposeUiApi::class)
     override fun toString(): String {
         return "PointerInputChange(id=$id, " +
             "uptimeMillis=$uptimeMillis, " +
