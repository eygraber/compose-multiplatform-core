/*
 * Copyright 2020 The Android Open Source Project
 *
 * Licensed under the Apache License, Version 2.0 (the "License");
 * you may not use this file except in compliance with the License.
 * You may obtain a copy of the License at
 *
 *      http://www.apache.org/licenses/LICENSE-2.0
 *
 * Unless required by applicable law or agreed to in writing, software
 * distributed under the License is distributed on an "AS IS" BASIS,
 * WITHOUT WARRANTIES OR CONDITIONS OF ANY KIND, either express or implied.
 * See the License for the specific language governing permissions and
 * limitations under the License.
 */

package androidx.compose.ui.layout

import androidx.compose.ui.node.LayoutNode
import androidx.compose.ui.unit.Constraints
import androidx.compose.ui.unit.constrainHeight
import androidx.compose.ui.unit.constrainWidth
import androidx.compose.ui.util.fastForEach
import androidx.compose.ui.util.fastMap

internal object RootMeasurePolicy :
    LayoutNode.NoIntrinsicsMeasurePolicy("Undefined intrinsics block and it is required") {
    override fun MeasureScope.measure(
        measurables: List<Measurable>,
        constraints: Constraints
    ): MeasureResult {
        return when {
            measurables.isEmpty() -> {
                layout(constraints.minWidth, constraints.minHeight) {}
            }
            measurables.size == 1 -> {
                val placeable = measurables[0].measure(constraints)
                layout(constraints.maxWidth, constraints.maxHeight) {
                    placeable.placeRelativeWithLayer(0, 0)
                }
            }
            else -> {
<<<<<<< HEAD
                val placeables = measurables.fastMap {
                    it.measure(constraints)
                }
                layout(constraints.maxWidth, constraints.maxHeight) {
                    placeables.fastForEach { placeable ->
                        placeable.placeRelativeWithLayer(0, 0)
                    }
=======
                val placeables = measurables.fastMap { it.measure(constraints) }
                var maxWidth = 0
                var maxHeight = 0
                placeables.fastForEach { placeable ->
                    maxWidth = maxOf(placeable.width, maxWidth)
                    maxHeight = maxOf(placeable.height, maxHeight)
                }
                layout(
                    constraints.constrainWidth(maxWidth),
                    constraints.constrainHeight(maxHeight)
                ) {
                    placeables.fastForEach { placeable -> placeable.placeRelativeWithLayer(0, 0) }
>>>>>>> f5541f29
                }
            }
        }
    }
}<|MERGE_RESOLUTION|>--- conflicted
+++ resolved
@@ -40,7 +40,6 @@
                 }
             }
             else -> {
-<<<<<<< HEAD
                 val placeables = measurables.fastMap {
                     it.measure(constraints)
                 }
@@ -48,20 +47,6 @@
                     placeables.fastForEach { placeable ->
                         placeable.placeRelativeWithLayer(0, 0)
                     }
-=======
-                val placeables = measurables.fastMap { it.measure(constraints) }
-                var maxWidth = 0
-                var maxHeight = 0
-                placeables.fastForEach { placeable ->
-                    maxWidth = maxOf(placeable.width, maxWidth)
-                    maxHeight = maxOf(placeable.height, maxHeight)
-                }
-                layout(
-                    constraints.constrainWidth(maxWidth),
-                    constraints.constrainHeight(maxHeight)
-                ) {
-                    placeables.fastForEach { placeable -> placeable.placeRelativeWithLayer(0, 0) }
->>>>>>> f5541f29
                 }
             }
         }
