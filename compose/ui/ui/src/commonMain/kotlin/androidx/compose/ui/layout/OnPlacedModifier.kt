--- conflicted
+++ resolved
@@ -17,7 +17,6 @@
 package androidx.compose.ui.layout
 
 import androidx.compose.runtime.Stable
-import androidx.compose.ui.ExperimentalComposeUiApi
 import androidx.compose.ui.Modifier
 import androidx.compose.ui.internal.JvmDefaultWithCompatibility
 import androidx.compose.ui.node.LayoutAwareModifierNode
@@ -36,19 +35,13 @@
     onPlaced: (LayoutCoordinates) -> Unit
 ) = this then OnPlacedElement(onPlaced)
 
-@OptIn(ExperimentalComposeUiApi::class)
 private data class OnPlacedElement(
     val onPlaced: (LayoutCoordinates) -> Unit
-) : ModifierNodeElement<OnPlacedModifierImpl>() {
-    override fun create() = OnPlacedModifierImpl(callback = onPlaced)
+) : ModifierNodeElement<OnPlacedNode>() {
+    override fun create() = OnPlacedNode(callback = onPlaced)
 
-<<<<<<< HEAD
-    override fun update(node: OnPlacedModifierImpl) = node.apply {
-        callback = onPlaced
-=======
     override fun update(node: OnPlacedNode) {
         node.callback = onPlaced
->>>>>>> fdff00cc
     }
 
     override fun InspectorInfo.inspectableProperties() {
@@ -57,8 +50,7 @@
     }
 }
 
-@OptIn(ExperimentalComposeUiApi::class)
-private class OnPlacedModifierImpl(
+private class OnPlacedNode(
     var callback: (LayoutCoordinates) -> Unit
 ) : LayoutAwareModifierNode, Modifier.Node() {
 
