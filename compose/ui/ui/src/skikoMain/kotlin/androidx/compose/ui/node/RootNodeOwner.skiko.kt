/*
 * Copyright 2023 The Android Open Source Project
 *
 * Licensed under the Apache License, Version 2.0 (the "License");
 * you may not use this file except in compliance with the License.
 * You may obtain a copy of the License at
 *
 *      http://www.apache.org/licenses/LICENSE-2.0
 *
 * Unless required by applicable law or agreed to in writing, software
 * distributed under the License is distributed on an "AS IS" BASIS,
 * WITHOUT WARRANTIES OR CONDITIONS OF ANY KIND, either express or implied.
 * See the License for the specific language governing permissions and
 * limitations under the License.
 */

package androidx.compose.ui.node

import androidx.compose.runtime.collection.mutableVectorOf
import androidx.compose.runtime.getValue
import androidx.compose.runtime.mutableStateOf
import androidx.compose.runtime.setValue
import androidx.compose.runtime.snapshots.Snapshot
import androidx.compose.ui.ExperimentalComposeUiApi
import androidx.compose.ui.Modifier
import androidx.compose.ui.autofill.Autofill
import androidx.compose.ui.autofill.AutofillTree
import androidx.compose.ui.draganddrop.DragAndDropManager
import androidx.compose.ui.focus.FocusDirection
import androidx.compose.ui.focus.FocusOwner
import androidx.compose.ui.focus.FocusOwnerImpl
import androidx.compose.ui.geometry.Offset
import androidx.compose.ui.geometry.Rect
import androidx.compose.ui.graphics.Canvas
import androidx.compose.ui.graphics.GraphicsContext
import androidx.compose.ui.graphics.Matrix
import androidx.compose.ui.graphics.isIdentity
import androidx.compose.ui.graphics.layer.GraphicsContext
import androidx.compose.ui.graphics.layer.GraphicsLayer
import androidx.compose.ui.input.InputMode
import androidx.compose.ui.input.key.Key
import androidx.compose.ui.input.key.KeyEvent
import androidx.compose.ui.input.key.KeyEventType
import androidx.compose.ui.input.key.isShiftPressed
import androidx.compose.ui.input.key.key
import androidx.compose.ui.input.key.onKeyEvent
import androidx.compose.ui.input.key.type
import androidx.compose.ui.input.pointer.InteropViewCatchPointerModifier
import androidx.compose.ui.input.pointer.PointerButton
import androidx.compose.ui.input.pointer.PointerButtons
import androidx.compose.ui.input.pointer.PointerEventType
import androidx.compose.ui.input.pointer.PointerIcon
import androidx.compose.ui.input.pointer.PointerIconService
import androidx.compose.ui.input.pointer.PointerInputEvent
import androidx.compose.ui.input.pointer.PointerInputEventProcessor
import androidx.compose.ui.input.pointer.PointerKeyboardModifiers
import androidx.compose.ui.input.pointer.PointerType
import androidx.compose.ui.input.pointer.PositionCalculator
import androidx.compose.ui.layout.RootMeasurePolicy
import androidx.compose.ui.modifier.ModifierLocalManager
import androidx.compose.ui.platform.DefaultAccessibilityManager
import androidx.compose.ui.platform.DefaultHapticFeedback
import androidx.compose.ui.platform.DelegatingSoftwareKeyboardController
import androidx.compose.ui.platform.PlatformClipboardManager
import androidx.compose.ui.platform.PlatformContext
import androidx.compose.ui.platform.PlatformRootForTest
import androidx.compose.ui.platform.PlatformTextInputSessionScope
import androidx.compose.ui.platform.RenderNodeLayer
import androidx.compose.ui.scene.ComposeScene
import androidx.compose.ui.scene.ComposeSceneInputHandler
import androidx.compose.ui.scene.ComposeScenePointer
import androidx.compose.ui.semantics.EmptySemanticsElement
import androidx.compose.ui.semantics.EmptySemanticsModifier
import androidx.compose.ui.semantics.SemanticsOwner
import androidx.compose.ui.semantics.isTraversalGroup
import androidx.compose.ui.semantics.semantics
import androidx.compose.ui.text.font.createFontFamilyResolver
import androidx.compose.ui.text.input.TextInputService
import androidx.compose.ui.unit.Constraints
import androidx.compose.ui.unit.Density
import androidx.compose.ui.unit.IntSize
import androidx.compose.ui.unit.LayoutDirection
import androidx.compose.ui.unit.toIntRect
import androidx.compose.ui.unit.toRect
import androidx.compose.ui.util.fastAll
import androidx.compose.ui.util.trace
import kotlin.coroutines.CoroutineContext
import kotlin.math.max
import kotlin.math.min
import kotlinx.coroutines.awaitCancellation

/**
 * Owner of root [LayoutNode].
 *
 * It hides [Owner]/[RootForTest] implementations, but provides everything that
 * [ComposeScene] need.
 */
internal class RootNodeOwner(
    density: Density,
    layoutDirection: LayoutDirection,
    size: IntSize?,
    coroutineContext: CoroutineContext,
    val platformContext: PlatformContext,
    private val snapshotInvalidationTracker: SnapshotInvalidationTracker,
    private val inputHandler: ComposeSceneInputHandler,
) {
    // TODO(https://youtrack.jetbrains.com/issue/COMPOSE-1257/Implement-new-FocusOwnerImpl-from-08.04.2024)
    //  implement new changes from upstream
    // TODO(https://github.com/JetBrains/compose-multiplatform/issues/2944)
    //  Check if ComposePanel/SwingPanel focus interop work correctly with new features of
    //  the focus system (it works with the old features like moveFocus/clearFocus)
    val focusOwner: FocusOwner = FocusOwnerImpl(
        onRequestFocusForOwner = { focusDirection, _ ->
            var result = platformContext.requestFocus()
            if (result && focusDirection != null) {
                result = platformContext.parentFocusManager.moveFocus(focusDirection)
            }
            return@FocusOwnerImpl result
        },
        onRequestApplyChangesListener = {
            owner.registerOnEndApplyChangesListener(it)
        },
        onMoveFocusInterop = {
            platformContext.parentFocusManager.moveFocus(it)
        },
        onFocusRectInterop = {
            null
        },
        onLayoutDirection = { _layoutDirection },
        onClearFocusForOwner = {
            platformContext.parentFocusManager.clearFocus(true)
        },
    )
    private val rootSemanticsNode = EmptySemanticsModifier()
    private val rootModifier = EmptySemanticsElement(rootSemanticsNode)
        .then(focusOwner.modifier)
        .semantics {
            // This makes the reported role of the root node "PANEL", which is ignored by VoiceOver
            // (which is what we want).
            isTraversalGroup = true
        }
    val owner: Owner = OwnerImpl(layoutDirection, coroutineContext)
<<<<<<< HEAD
    val semanticsOwner = SemanticsOwner(owner.root, rootSemanticsNode)
    var size by mutableStateOf(size)
=======
    val semanticsOwner = SemanticsOwner(owner.root)
    var size: IntSize? = size
        set(value) {
            field = value
            onRootConstrainsChanged(value?.toConstraints())
        }
>>>>>>> 0d4294c4
    var density by mutableStateOf(density)

    private var _layoutDirection by mutableStateOf(layoutDirection)
    var layoutDirection: LayoutDirection
        get() = _layoutDirection
        set(value) {
            _layoutDirection = value
            owner.root.layoutDirection = value
        }

    private val rootForTest = PlatformRootForTestImpl()
    private val snapshotObserver = snapshotInvalidationTracker.snapshotObserver()
    private val pointerInputEventProcessor = PointerInputEventProcessor(owner.root)
    private val measureAndLayoutDelegate = MeasureAndLayoutDelegate(owner.root)
    private var isDisposed = false

    init {
        snapshotObserver.startObserving()
        owner.root.attach(owner)
        platformContext.rootForTestListener?.onRootForTestCreated(rootForTest)
        onRootConstrainsChanged(size?.toConstraints())
    }

    fun dispose() {
        check(!isDisposed) { "RootNodeOwner is already disposed" }
        platformContext.rootForTestListener?.onRootForTestDisposed(rootForTest)
        snapshotObserver.stopObserving()
        // we don't need to call root.detach() because root will be garbage collected
        isDisposed = true
    }

    private var needClearObservations = false
    private fun clearInvalidObservations() {
        if (needClearObservations) {
            snapshotObserver.clearInvalidObservations()
            needClearObservations = false
        }
    }

    /**
     * Provides a way to measure Owner's content in given [constraints]
     * Draw/pointer and other callbacks won't be called here like in [measureAndLayout] functions
     */
    fun measureInConstraints(constraints: Constraints): IntSize {
        try {
            // TODO: is it possible to measure without reassigning root constraints?
            measureAndLayoutDelegate.updateRootConstraintsWithInfinityCheck(constraints)
            measureAndLayoutDelegate.measureOnly()

            // Don't use mainOwner.root.width here, as it strictly coerced by [constraints]
            val children = owner.root.children
            return IntSize(
                width = children.maxOfOrNull { it.outerCoordinator.measuredWidth } ?: 0,
                height = children.maxOfOrNull { it.outerCoordinator.measuredHeight } ?: 0,
            )
        } finally {
            measureAndLayoutDelegate.updateRootConstraintsWithInfinityCheck(constraints)
        }
    }

    fun measureAndLayout() {
        owner.measureAndLayout(sendPointerUpdate = true)
    }

    fun invalidatePositionInWindow() {
        owner.root.layoutDelegate.measurePassDelegate.notifyChildrenUsingCoordinatesWhilePlacing()
        measureAndLayoutDelegate.dispatchOnPositionedCallbacks(forceDispatch = true)
    }

    fun draw(canvas: Canvas) = trace("RootNodeOwner:draw") {
        owner.root.draw(canvas, graphicsLayer = null)
        clearInvalidObservations()
    }

    fun setRootModifier(modifier: Modifier) {
        owner.root.modifier = rootModifier then modifier
    }

    private fun onRootConstrainsChanged(constraints: Constraints?) {
        measureAndLayoutDelegate.updateRootConstraintsWithInfinityCheck(constraints)
        if (measureAndLayoutDelegate.hasPendingMeasureOrLayout) {
            snapshotInvalidationTracker.requestMeasureAndLayout()
        }
    }

    @OptIn(InternalCoreApi::class)
    fun onPointerInput(event: PointerInputEvent) {
        if (event.button != null) {
            platformContext.inputModeManager.requestInputMode(InputMode.Touch)
        }
        val isInBounds = event.eventType != PointerEventType.Exit &&
            event.pointers.fastAll { isInBounds(it.position) }
        pointerInputEventProcessor.process(
            event,
            IdentityPositionCalculator,
            isInBounds = isInBounds
        )
    }

    fun onKeyEvent(keyEvent: KeyEvent): Boolean {
        return focusOwner.dispatchKeyEvent(keyEvent) || handleFocusKeys(keyEvent)
    }

    private fun handleFocusKeys(keyEvent: KeyEvent): Boolean {
        // TODO(b/177931787) : Consider creating a KeyInputManager like we have for FocusManager so
        //  that this common logic can be used by all owners.
        val focusDirection = owner.getFocusDirection(keyEvent)
        if (focusDirection == null || keyEvent.type != KeyEventType.KeyDown) return false

        platformContext.inputModeManager.requestInputMode(InputMode.Keyboard)
        // Consume the key event if we moved focus.
        return focusOwner.moveFocus(focusDirection)
    }

    /**
     * If pointerPosition is inside UIKitView, then Compose skip touches. And touches goes to UIKit.
     */
    fun hitTestInteropView(position: Offset): Boolean {
        val result = HitTestResult()
        owner.root.hitTest(position, result, true)
        val last = result.lastOrNull()
        return (last as? BackwardsCompatNode)?.element is InteropViewCatchPointerModifier
    }

    private fun isInBounds(localPosition: Offset): Boolean =
        size?.toIntRect()?.toRect()?.contains(localPosition) ?: true

    private fun calculateBoundsInWindow(): Rect? {
        val rect = size?.toIntRect()?.toRect() ?: return null
        val p0 = platformContext.calculatePositionInWindow(Offset(rect.left, rect.top))
        val p1 = platformContext.calculatePositionInWindow(Offset(rect.left, rect.bottom))
        val p3 = platformContext.calculatePositionInWindow(Offset(rect.right, rect.top))
        val p4 = platformContext.calculatePositionInWindow(Offset(rect.right, rect.bottom))

        val left = min(min(p0.x, p1.x), min(p3.x, p4.x))
        val top = min(min(p0.y, p1.y), min(p3.y, p4.y))
        val right = max(max(p0.x, p1.x), max(p3.x, p4.x))
        val bottom = max(max(p0.y, p1.y), max(p3.y, p4.y))
        return Rect(left, top, right, bottom)
    }

    private inner class OwnerImpl(
        layoutDirection: LayoutDirection,
        override val coroutineContext: CoroutineContext,
    ) : Owner {

        override val root = LayoutNode().also {
            it.layoutDirection = layoutDirection
            it.measurePolicy = RootMeasurePolicy
            it.modifier = rootModifier
        }

        override val sharedDrawScope = LayoutNodeDrawScope()
        override val rootForTest get() = this@RootNodeOwner.rootForTest
        override val hapticFeedBack = DefaultHapticFeedback()
        override val inputModeManager get() = platformContext.inputModeManager
        override val clipboardManager = PlatformClipboardManager()
        override val accessibilityManager = DefaultAccessibilityManager()
        override val graphicsContext: GraphicsContext = GraphicsContext()
        override val textToolbar get() = platformContext.textToolbar
        override val autofillTree = AutofillTree()
        override val autofill: Autofill?  get() = null
        override val density get() = this@RootNodeOwner.density
        override val textInputService = TextInputService(platformContext.textInputService)
        override val softwareKeyboardController =
            DelegatingSoftwareKeyboardController(textInputService)

        // TODO https://youtrack.jetbrains.com/issue/COMPOSE-733/Merge-1.6.-Apply-changes-for-the-new-text-input
        override suspend fun textInputSession(
            session: suspend PlatformTextInputSessionScope.() -> Nothing
        ): Nothing {
            awaitCancellation()
        }
        // TODO https://youtrack.jetbrains.com/issue/COMPOSE-743/Implement-commonMain-Dragdrop-developed-in-AOSP
        override val dragAndDropManager: DragAndDropManager get() = TODO("Not yet implemented")
        override val pointerIconService = PointerIconServiceImpl()
        override val focusOwner get() = this@RootNodeOwner.focusOwner
        override val windowInfo get() = platformContext.windowInfo

        @Suppress("OVERRIDE_DEPRECATION", "DEPRECATION")
        override val fontLoader = androidx.compose.ui.text.platform.FontLoader()
        override val fontFamilyResolver = createFontFamilyResolver()
        override val layoutDirection get() = _layoutDirection
        override var showLayoutBounds = false
            @InternalCoreApi
            set

        override val modifierLocalManager = ModifierLocalManager(this)
        override val snapshotObserver get() = this@RootNodeOwner.snapshotObserver
        override val viewConfiguration get() = platformContext.viewConfiguration
        override val measureIteration: Long get() = measureAndLayoutDelegate.measureIteration

        override fun requestFocus() = platformContext.requestFocus()
        override fun onAttach(node: LayoutNode) = Unit
        override fun onDetach(node: LayoutNode) {
            measureAndLayoutDelegate.onNodeDetached(node)
            snapshotObserver.clear(node)
            needClearObservations = true
        }

        override fun measureAndLayout(sendPointerUpdate: Boolean) {
            // only run the logic when we have something pending
            if (measureAndLayoutDelegate.hasPendingMeasureOrLayout ||
                measureAndLayoutDelegate.hasPendingOnPositionedCallbacks
            ) {
                trace("RootNodeOwner:measureAndLayout") {
                    val resend = if (sendPointerUpdate) inputHandler::onPointerUpdate else null
                    val rootNodeResized = measureAndLayoutDelegate.measureAndLayout(resend)
                    if (rootNodeResized) {
                        snapshotInvalidationTracker.requestDraw()
                    }
                    measureAndLayoutDelegate.dispatchOnPositionedCallbacks()
                }
            }
        }

        override fun measureAndLayout(layoutNode: LayoutNode, constraints: Constraints) {
            trace("RootNodeOwner:measureAndLayout") {
                measureAndLayoutDelegate.measureAndLayout(layoutNode, constraints)
                inputHandler.onPointerUpdate()
                // only dispatch the callbacks if we don't have other nodes to process as otherwise
                // we will have one more measureAndLayout() pass anyway in the same frame.
                // it allows us to not traverse the hierarchy twice.
                if (!measureAndLayoutDelegate.hasPendingMeasureOrLayout) {
                    measureAndLayoutDelegate.dispatchOnPositionedCallbacks()
                }
            }
        }

        override fun forceMeasureTheSubtree(layoutNode: LayoutNode, affectsLookahead: Boolean) {
            measureAndLayoutDelegate.forceMeasureTheSubtree(layoutNode, affectsLookahead)
        }

        override fun onRequestMeasure(
            layoutNode: LayoutNode,
            affectsLookahead: Boolean,
            forceRequest: Boolean,
            scheduleMeasureAndLayout: Boolean
        ) {
            if (affectsLookahead) {
                if (measureAndLayoutDelegate.requestLookaheadRemeasure(layoutNode, forceRequest) &&
                    scheduleMeasureAndLayout
                ) {
                    snapshotInvalidationTracker.requestMeasureAndLayout()
                }
            } else if (measureAndLayoutDelegate.requestRemeasure(layoutNode, forceRequest) &&
                scheduleMeasureAndLayout
            ) {
                snapshotInvalidationTracker.requestMeasureAndLayout()
            }
        }

        override fun onRequestRelayout(
            layoutNode: LayoutNode,
            affectsLookahead: Boolean,
            forceRequest: Boolean
        ) {
            if (affectsLookahead) {
                if (measureAndLayoutDelegate.requestLookaheadRelayout(layoutNode, forceRequest)) {
                    snapshotInvalidationTracker.requestMeasureAndLayout()
                }
            } else {
                if (measureAndLayoutDelegate.requestRelayout(layoutNode, forceRequest)) {
                    snapshotInvalidationTracker.requestMeasureAndLayout()
                }
            }
        }

        override fun requestOnPositionedCallback(layoutNode: LayoutNode) {
            measureAndLayoutDelegate.requestOnPositionedCallback(layoutNode)
            snapshotInvalidationTracker.requestMeasureAndLayout()
        }

        override fun createLayer(
            drawBlock: (canvas: Canvas, parentLayer: GraphicsLayer?) -> Unit,
            invalidateParentLayer: () -> Unit,
            explicitLayer: GraphicsLayer?,
        ) = RenderNodeLayer(
            density = Snapshot.withoutReadObservation {
                // density is a mutable state that is observed whenever layer is created. the layer
                // is updated manually on draw, so not observing the density changes here helps with
                // performance in layout.
                density
            },
            measureDrawBounds = platformContext.measureDrawLayerBounds,
            invalidateParentLayer = {
                invalidateParentLayer()
                snapshotInvalidationTracker.requestDraw()
            },
            drawBlock = drawBlock,
            onDestroy = { needClearObservations = true }
        )

        override fun onSemanticsChange() {
            platformContext.semanticsOwnerListener?.onSemanticsChange(semanticsOwner)
        }

        override fun onLayoutChange(layoutNode: LayoutNode) {
            platformContext.semanticsOwnerListener?.onLayoutChange(
                semanticsOwner = semanticsOwner,
                semanticsNodeId = layoutNode.semanticsId
            )
        }

        override fun getFocusDirection(keyEvent: KeyEvent): FocusDirection? {
            return when (keyEvent.key) {
                Key.Tab -> if (keyEvent.isShiftPressed) FocusDirection.Previous else FocusDirection.Next
                Key.DirectionCenter -> FocusDirection.Enter
                Key.Back -> FocusDirection.Exit
                else -> null
            }
        }

        override fun calculatePositionInWindow(localPosition: Offset): Offset =
            platformContext.calculatePositionInWindow(localPosition)

        override fun calculateLocalPosition(positionInWindow: Offset): Offset =
            platformContext.calculateLocalPosition(positionInWindow)

        // TODO https://youtrack.jetbrains.com/issue/COMPOSE-1259/Implement-screen-position-converters-PositionCalculator-in-RootNodeOwner
        //  currently we assume that window occupies the whole screen
        override fun screenToLocal(positionOnScreen: Offset): Offset {
            return calculateLocalPosition(positionOnScreen)
        }

        override fun localToScreen(localPosition: Offset): Offset {
            return calculatePositionInWindow(localPosition)
        }

        override fun localToScreen(localTransform: Matrix) {
        }

        private val endApplyChangesListeners = mutableVectorOf<(() -> Unit)?>()

        override fun onEndApplyChanges() {
            clearInvalidObservations()

            // Listeners can add more items to the list and we want to ensure that they
            // are executed after being added, so loop until the list is empty
            while (endApplyChangesListeners.isNotEmpty()) {
                val size = endApplyChangesListeners.size
                for (i in 0 until size) {
                    val listener = endApplyChangesListeners[i]
                    // null out the item so that if the listener is re-added then we execute it again.
                    endApplyChangesListeners[i] = null
                    listener?.invoke()
                }
                // Remove all the items that were visited. Removing items shifts all items after
                // to the front of the list, so removing in a chunk is cheaper than removing one-by-one
                endApplyChangesListeners.removeRange(0, size)
            }
        }

        override fun registerOnEndApplyChangesListener(listener: () -> Unit) {
            if (listener !in endApplyChangesListeners) {
                endApplyChangesListeners += listener
            }
        }

        override fun registerOnLayoutCompletedListener(listener: Owner.OnLayoutCompletedListener) {
            measureAndLayoutDelegate.registerOnLayoutCompletedListener(listener)
            snapshotInvalidationTracker.requestMeasureAndLayout()
        }
    }

    private inner class PlatformRootForTestImpl : PlatformRootForTest {
        override val density get() = this@RootNodeOwner.density
        override val textInputService get() = owner.textInputService
        override val semanticsOwner get() = this@RootNodeOwner.semanticsOwner
        override val visibleBounds: Rect
            get() {
                val windowRect = platformContext.windowInfo.containerSize.toIntRect().toRect()
                val ownerRect = calculateBoundsInWindow()
                return ownerRect?.intersect(windowRect) ?: windowRect
            }

        override val hasPendingMeasureOrLayout: Boolean
            get() = measureAndLayoutDelegate.hasPendingMeasureOrLayout

        override fun measureAndLayoutForTest() {
            owner.measureAndLayout(sendPointerUpdate = true)
        }

        /**
         * Handles the input initiated by tests.
         */
        override fun sendPointerEvent(
            eventType: PointerEventType,
            position: Offset,
            scrollDelta: Offset,
            timeMillis: Long,
            type: PointerType,
            buttons: PointerButtons?,
            keyboardModifiers: PointerKeyboardModifiers?,
            nativeEvent: Any?,
            button: PointerButton?
        ) = inputHandler.onPointerEvent(
            eventType = eventType,
            position = position,
            scrollDelta = scrollDelta,
            timeMillis = timeMillis,
            type = type,
            buttons = buttons,
            keyboardModifiers = keyboardModifiers,
            nativeEvent = nativeEvent,
            button = button
        )

        /**
         * Handles the input initiated by tests.
         */
        override fun sendPointerEvent(
            eventType: PointerEventType,
            pointers: List<ComposeScenePointer>,
            buttons: PointerButtons,
            keyboardModifiers: PointerKeyboardModifiers,
            scrollDelta: Offset,
            timeMillis: Long,
            nativeEvent: Any?,
            button: PointerButton?,
        ) = inputHandler.onPointerEvent(
            eventType = eventType,
            pointers = pointers,
            buttons = buttons,
            keyboardModifiers = keyboardModifiers,
            scrollDelta = scrollDelta,
            timeMillis = timeMillis,
            nativeEvent = nativeEvent,
            button = button
        )

        /**
         * Handles the input initiated by tests or accessibility.
         */
        override fun sendKeyEvent(keyEvent: KeyEvent): Boolean =
            inputHandler.onKeyEvent(keyEvent)

        // TODO https://youtrack.jetbrains.com/issue/COMPOSE-1258/Implement-PlatformRootForTest.accessitiblity-functions

        @ExperimentalComposeUiApi
        override fun forceAccessibilityForTesting(enable: Boolean) {
        }

        @ExperimentalComposeUiApi
        override fun setAccessibilityEventBatchIntervalMillis(accessibilityInterval: Long) {
        }
    }

    private inner class PointerIconServiceImpl : PointerIconService {
        private var desiredPointerIcon: PointerIcon? = null
        override fun getIcon(): PointerIcon = desiredPointerIcon ?: PointerIcon.Default
        override fun setIcon(value: PointerIcon?) {
            desiredPointerIcon = value
            platformContext.setPointerIcon(desiredPointerIcon ?: PointerIcon.Default)
        }
    }
}

// TODO a proper way is to provide API in Constraints to get this value
/**
 * Equals [Constraints.MinNonFocusMask]
 */
private const val ConstraintsMinNonFocusMask = 0x7FFF // 32767

/**
 * The max value that can be passed as Constraints(0, LargeDimension, 0, LargeDimension)
 *
 * Greater values cause "Can't represent a width of".
 * See [Constraints.createConstraints] and [Constraints.bitsNeedForSize]:
 *  - it fails if `widthBits + heightBits > 31`
 *  - widthBits/heightBits are greater than 15 if we pass size >= [Constraints.MinNonFocusMask]
 */
internal const val LargeDimension = ConstraintsMinNonFocusMask - 1

/**
 * After https://android-review.googlesource.com/c/platform/frameworks/support/+/2901556
 * Compose core doesn't allow measuring in infinity constraints,
 * but RootNodeOwner and ComposeScene allow passing Infinity constraints by contract
 * (Android on the other hand doesn't have public API for that and don't have such an issue).
 *
 * This method adds additional check on Infinity constraints,
 * and pass constraint large enough instead
 */
private fun MeasureAndLayoutDelegate.updateRootConstraintsWithInfinityCheck(
    constraints: Constraints?
) {
    updateRootConstraints(
        constraints = Constraints(
            minWidth = constraints?.minWidth ?: 0,
            maxWidth = if (constraints != null && constraints.hasBoundedWidth) {
                constraints.maxWidth
            } else {
                LargeDimension
            },
            minHeight = constraints?.minHeight ?: 0,
            maxHeight = if (constraints != null && constraints.hasBoundedHeight) {
                constraints.maxHeight
            } else {
                LargeDimension
            }
        )
    )
}

private fun IntSize.toConstraints() = Constraints(maxWidth = width, maxHeight = height)

private object IdentityPositionCalculator: PositionCalculator {
    override fun screenToLocal(positionOnScreen: Offset): Offset = positionOnScreen
    override fun localToScreen(localPosition: Offset): Offset = localPosition
    override fun localToScreen(localTransform: Matrix) = Unit
}<|MERGE_RESOLUTION|>--- conflicted
+++ resolved
@@ -140,17 +140,12 @@
             isTraversalGroup = true
         }
     val owner: Owner = OwnerImpl(layoutDirection, coroutineContext)
-<<<<<<< HEAD
     val semanticsOwner = SemanticsOwner(owner.root, rootSemanticsNode)
-    var size by mutableStateOf(size)
-=======
-    val semanticsOwner = SemanticsOwner(owner.root)
     var size: IntSize? = size
         set(value) {
             field = value
             onRootConstrainsChanged(value?.toConstraints())
         }
->>>>>>> 0d4294c4
     var density by mutableStateOf(density)
 
     private var _layoutDirection by mutableStateOf(layoutDirection)
