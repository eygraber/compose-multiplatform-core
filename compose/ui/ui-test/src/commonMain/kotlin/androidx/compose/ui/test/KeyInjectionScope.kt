/*
 * Copyright 2022 The Android Open Source Project
 *
 * Licensed under the Apache License, Version 2.0 (the "License");
 * you may not use this file except in compliance with the License.
 * You may obtain a copy of the License at
 *
 *      http://www.apache.org/licenses/LICENSE-2.0
 *
 * Unless required by applicable law or agreed to in writing, software
 * distributed under the License is distributed on an "AS IS" BASIS,
 * WITHOUT WARRANTIES OR CONDITIONS OF ANY KIND, either express or implied.
 * See the License for the specific language governing permissions and
 * limitations under the License.
 */

package androidx.compose.ui.test

import androidx.compose.ui.ExperimentalComposeUiApi
import androidx.compose.ui.input.key.Key
import kotlin.jvm.JvmDefaultWithCompatibility

/**
 * Default duration of a key press in milliseconds (duration between key down and key up).
 */
@ExperimentalTestApi
<<<<<<< HEAD
const val DefaultKeyPressDuration = 50L // milliseconds
=======
private const val DefaultKeyPressDuration = 50L // milliseconds
>>>>>>> b9dc511b

/**
 * Default duration of the pause between sequential key presses in milliseconds.
 */
@ExperimentalTestApi
<<<<<<< HEAD
const val DefaultPauseDurationBetweenKeyPresses = 50L // milliseconds
=======
private const val DefaultPauseDurationBetweenKeyPresses = 50L // milliseconds
>>>>>>> b9dc511b

/**
 * The receiver scope of the key input injection lambda from [performKeyInput].
 *
 * All sequences and patterns of key input can be expressed using the two fundamental methods of
 * this API - [keyDown] and [keyUp]. All other injection functions are provided as abstractions
 * built on top of these two methods in order to improve test code readability/maintainability and
 * decrease development time.
 *
 * The entire event injection state is shared between all `perform.*Input` methods, meaning you
 * can continue an unfinished key input sequence in a subsequent invocation of [performKeyInput]
 * or [performMultiModalInput].
 *
 * All events sent by these methods are batched together and sent as a whole after
 * [performKeyInput] has executed its code block.
 *
 * When a key is held down - i.e. the virtual clock is forwarded whilst the key is pressed down,
 * repeat key down events will be sent. In a fashion consistent with Android's implementation, the
 * first repeat key event will be sent after a key has been held down for 500ms. Subsequent repeat
 * events will be sent at 50ms intervals, until the key is released or another key is pressed down.
 *
 * The sending of repeat key events is handled as an implicit side-effect of [advanceEventTime],
 * which is called within the injection scope. As such, no repeat key events will be sent if
 * [MainTestClock.advanceTimeBy] is used to advance the time.
 *
 * @see InjectionScope
 */
@ExperimentalTestApi
@JvmDefaultWithCompatibility
interface KeyInjectionScope : InjectionScope {

    /**
     * Indicates whether caps lock is on or not.
     *
     * Note that this reflects the state of the injected input only, it does not correspond to the
     * state of an actual keyboard attached to the device on which a test is run
     */
    val isCapsLockOn: Boolean

    /**
     * Indicates whether num lock is on or not.
     *
     * Note that this reflects the state of the injected input only, it does not correspond to the
     * state of an actual keyboard attached to the device on which a test is run
     */
    val isNumLockOn: Boolean

    /**
     * Indicates whether scroll lock is on or not.
     *
     * Note that this reflects the state of the injected input only, it does not correspond to the
     * state of an actual keyboard attached to the device on which a test is run
     */
    val isScrollLockOn: Boolean

    /**
     * Sends a key down event for the given [key].
     *
     * If the given key is already down, an [IllegalStateException] will be thrown.
     *
     * @param key The key to be pressed down.
     */
    fun keyDown(key: Key)

    /**
     * Sends a key up event for the given [key].
     *
     * If the given key is already up, an [IllegalStateException] will be thrown.
     *
     * @param key The key to be released.
     */
    fun keyUp(key: Key)

    /**
     * Checks if the given [key] is down.
     *
     * @param key The key to be checked.
     * @return true if the given [key] is pressed down, false otherwise.
     */
    fun isKeyDown(key: Key): Boolean
}

@ExperimentalTestApi
internal class KeyInjectionScopeImpl(
    private val baseScope: MultiModalInjectionScopeImpl
) : KeyInjectionScope, InjectionScope by baseScope {
    private val inputDispatcher get() = baseScope.inputDispatcher

    override val isCapsLockOn: Boolean get() = inputDispatcher.isCapsLockOn
    override val isNumLockOn: Boolean get() = inputDispatcher.isNumLockOn
    override val isScrollLockOn: Boolean get() = inputDispatcher.isScrollLockOn

    // TODO(b/233186704) Find out why KeyEvents not registered when injected together in batches.
    override fun keyDown(key: Key) {
        inputDispatcher.enqueueKeyDown(key)
        inputDispatcher.flush()
    }

    override fun keyUp(key: Key) {
        inputDispatcher.enqueueKeyUp(key)
        inputDispatcher.flush()
    }

    override fun isKeyDown(key: Key): Boolean = inputDispatcher.isKeyDown(key)
}

/**
 * Depresses each of the given [keys] sequentially, with [pauseDuration] milliseconds separating
 * each successive call to [KeyInjectionScope.keyDown].
 *
 * If [keys] contains any duplicate elements, an [IllegalArgumentException] will be thrown.
 * If any of the given [keys] is already down, an [IllegalStateException] will be thrown.
 *
 * @param keys The keys to be depressed.
 * @param pauseDuration The duration separating each key down event in milliseconds.
 */
// TODO(b/234011835): Refactor this and all functions that take List<Keys> to use vararg instead.
@ExperimentalTestApi
fun KeyInjectionScope.keysDown(
    keys: List<Key>,
    pauseDuration: Long = DefaultPauseDurationBetweenKeyPresses
) {
    require(keys.size == keys.distinct().size) {
        "List of keys must not contain any duplicates."
    }
    keys.forEachIndexed { idx: Int, key: Key ->
        if (idx != 0) advanceEventTime(pauseDuration)
        keyDown(key)
    }
}

/**
 * Releases each of the given [keys] sequentially, with [pauseDuration] milliseconds separating
 * each successive call to [KeyInjectionScope.keyUp].
 *
 * If [keys] contains any duplicate elements, an [IllegalArgumentException] will be thrown.
 * If any of the given [keys] is not down, an [IllegalStateException] will be thrown.
 *
 * @param keys The keys to be released.
 * @param pauseDuration The duration separating each key up event in milliseconds.
 */
@ExperimentalTestApi
fun KeyInjectionScope.keysUp(
    keys: List<Key>,
    pauseDuration: Long = DefaultPauseDurationBetweenKeyPresses
) {
    require(keys.size == keys.distinct().size) {
        "List of keys must not contain any duplicates."
    }
    keys.forEachIndexed { idx: Int, key: Key ->
        if (idx != 0) advanceEventTime(pauseDuration)
        keyUp(key)
    }
}

/**
 * Holds down the given [key] for the given [pressDuration] by sending a key down event,
 * advancing the event time and sending a key up event.
 *
 * If the given key is already down, an [IllegalStateException] will be thrown.
 *
 * @param key The key to be pressed down.
 * @param pressDuration Duration of press in milliseconds.
 */
@ExperimentalTestApi
fun KeyInjectionScope.pressKey(key: Key, pressDuration: Long = DefaultKeyPressDuration) {
    keyDown(key)
    advanceEventTime(pressDuration)
    keyUp(key)
}

/**
 * Presses the given [key] the given number of [times], for [pressDuration] milliseconds each time.
 * Pauses for [pauseDuration] milliseconds in between each key press.
 *
 * If the given [key] is already down an [IllegalStateException] is thrown.
 *
 * @param key The key to be pressed.
 * @param times The number of times to press the given key.
 * @param pressDuration The length of time for which to hold each key press.
 * @param pauseDuration The duration of the pause in between presses.
 */
@ExperimentalTestApi
fun KeyInjectionScope.pressKey(
    key: Key,
    times: Int,
    pressDuration: Long = DefaultKeyPressDuration,
    pauseDuration: Long = DefaultPauseDurationBetweenKeyPresses
) = (0 until times).forEach { idx ->
    if (idx != 0) advanceEventTime(pauseDuration)
    pressKey(key, pressDuration)
}

/**
 * Holds down the key each of the given [keys] for the given [pressDuration] in sequence, with
 * [pauseDuration] milliseconds between each press.
 *
 * If one of the keys is already down, an [IllegalStateException] will be thrown.
 *
 * @param keys The list of keys to be pressed down.
 * @param pressDuration Duration of press in milliseconds.
 * @param pauseDuration The duration between presses.
 */
@ExperimentalTestApi
fun KeyInjectionScope.pressKeys(
    keys: List<Key>,
    pressDuration: Long = DefaultKeyPressDuration,
    pauseDuration: Long = DefaultPauseDurationBetweenKeyPresses
) = keys.forEachIndexed { idx: Int, key: Key ->
    if (idx != 0) advanceEventTime(pauseDuration)
    pressKey(key, pressDuration)
}

/**
 * Executes the keyboard sequence specified in the given [block], whilst holding down the
 * given [key]. This key must not be used within the [block]. Waits for [pauseDuration]
 * milliseconds after pressing the [key] down before it injects the [block]. Waits for the same
 * duration after injecting the [block] before it releases the [key].
 *
 * If the given [key] is already down, an [IllegalStateException] will be thrown.
 *
 * @param key The key to be held down during injection of the [block].
 * @param pauseDuration The pause in ms after the initial key down and before the final key up.
 * @param block Sequence of KeyInjectionScope methods to be injected with the given key down.
 */
@ExperimentalTestApi
fun KeyInjectionScope.withKeyDown(
    key: Key,
    pauseDuration: Long = DefaultPauseDurationBetweenKeyPresses,
    block: KeyInjectionScope.() -> Unit
) {
    keyDown(key)
    advanceEventTime(pauseDuration)
    block.invoke(this)
    advanceEventTime(pauseDuration)
    keyUp(key)
}

/**
 * Executes the keyboard sequence specified in the given [block], whilst holding down the each of
 * the given [keys]. These keys must not be used within the [block]. Waits for [pauseDuration]
 * milliseconds in between each key down and each key up event.
 *
 * If [keys] contains any duplicate elements, an [IllegalArgumentException] will be thrown.
 * If any of the given [keys] are already down, an [IllegalStateException] will be thrown.
 *
 * @param keys List of keys to be held down during injection of the [block].
 * @param pauseDuration The pause in milliseconds between each key down and key up event.
 * @param block Sequence of KeyInjectionScope methods to be injected with the given keys down.
 */
@ExperimentalTestApi
fun KeyInjectionScope.withKeysDown(
    keys: List<Key>,
    pauseDuration: Long = DefaultPauseDurationBetweenKeyPresses,
    block: KeyInjectionScope.() -> Unit
) {
    keysDown(keys, pauseDuration)
    advanceEventTime(pauseDuration)
    block.invoke(this)
    advanceEventTime(pauseDuration)
    keysUp(keys, pauseDuration)
}

/**
 * Executes the keyboard sequence specified in the given [block], in between presses to the
 * given [key]. This key can also be used within the [block], as long as it is not down at the end
 * of the block. There will be [pauseDuration] milliseconds after the initial press and before the
 * final press.
 *
 * If the given [key] is already down, an [IllegalStateException] will be thrown.
 *
 * @param key The key to be toggled around the injection of the [block].
 * @param pauseDuration The pause after the initial and before the final key presses.
 * @param block Sequence of KeyInjectionScope methods to be injected with the given key down.
 */
@ExperimentalTestApi
fun KeyInjectionScope.withKeyToggled(
    key: Key,
    pauseDuration: Long = DefaultPauseDurationBetweenKeyPresses,
    block: KeyInjectionScope.() -> Unit
) {
    pressKey(key)
    advanceEventTime(pauseDuration)
    block.invoke(this)
    advanceEventTime(pauseDuration)
    pressKey(key)
}

/**
 * Executes the keyboard sequence specified in the given [block], in between presses to the
 * given [keys]. These keys can also be used within the [block], as long as they are not down at
 * the end of the block. There will be [pauseDuration] milliseconds after the initial press and
 * before the final press.
 *
 * If any of the given [keys] are already down, an [IllegalStateException] will be thrown.
 *
 * @param keys The keys to be toggled around the injection of the [block].
 * @param pauseDuration The pause after the initial and before the final key presses.
 * @param block Sequence of KeyInjectionScope methods to be injected with the given keys down.
 */
@ExperimentalTestApi
fun KeyInjectionScope.withKeysToggled(
    keys: List<Key>,
    pauseDuration: Long = DefaultPauseDurationBetweenKeyPresses,
    block: KeyInjectionScope.() -> Unit
) {
    pressKeys(keys)
    advanceEventTime(pauseDuration)
    block.invoke(this)
    advanceEventTime(pauseDuration)
    pressKeys(keys)
}

/**
 * Verifies whether the function key is down.
 *
 * @return true if the function key is currently down, false otherwise.
 */
@ExperimentalTestApi
@get:ExperimentalTestApi
@OptIn(ExperimentalComposeUiApi::class)
@Suppress("OPT_IN_MARKER_ON_WRONG_TARGET")
val KeyInjectionScope.isFnDown: Boolean
    get() = isKeyDown(Key.Function)

/**
 * Verifies whether either of the control keys are down.
 *
 * @return true if a control key is currently down, false otherwise.
 */
@ExperimentalTestApi
@get:ExperimentalTestApi
@OptIn(ExperimentalComposeUiApi::class)
@Suppress("OPT_IN_MARKER_ON_WRONG_TARGET")
val KeyInjectionScope.isCtrlDown: Boolean
    get() = isKeyDown(Key.CtrlLeft) || isKeyDown(Key.CtrlRight)

/**
 * Verifies whether either of the alt keys are down.
 *
 * @return true if an alt key is currently down, false otherwise.
 */
@ExperimentalTestApi
@get:ExperimentalTestApi
@OptIn(ExperimentalComposeUiApi::class)
@Suppress("OPT_IN_MARKER_ON_WRONG_TARGET")
val KeyInjectionScope.isAltDown: Boolean
    get() = isKeyDown(Key.AltLeft) || isKeyDown(Key.AltRight)

/**
 * Verifies whether either of the meta keys are down.
 *
 * @return true if a meta key is currently down, false otherwise.
 */
@ExperimentalTestApi
@get:ExperimentalTestApi
@OptIn(ExperimentalComposeUiApi::class)
@Suppress("OPT_IN_MARKER_ON_WRONG_TARGET")
val KeyInjectionScope.isMetaDown: Boolean
    get() = isKeyDown(Key.MetaLeft) || isKeyDown(Key.MetaRight)

/**
 * Verifies whether either of the shift keys are down.
 *
 * @return true if a shift key is currently down, false otherwise.
 */
@ExperimentalTestApi
@get:ExperimentalTestApi
@OptIn(ExperimentalComposeUiApi::class)
@Suppress("OPT_IN_MARKER_ON_WRONG_TARGET")
val KeyInjectionScope.isShiftDown: Boolean
    get() = isKeyDown(Key.ShiftLeft) || isKeyDown(Key.ShiftRight)<|MERGE_RESOLUTION|>--- conflicted
+++ resolved
@@ -24,21 +24,13 @@
  * Default duration of a key press in milliseconds (duration between key down and key up).
  */
 @ExperimentalTestApi
-<<<<<<< HEAD
-const val DefaultKeyPressDuration = 50L // milliseconds
-=======
 private const val DefaultKeyPressDuration = 50L // milliseconds
->>>>>>> b9dc511b
 
 /**
  * Default duration of the pause between sequential key presses in milliseconds.
  */
 @ExperimentalTestApi
-<<<<<<< HEAD
-const val DefaultPauseDurationBetweenKeyPresses = 50L // milliseconds
-=======
 private const val DefaultPauseDurationBetweenKeyPresses = 50L // milliseconds
->>>>>>> b9dc511b
 
 /**
  * The receiver scope of the key input injection lambda from [performKeyInput].
