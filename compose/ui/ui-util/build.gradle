/*
 * Copyright 2020 The Android Open Source Project
 *
 * Licensed under the Apache License, Version 2.0 (the "License");
 * you may not use this file except in compliance with the License.
 * You may obtain a copy of the License at
 *
 *      http://www.apache.org/licenses/LICENSE-2.0
 *
 * Unless required by applicable law or agreed to in writing, software
 * distributed under the License is distributed on an "AS IS" BASIS,
 * WITHOUT WARRANTIES OR CONDITIONS OF ANY KIND, either express or implied.
 * See the License for the specific language governing permissions and
 * limitations under the License.
 */

import androidx.build.AndroidXComposePlugin
import androidx.build.LibraryType
import org.jetbrains.kotlin.gradle.tasks.KotlinCompile

plugins {
    id("AndroidXPlugin")
    id("com.android.library")
    id("AndroidXComposePlugin")
}

AndroidXComposePlugin.applyAndConfigureKotlinPlugin(project)

if(!AndroidXComposePlugin.isMultiplatformEnabled(project)) {
    dependencies {
        /*
         * When updating dependencies, make sure to make the an an analogous update in the
         * corresponding block below
         */

        implementation(libs.kotlinStdlib)

        testImplementation(libs.junit)
        testImplementation(libs.truth)
        testImplementation(libs.kotlinTest)
    }
}

if(AndroidXComposePlugin.isMultiplatformEnabled(project)) {
    androidXComposeMultiplatform {
        android()
        desktop()
        darwin()
        js()
<<<<<<< HEAD
=======
        wasm()
>>>>>>> fdff00cc
    }

    kotlin {
        /*
         * When updating dependencies, make sure to make the an an analogous update in the
         * corresponding block above
         */
        sourceSets {
            commonMain.dependencies {
                implementation(libs.kotlinStdlibCommon)
            }

            jvmMain.dependencies {
                implementation(libs.kotlinStdlib)
            }

            androidMain.dependencies {
                implementation(libs.kotlinStdlib)
            }

<<<<<<< HEAD
            jsMain {
                dependencies {
                    implementation(kotlin("stdlib-js"))
                }
=======
            jbMain.dependsOn(commonMain)
            nativeMain.dependsOn(jbMain)
            jsMain.dependsOn(jbMain)
            desktopMain.dependsOn(jbMain)

            if (project.kotlinWasmEnabled.toBoolean()) {
                wasmJsMain {
                    dependencies {
                        implementation(libs.kotlinStdlib)
                    }
                }
                wasmJsMain.dependsOn(jbMain)
>>>>>>> fdff00cc
            }

            commonTest.dependencies {
                implementation(kotlin("test-junit"))
            }

            // TODO(b/214407011): These dependencies leak into instrumented tests as well. If you
            //  need to add Robolectric (which must be kept out of androidAndroidTest), use a top
            //  level dependencies block instead:
            //  `dependencies { testImplementation(libs.robolectric) }`
            androidTest.dependencies {
                implementation(libs.truth)
            }

            desktopTest {
                dependencies {
                    implementation(libs.junit)
                    implementation(libs.truth)
                    implementation(libs.kotlinTest)
                }
            }
            desktopTest.kotlin.srcDirs("src/test/kotlin")
        }
    }
}

androidx {
    name = "Compose Util"
    type = LibraryType.PUBLISHED_LIBRARY
    inceptionYear = "2020"
    description = "Internal Compose utilities used by other modules"
    legacyDisableKotlinStrictApiMode = true
}

androidxCompose {
    composeCompilerPluginEnabled = false
}

android {
    namespace "androidx.compose.ui.util"
}<|MERGE_RESOLUTION|>--- conflicted
+++ resolved
@@ -47,10 +47,7 @@
         desktop()
         darwin()
         js()
-<<<<<<< HEAD
-=======
         wasm()
->>>>>>> fdff00cc
     }
 
     kotlin {
@@ -71,12 +68,6 @@
                 implementation(libs.kotlinStdlib)
             }
 
-<<<<<<< HEAD
-            jsMain {
-                dependencies {
-                    implementation(kotlin("stdlib-js"))
-                }
-=======
             jbMain.dependsOn(commonMain)
             nativeMain.dependsOn(jbMain)
             jsMain.dependsOn(jbMain)
@@ -89,7 +80,6 @@
                     }
                 }
                 wasmJsMain.dependsOn(jbMain)
->>>>>>> fdff00cc
             }
 
             commonTest.dependencies {
