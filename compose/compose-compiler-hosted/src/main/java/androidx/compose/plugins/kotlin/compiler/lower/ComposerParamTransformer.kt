--- conflicted
+++ resolved
@@ -664,19 +664,5 @@
     }
 }
 
-<<<<<<< HEAD
-    private fun IrFunction.isEmitInlineChildrenLambda(): Boolean {
-        descriptor.findPsi()?.let { psi ->
-            (psi as? KtFunctionLiteral)?.let {
-                if (it.isEmitInline(context.bindingContext)) {
-                    return true
-                }
-            }
-        }
-        return false
-    }
-}
-=======
 private fun ModuleDescriptor.findTopLevel(name: FqName) =
-    findClassAcrossModuleDependencies(ClassId.topLevel(name)) ?: error("Could not find $name")
->>>>>>> 0eb1b74c
+    findClassAcrossModuleDependencies(ClassId.topLevel(name)) ?: error("Could not find $name")