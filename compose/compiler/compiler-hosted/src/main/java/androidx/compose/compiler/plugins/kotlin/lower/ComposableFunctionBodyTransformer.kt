--- conflicted
+++ resolved
@@ -2138,14 +2138,11 @@
         // an overridden equals method of inline classes in the future, we may have to avoid the
         // boxing in a different way.
         val expr = value.unboxValueIfInline()
-<<<<<<< HEAD
+        val type = expr.type
         val isOriginallyPrimitive = value.type.toPrimitiveType() != null
         val isUnboxedPrimitive = type.toPrimitiveType() != null &&
             value.type.isInlineClassType() &&
             expr != value // k/js and k/native can't unbox external value classes with private val
-=======
-        val type = expr.type
->>>>>>> 24dc7b07
         val descriptor = type
             .toPrimitiveType()
             .let { changedPrimitiveFunctions[it] }
