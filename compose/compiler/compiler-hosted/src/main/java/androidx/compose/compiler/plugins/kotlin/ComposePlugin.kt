/*
 * Copyright 2019 The Android Open Source Project
 *
 * Licensed under the Apache License, Version 2.0 (the "License");
 * you may not use this file except in compliance with the License.
 * You may obtain a copy of the License at
 *
 *      http://www.apache.org/licenses/LICENSE-2.0
 *
 * Unless required by applicable law or agreed to in writing, software
 * distributed under the License is distributed on an "AS IS" BASIS,
 * WITHOUT WARRANTIES OR CONDITIONS OF ANY KIND, either express or implied.
 * See the License for the specific language governing permissions and
 * limitations under the License.
 */

package androidx.compose.compiler.plugins.kotlin

import androidx.compose.compiler.plugins.kotlin.analysis.StabilityConfigParser
import androidx.compose.compiler.plugins.kotlin.analysis.StabilityInferencer
import androidx.compose.compiler.plugins.kotlin.k1.ComposableCallChecker
import androidx.compose.compiler.plugins.kotlin.k1.ComposableDeclarationChecker
import androidx.compose.compiler.plugins.kotlin.k1.ComposableTargetChecker
import androidx.compose.compiler.plugins.kotlin.k1.ComposeDiagnosticSuppressor
import androidx.compose.compiler.plugins.kotlin.k1.ComposeTypeResolutionInterceptorExtension
import androidx.compose.compiler.plugins.kotlin.k2.ComposeFirExtensionRegistrar
import androidx.compose.compiler.plugins.kotlin.lower.ClassStabilityFieldSerializationPlugin
import com.intellij.mock.MockProject
import com.intellij.openapi.project.Project
import androidx.compose.compiler.plugins.kotlin.lower.hiddenfromobjc.AddHiddenFromObjCSerializationPlugin
import androidx.compose.compiler.plugins.kotlin.lower.hiddenfromobjc.HideFromObjCDeclarationsSet
import com.intellij.mock.MockProject
import com.intellij.openapi.project.Project
import org.jetbrains.kotlin.backend.common.extensions.IrGenerationExtension
import org.jetbrains.kotlin.cli.common.CLIConfigurationKeys
import org.jetbrains.kotlin.cli.common.messages.CompilerMessageSeverity
import org.jetbrains.kotlin.compiler.plugin.AbstractCliOption
import org.jetbrains.kotlin.compiler.plugin.CliOption
import org.jetbrains.kotlin.compiler.plugin.CliOptionProcessingException
import org.jetbrains.kotlin.compiler.plugin.CommandLineProcessor
import org.jetbrains.kotlin.compiler.plugin.ExperimentalCompilerApi
import org.jetbrains.kotlin.config.CompilerConfiguration
import org.jetbrains.kotlin.config.CompilerConfigurationKey
import org.jetbrains.kotlin.config.JVMConfigurationKeys
import org.jetbrains.kotlin.config.KotlinCompilerVersion
import org.jetbrains.kotlin.config.languageVersionSettings
import org.jetbrains.kotlin.extensions.StorageComponentContainerContributor
import org.jetbrains.kotlin.extensions.internal.TypeResolutionInterceptor
import org.jetbrains.kotlin.fir.extensions.FirExtensionRegistrarAdapter
import org.jetbrains.kotlin.serialization.DescriptorSerializerPlugin

object ComposeConfiguration {
    val LIVE_LITERALS_ENABLED_KEY =
        CompilerConfigurationKey<Boolean>("Enable Live Literals code generation")
    val LIVE_LITERALS_V2_ENABLED_KEY =
        CompilerConfigurationKey<Boolean>(
            "Enable Live Literals code generation (with per-file enabled flags)"
        )
    val GENERATE_FUNCTION_KEY_META_CLASSES_KEY =
        CompilerConfigurationKey<Boolean>(
            "Generate function key meta classes"
        )
    val SOURCE_INFORMATION_ENABLED_KEY =
        CompilerConfigurationKey<Boolean>("Include source information in generated code")
    val METRICS_DESTINATION_KEY =
        CompilerConfigurationKey<String>("Directory to save compose build metrics")
    val REPORTS_DESTINATION_KEY =
        CompilerConfigurationKey<String>("Directory to save compose build reports")
    val INTRINSIC_REMEMBER_OPTIMIZATION_ENABLED_KEY =
        CompilerConfigurationKey<Boolean>("Enable optimization to treat remember as an intrinsic")
    val SUPPRESS_KOTLIN_VERSION_COMPATIBILITY_CHECK = CompilerConfigurationKey<String?>(
        "Version of Kotlin for which version compatibility check should be suppressed"
    )
    val DECOYS_ENABLED_KEY =
        CompilerConfigurationKey<Boolean>("Generate decoy methods in IR transform")
    val STRONG_SKIPPING_ENABLED_KEY =
        CompilerConfigurationKey<Boolean>("Enable strong skipping mode")
<<<<<<< HEAD
    val HIDE_DECLARATION_FROM_OBJC_ENABLED_KEY =
        CompilerConfigurationKey<Boolean>("Add HiddenFromObjC annotation to declarations")
=======
    val STABILITY_CONFIG_PATH_KEY =
        CompilerConfigurationKey<String>(
            "Path to stability configuration file"
        )
    val TRACE_MARKERS_ENABLED_KEY =
        CompilerConfigurationKey<Boolean>("Include composition trace markers in generated code")
>>>>>>> 1f80a6f0
}

@OptIn(ExperimentalCompilerApi::class)
class ComposeCommandLineProcessor : CommandLineProcessor {
    companion object {
        val PLUGIN_ID = "androidx.compose.compiler.plugins.kotlin"
        val LIVE_LITERALS_ENABLED_OPTION = CliOption(
            "liveLiterals",
            "<true|false>",
            "Enable Live Literals code generation",
            required = false,
            allowMultipleOccurrences = false
        )
        val LIVE_LITERALS_V2_ENABLED_OPTION = CliOption(
            "liveLiteralsEnabled",
            "<true|false>",
            "Enable Live Literals code generation (with per-file enabled flags)",
            required = false,
            allowMultipleOccurrences = false
        )
        val GENERATE_FUNCTION_KEY_META_CLASSES_OPTION = CliOption(
            "generateFunctionKeyMetaClasses",
            "<true|false>",
            "Generate function key meta classes with annotations indicating the " +
                "functions and their group keys. Generally used for tooling.",
            required = false,
            allowMultipleOccurrences = false
        )
        val SOURCE_INFORMATION_ENABLED_OPTION = CliOption(
            "sourceInformation",
            "<true|false>",
            "Include source information in generated code",
            required = false,
            allowMultipleOccurrences = false
        )
        val METRICS_DESTINATION_OPTION = CliOption(
            "metricsDestination",
            "<path>",
            "Save compose build metrics to this folder",
            required = false,
            allowMultipleOccurrences = false
        )
        val REPORTS_DESTINATION_OPTION = CliOption(
            "reportsDestination",
            "<path>",
            "Save compose build reports to this folder",
            required = false,
            allowMultipleOccurrences = false
        )
        val INTRINSIC_REMEMBER_OPTIMIZATION_ENABLED_OPTION = CliOption(
            "intrinsicRemember",
            "<true|false>",
            "Include source information in generated code",
            required = false,
            allowMultipleOccurrences = false
        )
        val SUPPRESS_KOTLIN_VERSION_CHECK_ENABLED_OPTION = CliOption(
            "suppressKotlinVersionCompatibilityCheck",
            "<true|false>",
            "Suppress Kotlin version compatibility check",
            required = false,
            allowMultipleOccurrences = false
        )
        val DECOYS_ENABLED_OPTION = CliOption(
            "generateDecoys",
            "<true|false>",
            "Generate decoy methods in IR transform",
            required = false,
            allowMultipleOccurrences = false
        )
        val HIDE_DECLARATION_FROM_OBJC_OPTION = CliOption(
            "hideFromObjC",
            "<true|false>",
            "Add HiddenFromObjC annotation to Composable declarations",
            required = false,
            allowMultipleOccurrences = false
        )
        val STRONG_SKIPPING_OPTION = CliOption(
            "experimentalStrongSkipping",
            "<true|false>",
            "Enable experimental strong skipping mode",
            required = false,
            allowMultipleOccurrences = false
        )
        val STABLE_CONFIG_PATH_OPTION = CliOption(
            "stabilityConfigurationPath",
            "<path>",
            "Path to stability configuration file",
            required = false,
            allowMultipleOccurrences = true
        )
        val TRACE_MARKERS_OPTION = CliOption(
            "traceMarkersEnabled",
            "<true|false>",
            "Include composition trace markers in generate code",
            required = false,
            allowMultipleOccurrences = false
        )
    }

    override val pluginId = PLUGIN_ID
    override val pluginOptions = listOf(
        LIVE_LITERALS_ENABLED_OPTION,
        LIVE_LITERALS_V2_ENABLED_OPTION,
        GENERATE_FUNCTION_KEY_META_CLASSES_OPTION,
        SOURCE_INFORMATION_ENABLED_OPTION,
        METRICS_DESTINATION_OPTION,
        REPORTS_DESTINATION_OPTION,
        INTRINSIC_REMEMBER_OPTIMIZATION_ENABLED_OPTION,
        SUPPRESS_KOTLIN_VERSION_CHECK_ENABLED_OPTION,
        DECOYS_ENABLED_OPTION,
        STRONG_SKIPPING_OPTION,
<<<<<<< HEAD
        HIDE_DECLARATION_FROM_OBJC_OPTION,
=======
        TRACE_MARKERS_OPTION
>>>>>>> 1f80a6f0
    )

    override fun processOption(
        option: AbstractCliOption,
        value: String,
        configuration: CompilerConfiguration
    ) = when (option) {
        LIVE_LITERALS_ENABLED_OPTION -> configuration.put(
            ComposeConfiguration.LIVE_LITERALS_ENABLED_KEY,
            value == "true"
        )
        LIVE_LITERALS_V2_ENABLED_OPTION -> configuration.put(
            ComposeConfiguration.LIVE_LITERALS_V2_ENABLED_KEY,
            value == "true"
        )
        GENERATE_FUNCTION_KEY_META_CLASSES_OPTION -> configuration.put(
            ComposeConfiguration.GENERATE_FUNCTION_KEY_META_CLASSES_KEY,
            value == "true"
        )
        SOURCE_INFORMATION_ENABLED_OPTION -> configuration.put(
            ComposeConfiguration.SOURCE_INFORMATION_ENABLED_KEY,
            value == "true"
        )
        METRICS_DESTINATION_OPTION -> configuration.put(
            ComposeConfiguration.METRICS_DESTINATION_KEY,
            value
        )
        REPORTS_DESTINATION_OPTION -> configuration.put(
            ComposeConfiguration.REPORTS_DESTINATION_KEY,
            value
        )
        INTRINSIC_REMEMBER_OPTIMIZATION_ENABLED_OPTION -> configuration.put(
            ComposeConfiguration.INTRINSIC_REMEMBER_OPTIMIZATION_ENABLED_KEY,
            value == "true"
        )
        SUPPRESS_KOTLIN_VERSION_CHECK_ENABLED_OPTION -> configuration.put(
            ComposeConfiguration.SUPPRESS_KOTLIN_VERSION_COMPATIBILITY_CHECK,
            value
        )
        DECOYS_ENABLED_OPTION -> configuration.put(
            ComposeConfiguration.DECOYS_ENABLED_KEY,
            value == "true"
        )
        HIDE_DECLARATION_FROM_OBJC_OPTION -> configuration.put(
            ComposeConfiguration.HIDE_DECLARATION_FROM_OBJC_ENABLED_KEY,
            value == "true"
        )
        STRONG_SKIPPING_OPTION -> configuration.put(
            ComposeConfiguration.STRONG_SKIPPING_ENABLED_KEY,
            value == "true"
        )
        STABLE_CONFIG_PATH_OPTION -> configuration.put(
            ComposeConfiguration.STABILITY_CONFIG_PATH_KEY,
            value
        )
        TRACE_MARKERS_OPTION -> configuration.put(
            ComposeConfiguration.TRACE_MARKERS_ENABLED_KEY,
            value == "true"
        )
        else -> throw CliOptionProcessingException("Unknown option: ${option.optionName}")
    }
}

@Suppress("DEPRECATION") // CompilerPluginRegistrar does not expose project (or disposable) causing
                         // memory leaks, see: https://youtrack.jetbrains.com/issue/KT-60952
@OptIn(ExperimentalCompilerApi::class)
class ComposePluginRegistrar : org.jetbrains.kotlin.compiler.plugin.ComponentRegistrar {
    override val supportsK2: Boolean
        get() = true

    override fun registerProjectComponents(
        project: MockProject,
        configuration: CompilerConfiguration
    ) {
        if (checkCompilerVersion(configuration)) {
            val hideFromObjC = configuration.get(
                ComposeConfiguration.HIDE_DECLARATION_FROM_OBJC_ENABLED_KEY,
                true
            )
            val hideFromObjCDeclarationsSet = if (hideFromObjC) {
                HideFromObjCDeclarationsSet.create()
            } else {
                null
            }
            registerCommonExtensions(project, hideFromObjCDeclarationsSet)
            IrGenerationExtension.registerExtension(
                project,
                createComposeIrExtension(configuration, hideFromObjCDeclarationsSet)
            )
        }
    }

    companion object {
        fun checkCompilerVersion(configuration: CompilerConfiguration): Boolean {
            try {
                val KOTLIN_VERSION_EXPECTATION = "1.9.20"
                KotlinCompilerVersion.getVersion()?.let { version ->
                    val msgCollector = configuration.get(CLIConfigurationKeys.MESSAGE_COLLECTOR_KEY)
                    val suppressKotlinVersionCheck = configuration.get(
                        ComposeConfiguration.SUPPRESS_KOTLIN_VERSION_COMPATIBILITY_CHECK
                    )
                    if (
                        suppressKotlinVersionCheck != null &&
                        suppressKotlinVersionCheck != version
                    ) {
                        if (suppressKotlinVersionCheck == "true") {
                            msgCollector?.report(
                                CompilerMessageSeverity.STRONG_WARNING,
                                " `suppressKotlinVersionCompatibilityCheck` should" +
                                    " specify the version of Kotlin for which you want the" +
                                    " compatibility check to be disabled. For example," +
                                    " `suppressKotlinVersionCompatibilityCheck=$version`"
                            )
                        } else {
                            msgCollector?.report(
                                CompilerMessageSeverity.STRONG_WARNING,
                                " `suppressKotlinVersionCompatibilityCheck` is set to a" +
                                    " version of Kotlin ($suppressKotlinVersionCheck) that you" +
                                    " are not using and should be set properly. (you are using" +
                                    " Kotlin $version)"
                            )
                        }
                    }
                    if (suppressKotlinVersionCheck == KOTLIN_VERSION_EXPECTATION) {
                        msgCollector?.report(
                            CompilerMessageSeverity.STRONG_WARNING,
                            " `suppressKotlinVersionCompatibilityCheck` is set to the" +
                                " same version of Kotlin that the Compose Compiler was already" +
                                " expecting (Kotlin $suppressKotlinVersionCheck), and thus has" +
                                " no effect and should be removed."
                        )
                    }
                    if (suppressKotlinVersionCheck != "true" &&
                        version != KOTLIN_VERSION_EXPECTATION &&
                        version != suppressKotlinVersionCheck
                    ) {
                        msgCollector?.report(
                            CompilerMessageSeverity.ERROR,
                            "This version (${VersionChecker.compilerVersion}) of the" +
                                " Compose Compiler requires Kotlin version" +
                                " $KOTLIN_VERSION_EXPECTATION but you appear to be using Kotlin" +
                                " version $version which is not known to be compatible.  Please" +
                                " consult the Compose-Kotlin compatibility map located at" +
                                " https://developer.android.com" +
                                "/jetpack/androidx/releases/compose-kotlin" +
                                " to choose a compatible version pair (or" +
                                " `suppressKotlinVersionCompatibilityCheck` but don't say I" +
                                " didn't warn you!)."
                        )

                        // Return without registering the Compose plugin because the registration
                        // APIs may have changed and thus throw an exception during registration,
                        // preventing the diagnostic from being emitted.
                        return false
                    }
                }
                return true
            } catch (t: Throwable) {
                throw Error(
                    "Something went wrong while checking for version compatibility" +
                        " between the Compose Compiler and the Kotlin Compiler.  It is possible" +
                        " that the versions are incompatible.  Please verify your kotlin version " +
                        " and consult the Compose-Kotlin compatibility map located at" +
                        " https://developer.android.com" +
                        "/jetpack/androidx/releases/compose-kotlin",
                    t
                )
            }
        }

        fun ExtensionStorage.registerCommonExtensions(
            project: Project,
            hideFromObjCDeclarationsSet: HideFromObjCDeclarationsSet?
        ) {
            StorageComponentContainerContributor.registerExtension(
                project,
                ComposableCallChecker()
            )
            StorageComponentContainerContributor.registerExtension(
                project,
                ComposableDeclarationChecker()
            )
            StorageComponentContainerContributor.registerExtension(
                project,
                ComposableTargetChecker()
            )
            ComposeDiagnosticSuppressor.registerExtension(
                project,
                ComposeDiagnosticSuppressor()
            )
            @Suppress("OPT_IN_USAGE_ERROR")
            TypeResolutionInterceptor.registerExtension(
                project,
                @Suppress("IllegalExperimentalApiUsage")
                ComposeTypeResolutionInterceptorExtension()
            )
            DescriptorSerializerPlugin.registerExtension(
                project,
                ClassStabilityFieldSerializationPlugin()
            )
            FirExtensionRegistrarAdapter.registerExtension(project, ComposeFirExtensionRegistrar())
            if (hideFromObjCDeclarationsSet != null) {
                DescriptorSerializerPlugin.registerExtension(
                    AddHiddenFromObjCSerializationPlugin(hideFromObjCDeclarationsSet)
                )
            }
        }

        fun createComposeIrExtension(
            configuration: CompilerConfiguration,
<<<<<<< HEAD
            hideFromObjCDeclarationsSet: HideFromObjCDeclarationsSet?
=======
            moduleMetricsFactory: ((StabilityInferencer) -> ModuleMetrics)? = null
>>>>>>> 1f80a6f0
        ): ComposeIrGenerationExtension {
            val liveLiteralsEnabled = configuration.getBoolean(
                ComposeConfiguration.LIVE_LITERALS_ENABLED_KEY,
            )
            val liveLiteralsV2Enabled = configuration.getBoolean(
                ComposeConfiguration.LIVE_LITERALS_V2_ENABLED_KEY,
            )
            val generateFunctionKeyMetaClasses = configuration.getBoolean(
                ComposeConfiguration.GENERATE_FUNCTION_KEY_META_CLASSES_KEY,
            )
            val sourceInformationEnabled = configuration.getBoolean(
                ComposeConfiguration.SOURCE_INFORMATION_ENABLED_KEY,
            )
            val intrinsicRememberEnabled = configuration.get(
                ComposeConfiguration.INTRINSIC_REMEMBER_OPTIMIZATION_ENABLED_KEY,
                false
            )
            val decoysEnabled = configuration.getBoolean(
                ComposeConfiguration.DECOYS_ENABLED_KEY,
            )
            val metricsDestination = configuration.get(
                ComposeConfiguration.METRICS_DESTINATION_KEY,
                ""
            ).ifBlank { null }
            val reportsDestination = configuration.get(
                ComposeConfiguration.REPORTS_DESTINATION_KEY,
                ""
            ).ifBlank { null }
            val validateIr = configuration.getBoolean(
                JVMConfigurationKeys.VALIDATE_IR
            )

            val useK2 = configuration.languageVersionSettings.languageVersion.usesK2
            val strongSkippingEnabled = configuration.get(
                ComposeConfiguration.STRONG_SKIPPING_ENABLED_KEY,
                false
            )

            val stabilityConfigPath = configuration.get(
                ComposeConfiguration.STABILITY_CONFIG_PATH_KEY,
                ""
            )
            val traceMarkersEnabled = configuration.get(
                ComposeConfiguration.TRACE_MARKERS_ENABLED_KEY,
                true
            )

            val msgCollector = configuration.get(CLIConfigurationKeys.MESSAGE_COLLECTOR_KEY)
            val stableTypeMatchers = try {
                StabilityConfigParser.fromFile(stabilityConfigPath).stableTypeMatchers
            } catch (e: Exception) {
                msgCollector?.report(
                    CompilerMessageSeverity.ERROR,
                    e.message ?: "Error parsing stability configuration"
                )
                emptySet()
            }

            return ComposeIrGenerationExtension(
                liveLiteralsEnabled = liveLiteralsEnabled,
                liveLiteralsV2Enabled = liveLiteralsV2Enabled,
                generateFunctionKeyMetaClasses = generateFunctionKeyMetaClasses,
                sourceInformationEnabled = sourceInformationEnabled,
                traceMarkersEnabled = traceMarkersEnabled,
                intrinsicRememberEnabled = intrinsicRememberEnabled,
                decoysEnabled = decoysEnabled,
                metricsDestination = metricsDestination,
                reportsDestination = reportsDestination,
                validateIr = validateIr,
                useK2 = useK2,
                strongSkippingEnabled = strongSkippingEnabled,
<<<<<<< HEAD
                hideFromObjCDeclarationsSet = hideFromObjCDeclarationsSet
=======
                stableTypeMatchers = stableTypeMatchers,
                moduleMetricsFactory = moduleMetricsFactory
>>>>>>> 1f80a6f0
            )
        }
    }
}<|MERGE_RESOLUTION|>--- conflicted
+++ resolved
@@ -75,17 +75,14 @@
         CompilerConfigurationKey<Boolean>("Generate decoy methods in IR transform")
     val STRONG_SKIPPING_ENABLED_KEY =
         CompilerConfigurationKey<Boolean>("Enable strong skipping mode")
-<<<<<<< HEAD
-    val HIDE_DECLARATION_FROM_OBJC_ENABLED_KEY =
-        CompilerConfigurationKey<Boolean>("Add HiddenFromObjC annotation to declarations")
-=======
     val STABILITY_CONFIG_PATH_KEY =
         CompilerConfigurationKey<String>(
             "Path to stability configuration file"
         )
     val TRACE_MARKERS_ENABLED_KEY =
         CompilerConfigurationKey<Boolean>("Include composition trace markers in generated code")
->>>>>>> 1f80a6f0
+    val HIDE_DECLARATION_FROM_OBJC_ENABLED_KEY =
+        CompilerConfigurationKey<Boolean>("Add HiddenFromObjC annotation to declarations")
 }
 
 @OptIn(ExperimentalCompilerApi::class)
@@ -198,11 +195,8 @@
         SUPPRESS_KOTLIN_VERSION_CHECK_ENABLED_OPTION,
         DECOYS_ENABLED_OPTION,
         STRONG_SKIPPING_OPTION,
-<<<<<<< HEAD
+        TRACE_MARKERS_OPTION,
         HIDE_DECLARATION_FROM_OBJC_OPTION,
-=======
-        TRACE_MARKERS_OPTION
->>>>>>> 1f80a6f0
     )
 
     override fun processOption(
@@ -413,11 +407,8 @@
 
         fun createComposeIrExtension(
             configuration: CompilerConfiguration,
-<<<<<<< HEAD
+            moduleMetricsFactory: ((StabilityInferencer) -> ModuleMetrics)? = null,
             hideFromObjCDeclarationsSet: HideFromObjCDeclarationsSet?
-=======
-            moduleMetricsFactory: ((StabilityInferencer) -> ModuleMetrics)? = null
->>>>>>> 1f80a6f0
         ): ComposeIrGenerationExtension {
             val liveLiteralsEnabled = configuration.getBoolean(
                 ComposeConfiguration.LIVE_LITERALS_ENABLED_KEY,
@@ -489,12 +480,9 @@
                 validateIr = validateIr,
                 useK2 = useK2,
                 strongSkippingEnabled = strongSkippingEnabled,
-<<<<<<< HEAD
+                stableTypeMatchers = stableTypeMatchers,
+                moduleMetricsFactory = moduleMetricsFactory,
                 hideFromObjCDeclarationsSet = hideFromObjCDeclarationsSet
-=======
-                stableTypeMatchers = stableTypeMatchers,
-                moduleMetricsFactory = moduleMetricsFactory
->>>>>>> 1f80a6f0
             )
         }
     }
