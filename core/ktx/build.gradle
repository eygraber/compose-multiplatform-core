--- conflicted
+++ resolved
@@ -1,6 +1,6 @@
 buildscript {
     ext.versions = [
-            'kotlin': '1.2.10'
+        'kotlin': '1.2.10'
     ]
 
     repositories {
@@ -8,18 +8,11 @@
         google()
     }
 
-<<<<<<< HEAD
     dependencies {
         classpath 'com.android.tools.build:gradle:3.0.1'
         classpath "org.jetbrains.kotlin:kotlin-gradle-plugin:${versions.kotlin}"
+        classpath "org.jetbrains.dokka:dokka-gradle-plugin:0.9.15"
     }
-=======
-  dependencies {
-    classpath 'com.android.tools.build:gradle:3.0.1'
-    classpath "org.jetbrains.kotlin:kotlin-gradle-plugin:${versions.kotlin}"
-    classpath "org.jetbrains.dokka:dokka-gradle-plugin:0.9.15"
-  }
->>>>>>> 2dcbcf24
 }
 
 apply plugin: 'com.android.library'
@@ -70,20 +63,13 @@
 check.dependsOn ktlint
 
 task ktFormat(type: JavaExec, group: 'formatting') {
-<<<<<<< HEAD
     description = 'Fix Kotlin code style deviations.'
     classpath = configurations.ktlint
     main = 'com.github.shyiko.ktlint.Main'
     args '-F', 'src/**/*.kt'
-=======
-  description = 'Fix Kotlin code style deviations.'
-  classpath = configurations.ktlint
-  main = 'com.github.shyiko.ktlint.Main'
-  args '-F', 'src/**/*.kt'
 }
 
 dokka {
-  outputFormat = 'html' 
-  outputDirectory = "$buildDir/documentation"
->>>>>>> 2dcbcf24
+    outputFormat = 'html'
+    outputDirectory = "$buildDir/documentation"
 }