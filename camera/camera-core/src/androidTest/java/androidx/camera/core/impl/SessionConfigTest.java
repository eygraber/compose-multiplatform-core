/*
 * Copyright 2019 The Android Open Source Project
 *
 * Licensed under the Apache License, Version 2.0 (the "License");
 * you may not use this file except in compliance with the License.
 * You may obtain a copy of the License at
 *
 *      http://www.apache.org/licenses/LICENSE-2.0
 *
 * Unless required by applicable law or agreed to in writing, software
 * distributed under the License is distributed on an "AS IS" BASIS,
 * WITHOUT WARRANTIES OR CONDITIONS OF ANY KIND, either express or implied.
 * See the License for the specific language governing permissions and
 * limitations under the License.
 */

package androidx.camera.core.impl;

import static androidx.camera.core.impl.SessionConfig.OutputConfig.SURFACE_GROUP_ID_NONE;

import static com.google.common.truth.Truth.assertThat;

import static org.mockito.Mockito.mock;

import android.hardware.camera2.CameraCaptureSession;
import android.hardware.camera2.CameraDevice;
<<<<<<< HEAD
=======
import android.hardware.camera2.params.SessionConfiguration;
import android.util.Range;
>>>>>>> fdff00cc
import android.view.Surface;

import androidx.camera.camera2.impl.Camera2ImplConfig;
import androidx.camera.core.ImageCapture;
import androidx.camera.core.Preview;
import androidx.camera.core.impl.Config.Option;
import androidx.camera.testing.impl.DeferrableSurfacesUtil;
import androidx.camera.testing.impl.fakes.FakeMultiValueSet;
import androidx.test.ext.junit.runners.AndroidJUnit4;
import androidx.test.filters.MediumTest;
import androidx.test.filters.SdkSuppress;

import com.google.common.collect.Lists;

import org.junit.After;
import org.junit.Before;
import org.junit.Test;
import org.junit.runner.RunWith;

import java.util.Arrays;
import java.util.List;

@MediumTest
@RunWith(AndroidJUnit4.class)
@SdkSuppress(minSdkVersion = 21)
public class SessionConfigTest {
    private static final Option<Integer> OPTION = Option.create(
            "camerax.test.option_0", Integer.class);
    private static final Option<String> OPTION_1 = Option.create(
            "camerax.test.option_1", String.class);

    private DeferrableSurface mMockSurface0;
    private DeferrableSurface mMockSurface1;

    @Before
    public void setup() {
        mMockSurface0 = new ImmediateSurface(mock(Surface.class));
        mMockSurface1 = new ImmediateSurface(mock(Surface.class));
    }

    @After
    public void tearDown() {
        mMockSurface0.close();
        mMockSurface1.close();
    }

    @Test
    public void builderSetTemplate() {
        SessionConfig.Builder builder = new SessionConfig.Builder();

        builder.setTemplateType(CameraDevice.TEMPLATE_PREVIEW);
        SessionConfig sessionConfig = builder.build();

        assertThat(sessionConfig.getTemplateType()).isEqualTo(CameraDevice.TEMPLATE_PREVIEW);
    }

    @Test
    public void builderAddSurface() {
        SessionConfig.Builder builder = new SessionConfig.Builder();

        builder.addSurface(mMockSurface0);
        SessionConfig sessionConfig = builder.build();

        List<DeferrableSurface> surfaces = sessionConfig.getSurfaces();
        List<SessionConfig.OutputConfig> outputConfigs = sessionConfig.getOutputConfigs();

        assertThat(surfaces).hasSize(1);
        assertThat(surfaces).contains(mMockSurface0);
        assertThat(outputConfigs).hasSize(1);
        assertThat(outputConfigs.get(0).getSurface()).isEqualTo(mMockSurface0);
        assertThat(outputConfigs.get(0).getSharedSurfaces()).isEmpty();
        assertThat(outputConfigs.get(0).getPhysicalCameraId()).isNull();
        assertThat(outputConfigs.get(0).getSurfaceGroupId()).isEqualTo(SURFACE_GROUP_ID_NONE);
    }

    @Test
    public void builderAddOutputConfig() {
        SessionConfig.Builder builder = new SessionConfig.Builder();
        DeferrableSurface sharedSurface1 = new ImmediateSurface(mock(Surface.class));
        DeferrableSurface sharedSurface2 = new ImmediateSurface(mock(Surface.class));
        SessionConfig.OutputConfig outputConfig = SessionConfig.OutputConfig.builder(mMockSurface0)
                .setSurfaceGroupId(1)
                .setSharedSurfaces(Arrays.asList(sharedSurface1, sharedSurface2))
                .setPhysicalCameraId("4")
                .build();

        builder.addOutputConfig(outputConfig);
        SessionConfig sessionConfig = builder.build();

        List<DeferrableSurface> surfaces = sessionConfig.getSurfaces();
        List<SessionConfig.OutputConfig> outputConfigs = sessionConfig.getOutputConfigs();

        assertThat(surfaces).containsExactly(mMockSurface0, sharedSurface1, sharedSurface2);
        assertThat(outputConfigs).hasSize(1);
        assertThat(outputConfigs.get(0).getSurface()).isEqualTo(mMockSurface0);
        assertThat(outputConfigs.get(0).getSharedSurfaces())
                .containsExactly(sharedSurface1, sharedSurface2);
        assertThat(outputConfigs.get(0).getSurfaceGroupId()).isEqualTo(1);
        assertThat(outputConfigs.get(0).getPhysicalCameraId()).isEqualTo("4");
    }

    @Test
    public void builderAddNonRepeatingSurface() {
        SessionConfig.Builder builder = new SessionConfig.Builder();

        builder.addNonRepeatingSurface(mMockSurface0);
        SessionConfig sessionConfig = builder.build();

        List<DeferrableSurface> surfaces = sessionConfig.getSurfaces();
        List<SessionConfig.OutputConfig> outputConfigs = sessionConfig.getOutputConfigs();
        List<DeferrableSurface> repeatingSurfaces =
                sessionConfig.getRepeatingCaptureConfig().getSurfaces();

        assertThat(surfaces).containsExactly(mMockSurface0);
        assertThat(outputConfigs).hasSize(1);
        assertThat(outputConfigs.get(0).getSurface()).isEqualTo(mMockSurface0);
        assertThat(repeatingSurfaces).isEmpty();
        assertThat(repeatingSurfaces).doesNotContain(mMockSurface0);
    }

    @Test
    public void builderAddSurfaceContainsRepeatingSurface() {
        SessionConfig.Builder builder = new SessionConfig.Builder();

        builder.addSurface(mMockSurface0);
        builder.addNonRepeatingSurface(mMockSurface1);
        SessionConfig sessionConfig = builder.build();

        List<Surface> surfaces = DeferrableSurfacesUtil.surfaceList(sessionConfig.getSurfaces());
        List<Surface> repeatingSurfaces = DeferrableSurfacesUtil.surfaceList(
                sessionConfig.getRepeatingCaptureConfig().getSurfaces());

        assertThat(surfaces.size()).isAtLeast(repeatingSurfaces.size());
        assertThat(surfaces).containsAtLeastElementsIn(repeatingSurfaces);
    }

    @Test
    public void builderRemoveSurface() {
        SessionConfig.Builder builder = new SessionConfig.Builder();

        builder.addSurface(mMockSurface0);
        builder.addSurface(mMockSurface1);
        builder.removeSurface(mMockSurface0);
        SessionConfig sessionConfig = builder.build();

        assertThat(sessionConfig.getSurfaces()).containsExactly(mMockSurface1);
        assertThat(sessionConfig.getOutputConfigs()).hasSize(1);
        assertThat(sessionConfig.getOutputConfigs().get(0).getSurface()).isEqualTo(mMockSurface1);
    }

    @Test
    public void builderClearSurface() {
        SessionConfig.Builder builder = new SessionConfig.Builder();

        builder.addSurface(mMockSurface0);
        builder.clearSurfaces();
        SessionConfig sessionConfig = builder.build();

        assertThat(sessionConfig.getSurfaces()).isEmpty();
        assertThat(sessionConfig.getOutputConfigs()).isEmpty();
    }

    @Test
    public void builderAddOption() {
        SessionConfig.Builder builder = new SessionConfig.Builder();

        MutableOptionsBundle options = MutableOptionsBundle.create();
        options.insertOption(OPTION, 1);
        builder.addImplementationOptions(options);
        SessionConfig sessionConfig = builder.build();

        Config config = sessionConfig.getImplementationOptions();

        assertThat(config.containsOption(OPTION)).isTrue();
        assertThat(config.retrieveOption(OPTION)).isEqualTo(1);
    }

    @Test
    public void builderDefaultSessionTypeIsRegular() {
        SessionConfig.Builder builder = new SessionConfig.Builder();
        SessionConfig sessionConfig = builder.build();
        assertThat(sessionConfig.getSessionType() == SessionConfiguration.SESSION_REGULAR);
    }

    @Test
    public void builderSetSessionType() {
        SessionConfig.Builder builder = new SessionConfig.Builder()
                .setSessionType(2);
        SessionConfig sessionConfig = builder.build();
        assertThat(sessionConfig.getSessionType() == 2);
    }

    @Test
    public void prioritizeTemplateType_previewHigherThanUnsupportedType() {
        SessionConfig.Builder builderPreview = new SessionConfig.Builder();
        builderPreview.setTemplateType(CameraDevice.TEMPLATE_PREVIEW);
        SessionConfig sessionConfigPreview = builderPreview.build();
        SessionConfig.Builder builderManual = new SessionConfig.Builder();
        builderManual.setTemplateType(CameraDevice.TEMPLATE_MANUAL);
        SessionConfig sessionConfigManual = builderManual.build();

        SessionConfig.ValidatingBuilder validatingBuilder = new SessionConfig.ValidatingBuilder();

        validatingBuilder.add(sessionConfigPreview);
        validatingBuilder.add(sessionConfigManual);

        assertThat(validatingBuilder.isValid()).isTrue();

        assertThat(validatingBuilder.build().getTemplateType()).isEqualTo(
                CameraDevice.TEMPLATE_PREVIEW);
    }

    @Test
    public void prioritizeTemplateType_recordHigherThanPreview() {
        SessionConfig.Builder builderPreview = new SessionConfig.Builder();
        builderPreview.setTemplateType(CameraDevice.TEMPLATE_PREVIEW);
        SessionConfig sessionConfigPreview = builderPreview.build();
        SessionConfig.Builder builderRecord = new SessionConfig.Builder();
        builderRecord.setTemplateType(CameraDevice.TEMPLATE_RECORD);
        SessionConfig sessionConfigRecord = builderRecord.build();

        SessionConfig.ValidatingBuilder validatingBuilder = new SessionConfig.ValidatingBuilder();

        validatingBuilder.add(sessionConfigPreview);
        validatingBuilder.add(sessionConfigRecord);

        assertThat(validatingBuilder.isValid()).isTrue();

        assertThat(validatingBuilder.build().getTemplateType()).isEqualTo(
                CameraDevice.TEMPLATE_RECORD);
    }

    @Test
    public void prioritizeTemplateType_addZslFirst_zslHigherThanPreview() {
        SessionConfig.Builder builderZsl = new SessionConfig.Builder();
        builderZsl.setTemplateType(CameraDevice.TEMPLATE_ZERO_SHUTTER_LAG);
        SessionConfig sessionConfigZsl = builderZsl.build();

        SessionConfig.Builder builderPreview = new SessionConfig.Builder();
        builderPreview.setTemplateType(CameraDevice.TEMPLATE_PREVIEW);
        SessionConfig sessionConfigPreview = builderPreview.build();

        SessionConfig.ValidatingBuilder validatingBuilder = new SessionConfig.ValidatingBuilder();

        validatingBuilder.add(sessionConfigZsl);
        validatingBuilder.add(sessionConfigPreview);

        assertThat(validatingBuilder.isValid()).isTrue();

        assertThat(validatingBuilder.build().getTemplateType()).isEqualTo(
                CameraDevice.TEMPLATE_ZERO_SHUTTER_LAG);
    }

    @Test
    public void prioritizeTemplateType_addPreviewFirst_zslHigherThanPreview() {
        SessionConfig.Builder builderZsl = new SessionConfig.Builder();
        builderZsl.setTemplateType(CameraDevice.TEMPLATE_ZERO_SHUTTER_LAG);
        SessionConfig sessionConfigZsl = builderZsl.build();

        SessionConfig.Builder builderPreview = new SessionConfig.Builder();
        builderPreview.setTemplateType(CameraDevice.TEMPLATE_PREVIEW);
        SessionConfig sessionConfigPreview = builderPreview.build();

        SessionConfig.ValidatingBuilder validatingBuilder = new SessionConfig.ValidatingBuilder();

        validatingBuilder.add(sessionConfigPreview);
        validatingBuilder.add(sessionConfigZsl);

        assertThat(validatingBuilder.isValid()).isTrue();

        assertThat(validatingBuilder.build().getTemplateType()).isEqualTo(
                CameraDevice.TEMPLATE_ZERO_SHUTTER_LAG);
    }

    @Test
    public void addImplementationOptionForStreamUseCase() {
        SessionConfig.ValidatingBuilder validatingBuilder = new SessionConfig.ValidatingBuilder();
        assertThat(!validatingBuilder.build().getImplementationOptions().containsOption(
                Camera2ImplConfig.STREAM_USE_CASE_OPTION));
        validatingBuilder.addImplementationOption(Camera2ImplConfig.STREAM_USE_CASE_OPTION, 1L);
        assertThat(validatingBuilder.build().getImplementationOptions().retrieveOption(
                Camera2ImplConfig.STREAM_USE_CASE_OPTION) == 1L);
    }

    @Test
    public void addDifferentNonDefaultSessionType() {
        // 1. Arrange.
        SessionConfig.ValidatingBuilder validatingBuilder = new SessionConfig.ValidatingBuilder();
        SessionConfig sessionConfig1 = new SessionConfig.Builder()
                .setTemplateType(CameraDevice.TEMPLATE_PREVIEW)
                .setSessionType(1).build();
        SessionConfig sessionConfig2 = new SessionConfig.Builder()
                .setTemplateType(CameraDevice.TEMPLATE_PREVIEW)
                .setSessionType(2).build();

        // 2. Act.
        validatingBuilder.add(sessionConfig1);
        validatingBuilder.add(sessionConfig2);

        // 3. Assert.
        assertThat(validatingBuilder.isValid()).isFalse();
    }

    @Test
    public void addDefaultAndThenNonDefaultSessionType() {
        // 1. Arrange.
        final int sessionTypeToVerify = 2;
        SessionConfig.ValidatingBuilder validatingBuilder = new SessionConfig.ValidatingBuilder();
        SessionConfig sessionConfig1 = new SessionConfig.Builder()
                .setTemplateType(CameraDevice.TEMPLATE_PREVIEW).build();
        SessionConfig sessionConfig2 = new SessionConfig.Builder()
                .setTemplateType(CameraDevice.TEMPLATE_PREVIEW)
                .setSessionType(sessionTypeToVerify).build();

        // 2. Act.
        validatingBuilder.add(sessionConfig1);
        validatingBuilder.add(sessionConfig2);

        // 3. Assert.
        assertThat(validatingBuilder.build().getSessionType()).isEqualTo(sessionTypeToVerify);
        assertThat(validatingBuilder.isValid()).isTrue();
    }

    @Test
    public void addNonDefaultAndThenDefaultSessionType() {
        // 1. Arrange.
        final int sessionTypeToVerify = 2;
        SessionConfig.ValidatingBuilder validatingBuilder = new SessionConfig.ValidatingBuilder();
        SessionConfig sessionConfig1 = new SessionConfig.Builder()
                .setTemplateType(CameraDevice.TEMPLATE_PREVIEW)
                .setSessionType(sessionTypeToVerify).build();
        SessionConfig sessionConfig2 = new SessionConfig.Builder()
                .setTemplateType(CameraDevice.TEMPLATE_PREVIEW).build();

        // 2. Act.
        validatingBuilder.add(sessionConfig1);
        validatingBuilder.add(sessionConfig2);

        // 3. Assert.
        assertThat(validatingBuilder.build().getSessionType()).isEqualTo(sessionTypeToVerify);
        assertThat(validatingBuilder.isValid()).isTrue();
    }

    @Test
    public void conflictingOptions() {
        SessionConfig.Builder builder0 = new SessionConfig.Builder();
        MutableOptionsBundle options0 = MutableOptionsBundle.create();
        options0.insertOption(OPTION, 1);
        builder0.addImplementationOptions(options0);
        SessionConfig config0 = builder0.build();

        SessionConfig.Builder builder1 = new SessionConfig.Builder();
        MutableOptionsBundle options1 = MutableOptionsBundle.create();
        options1.insertOption(OPTION, 2);
        builder1.addImplementationOptions(options1);
        SessionConfig config1 = builder1.build();

        SessionConfig.ValidatingBuilder validatingBuilder = new SessionConfig.ValidatingBuilder();

        validatingBuilder.add(config0);
        validatingBuilder.add(config1);

        assertThat(validatingBuilder.isValid()).isFalse();
    }

    @Test
    public void combineTwoSessionsValid() {
        SessionConfig.Builder builder0 = new SessionConfig.Builder();
        builder0.addSurface(mMockSurface0);
        builder0.setTemplateType(CameraDevice.TEMPLATE_PREVIEW);
        MutableOptionsBundle options0 = MutableOptionsBundle.create();
        options0.insertOption(OPTION, 1);
        builder0.addImplementationOptions(options0);

        SessionConfig.Builder builder1 = new SessionConfig.Builder();
        builder1.addSurface(mMockSurface1);
        builder1.setTemplateType(CameraDevice.TEMPLATE_PREVIEW);
        MutableOptionsBundle options1 = MutableOptionsBundle.create();
        options1.insertOption(OPTION_1, "test");
        builder1.addImplementationOptions(options1);

        SessionConfig.ValidatingBuilder validatingBuilder = new SessionConfig.ValidatingBuilder();
        validatingBuilder.add(builder0.build());
        validatingBuilder.add(builder1.build());

        assertThat(validatingBuilder.isValid()).isTrue();
    }

    @Test
    public void combineTwoSessionsTemplate() {
        SessionConfig.Builder builder0 = new SessionConfig.Builder();
        builder0.addSurface(mMockSurface0);
        builder0.setTemplateType(CameraDevice.TEMPLATE_PREVIEW);
        MutableOptionsBundle options0 = MutableOptionsBundle.create();
        options0.insertOption(OPTION, 1);
        builder0.addImplementationOptions(options0);

        SessionConfig.Builder builder1 = new SessionConfig.Builder();
        builder1.addSurface(mMockSurface1);
        builder1.setTemplateType(CameraDevice.TEMPLATE_PREVIEW);
        MutableOptionsBundle options1 = MutableOptionsBundle.create();
        options1.insertOption(OPTION_1, "test");
        builder1.addImplementationOptions(options1);

        SessionConfig.ValidatingBuilder validatingBuilder = new SessionConfig.ValidatingBuilder();
        validatingBuilder.add(builder0.build());
        validatingBuilder.add(builder1.build());

        SessionConfig sessionConfig = validatingBuilder.build();

        assertThat(sessionConfig.getTemplateType()).isEqualTo(CameraDevice.TEMPLATE_PREVIEW);
    }

    private DeferrableSurface createSurface(Class<?> containerClass) {
        DeferrableSurface deferrableSurface = new ImmediateSurface(mock(Surface.class));
        deferrableSurface.setContainerClass(containerClass);
        return deferrableSurface;
    }

    @Test
    public void combineTwoSessionsSurfaces() {
        DeferrableSurface previewSurface = createSurface(Preview.class);
        DeferrableSurface imageCaptureSurface = createSurface(ImageCapture.class);

        SessionConfig.Builder builder1 = new SessionConfig.Builder();
        builder1.addSurface(previewSurface);
        builder1.setTemplateType(CameraDevice.TEMPLATE_PREVIEW);

        SessionConfig.Builder builder2 = new SessionConfig.Builder();
        builder2.addSurface(imageCaptureSurface);
        builder2.setTemplateType(CameraDevice.TEMPLATE_PREVIEW);

        SessionConfig.ValidatingBuilder validatingBuilder = new SessionConfig.ValidatingBuilder();
        validatingBuilder.add(builder1.build());
        validatingBuilder.add(builder2.build());

        SessionConfig sessionConfig = validatingBuilder.build();

        List<DeferrableSurface> surfaces = sessionConfig.getSurfaces();
        // Ensures the surfaces are all added and sorted correctly.
        assertThat(surfaces).containsExactly(previewSurface, imageCaptureSurface).inOrder();
    }

    @Test
    public void combineTwoSessionsOutputConfigs() {
        DeferrableSurface nonRepeatingSurface = mock(DeferrableSurface.class);

        SessionConfig.Builder builder0 = new SessionConfig.Builder();
        SessionConfig.OutputConfig outputConfig0 =
                SessionConfig.OutputConfig.builder(mMockSurface0).build();
        builder0.addOutputConfig(outputConfig0);
        builder0.addNonRepeatingSurface(nonRepeatingSurface);
        builder0.setTemplateType(CameraDevice.TEMPLATE_PREVIEW);

        SessionConfig.Builder builder1 = new SessionConfig.Builder();
        SessionConfig.OutputConfig outputConfig1 =
                SessionConfig.OutputConfig.builder(mMockSurface1).build();
        builder1.addOutputConfig(outputConfig1);
        builder1.setTemplateType(CameraDevice.TEMPLATE_PREVIEW);

        SessionConfig.ValidatingBuilder validatingBuilder = new SessionConfig.ValidatingBuilder();
        validatingBuilder.add(builder0.build());
        validatingBuilder.add(builder1.build());

        SessionConfig sessionConfig = validatingBuilder.build();

        List<DeferrableSurface> surfaces = sessionConfig.getSurfaces();
        assertThat(surfaces).containsExactly(mMockSurface0, mMockSurface1, nonRepeatingSurface);
        assertThat(sessionConfig.getOutputConfigs()).hasSize(3);
        assertThat(sessionConfig.getOutputConfigs().get(0)).isEqualTo(outputConfig0);
        assertThat(sessionConfig.getOutputConfigs().get(1).getSurface())
                .isEqualTo(nonRepeatingSurface);
        assertThat(sessionConfig.getOutputConfigs().get(2)).isEqualTo(outputConfig1);
        // Should not contain the nonRepeatingSurface.
        assertThat(sessionConfig.getRepeatingCaptureConfig().getSurfaces())
                .containsExactly(mMockSurface0, mMockSurface1);
    }

    @Test
    public void combineTwoSessionsOptions() {
        SessionConfig.Builder builder0 = new SessionConfig.Builder();
        builder0.addSurface(mMockSurface0);
        builder0.setTemplateType(CameraDevice.TEMPLATE_PREVIEW);
        MutableOptionsBundle options0 = MutableOptionsBundle.create();
        options0.insertOption(OPTION, 1);
        builder0.addImplementationOptions(options0);

        SessionConfig.Builder builder1 = new SessionConfig.Builder();
        builder1.addSurface(mMockSurface1);
        builder1.setTemplateType(CameraDevice.TEMPLATE_PREVIEW);
        MutableOptionsBundle options1 = MutableOptionsBundle.create();
        options1.insertOption(OPTION_1, "test");
        builder1.addImplementationOptions(options1);

        SessionConfig.ValidatingBuilder validatingBuilder = new SessionConfig.ValidatingBuilder();
        validatingBuilder.add(builder0.build());
        validatingBuilder.add(builder1.build());

        SessionConfig sessionConfig = validatingBuilder.build();

        Config config = sessionConfig.getImplementationOptions();

        assertThat(config.retrieveOption(OPTION)).isEqualTo(1);
        assertThat(config.retrieveOption(OPTION_1)).isEqualTo("test");
    }

    @Test
    public void combineTwoSessionsMultiValueSetValid() {
        Option<FakeMultiValueSet> option = Option.create("multiValueSet", FakeMultiValueSet.class);

        SessionConfig.Builder builder0 = new SessionConfig.Builder();
        builder0.setTemplateType(CameraDevice.TEMPLATE_PREVIEW);
        MutableOptionsBundle options0 = MutableOptionsBundle.create();
        FakeMultiValueSet multiValueSet0 = new FakeMultiValueSet();
        options0.insertOption(option, multiValueSet0);
        builder0.addImplementationOptions(options0);
        SessionConfig config0 = builder0.build();

        SessionConfig.Builder builder1 = new SessionConfig.Builder();
        MutableOptionsBundle options1 = MutableOptionsBundle.create();
        FakeMultiValueSet multiValueSet1 = new FakeMultiValueSet();
        options1.insertOption(option, multiValueSet1);
        builder1.addImplementationOptions(options1);
        SessionConfig config1 = builder1.build();

        SessionConfig.ValidatingBuilder validatingBuilder = new SessionConfig.ValidatingBuilder();
        validatingBuilder.add(config0);
        validatingBuilder.add(config1);

        assertThat(validatingBuilder.isValid()).isTrue();
    }

    @Test
    public void builderAddMultipleRepeatingCameraCaptureCallbacks() {
        SessionConfig.Builder builder = new SessionConfig.Builder();
        CameraCaptureCallback callback0 = mock(CameraCaptureCallback.class);
        CameraCaptureCallback callback1 = mock(CameraCaptureCallback.class);

        builder.addRepeatingCameraCaptureCallback(callback0);
        builder.addRepeatingCameraCaptureCallback(callback1);
        SessionConfig configuration = builder.build();

        assertThat(configuration.getRepeatingCameraCaptureCallbacks())
                .containsExactly(callback0, callback1);
        assertThat(configuration.getSingleCameraCaptureCallbacks())
                .containsNoneOf(callback0, callback1);
    }

    @Test
    public void builderAddAllRepeatingCameraCaptureCallbacks() {
        SessionConfig.Builder builder = new SessionConfig.Builder();
        CameraCaptureCallback callback0 = mock(CameraCaptureCallback.class);
        CameraCaptureCallback callback1 = mock(CameraCaptureCallback.class);
        List<CameraCaptureCallback> callbacks = Lists.newArrayList(callback0, callback1);

        builder.addAllRepeatingCameraCaptureCallbacks(callbacks);
        SessionConfig configuration = builder.build();

        assertThat(configuration.getRepeatingCameraCaptureCallbacks())
                .containsExactly(callback0, callback1);
        assertThat(configuration.getSingleCameraCaptureCallbacks())
                .containsNoneOf(callback0, callback1);
    }

    @Test(expected = UnsupportedOperationException.class)
    public void repeatingCameraCaptureCallbacks_areImmutable() {
        SessionConfig.Builder builder = new SessionConfig.Builder();
        SessionConfig configuration = builder.build();

        configuration.getRepeatingCameraCaptureCallbacks().add(mock(CameraCaptureCallback.class));
    }

    @Test
    public void builderAddMultipleDeviceStateCallbacks() {
        SessionConfig.Builder builder = new SessionConfig.Builder();
        CameraDevice.StateCallback callback0 = mock(CameraDevice.StateCallback.class);
        CameraDevice.StateCallback callback1 = mock(CameraDevice.StateCallback.class);

        builder.addDeviceStateCallback(callback0);
        builder.addDeviceStateCallback(callback1);
        SessionConfig configuration = builder.build();

        assertThat(configuration.getDeviceStateCallbacks()).containsExactly(callback0, callback1);
    }

    @Test
    public void builderAddAllDeviceStateCallbacks() {
        SessionConfig.Builder builder = new SessionConfig.Builder();
        CameraDevice.StateCallback callback0 = mock(CameraDevice.StateCallback.class);
        CameraDevice.StateCallback callback1 = mock(CameraDevice.StateCallback.class);
        List<CameraDevice.StateCallback> callbacks = Lists.newArrayList(callback0, callback1);

        builder.addAllDeviceStateCallbacks(callbacks);
        SessionConfig configuration = builder.build();

        assertThat(configuration.getDeviceStateCallbacks()).containsExactly(callback0, callback1);
    }

    @Test(expected = UnsupportedOperationException.class)
    public void deviceStateCallbacks_areImmutable() {
        SessionConfig.Builder builder = new SessionConfig.Builder();
        SessionConfig configuration = builder.build();

        configuration.getDeviceStateCallbacks().add(mock(CameraDevice.StateCallback.class));
    }

    @Test
    public void builderAddMultipleSessionStateCallbacks() {
        SessionConfig.Builder builder = new SessionConfig.Builder();
        CameraCaptureSession.StateCallback callback0 =
                mock(CameraCaptureSession.StateCallback.class);
        CameraCaptureSession.StateCallback callback1 =
                mock(CameraCaptureSession.StateCallback.class);

        builder.addSessionStateCallback(callback0);
        builder.addSessionStateCallback(callback1);
        SessionConfig configuration = builder.build();

        assertThat(configuration.getSessionStateCallbacks()).containsExactly(callback0, callback1);
    }

    @Test
    public void builderAddAllSessionStateCallbacks() {
        SessionConfig.Builder builder = new SessionConfig.Builder();
        CameraCaptureSession.StateCallback callback0 =
                mock(CameraCaptureSession.StateCallback.class);
        CameraCaptureSession.StateCallback callback1 =
                mock(CameraCaptureSession.StateCallback.class);
        List<CameraCaptureSession.StateCallback> callbacks =
                Lists.newArrayList(callback0, callback1);

        builder.addAllSessionStateCallbacks(callbacks);
        SessionConfig configuration = builder.build();

        assertThat(configuration.getSessionStateCallbacks()).containsExactly(callback0, callback1);
    }

    @Test(expected = UnsupportedOperationException.class)
    public void sessionStateCallbacks_areImmutable() {
        SessionConfig.Builder builder = new SessionConfig.Builder();
        SessionConfig configuration = builder.build();

        configuration.getSessionStateCallbacks()
                .add(mock(CameraCaptureSession.StateCallback.class));
    }

    @Test
    public void builderAddMultipleCameraCallbacks() {
        SessionConfig.Builder builder = new SessionConfig.Builder();
        CameraCaptureCallback callback0 = mock(CameraCaptureCallback.class);
        CameraCaptureCallback callback1 = mock(CameraCaptureCallback.class);

        builder.addCameraCaptureCallback(callback0);
        builder.addCameraCaptureCallback(callback1);
        SessionConfig configuration = builder.build();

        assertThat(configuration.getSingleCameraCaptureCallbacks())
                .containsExactly(callback0, callback1);
        assertThat(configuration.getRepeatingCameraCaptureCallbacks())
                .containsExactly(callback0, callback1);
    }

    @Test
    public void builderAddAllCameraCallbacks() {
        SessionConfig.Builder builder = new SessionConfig.Builder();
        CameraCaptureCallback callback0 = mock(CameraCaptureCallback.class);
        CameraCaptureCallback callback1 = mock(CameraCaptureCallback.class);
        List<CameraCaptureCallback> callbacks = Lists.newArrayList(callback0, callback1);

        builder.addAllCameraCaptureCallbacks(callbacks);
        SessionConfig configuration = builder.build();

        assertThat(configuration.getSingleCameraCaptureCallbacks())
                .containsExactly(callback0, callback1);
        assertThat(configuration.getRepeatingCameraCaptureCallbacks())
                .containsExactly(callback0, callback1);
    }

    @Test
    public void removeCameraCaptureCallback_returnsFalseIfNotAdded() {
        CameraCaptureCallback mockCallback = mock(CameraCaptureCallback.class);
        SessionConfig.Builder builder = new SessionConfig.Builder();

        assertThat(builder.removeCameraCaptureCallback(mockCallback)).isFalse();
    }

    @Test
    public void canAddAndRemoveCameraCaptureCallback_withBuilder() {
        // Arrange.
        CameraCaptureCallback mockRepeatingCallback = mock(CameraCaptureCallback.class);
        CameraCaptureCallback mockSingleCallback = mock(CameraCaptureCallback.class);
        SessionConfig.Builder builder = new SessionConfig.Builder();

        // Act.
        builder.addRepeatingCameraCaptureCallback(mockRepeatingCallback);
        builder.addCameraCaptureCallback(mockSingleCallback);
        SessionConfig sessionConfigWithCallbacks = builder.build();

        // Assert.
        assertThat(sessionConfigWithCallbacks.getSingleCameraCaptureCallbacks()).contains(
                mockSingleCallback);
        assertThat(sessionConfigWithCallbacks.getSingleCameraCaptureCallbacks()).contains(
                mockSingleCallback);

        // Act.
        boolean removedSingle = builder.removeCameraCaptureCallback(mockSingleCallback);
        SessionConfig sessionConfigWithoutSingleCallback = builder.build();

        // Assert.
        assertThat(removedSingle).isTrue();
        assertThat(sessionConfigWithoutSingleCallback.getSingleCameraCaptureCallbacks())
                .doesNotContain(mockSingleCallback);

        // Act.
        boolean removedRepeating = builder.removeCameraCaptureCallback(mockRepeatingCallback);
        SessionConfig sessionConfigWithoutCallbacks = builder.build();

        // Assert.
        assertThat(removedRepeating).isTrue();
        assertThat(
                sessionConfigWithoutCallbacks.getRepeatingCameraCaptureCallbacks()).doesNotContain(
                mockRepeatingCallback);
    }

    @Test(expected = UnsupportedOperationException.class)
    public void singleCameraCaptureCallbacks_areImmutable() {
        SessionConfig.Builder builder = new SessionConfig.Builder();
        SessionConfig configuration = builder.build();

        configuration.getSingleCameraCaptureCallbacks().add(mock(CameraCaptureCallback.class));
    }

    @Test
    public void builderAddErrorListener() {
        SessionConfig.Builder builder = new SessionConfig.Builder();
        SessionConfig.ErrorListener callback = mock(SessionConfig.ErrorListener.class);

        builder.addErrorListener(callback);

        SessionConfig config = builder.build();

        assertThat(config.getErrorListeners()).contains(callback);
    }

    @Test
    public void combineTwoSessionsCallbacks() {
        SessionConfig.Builder builder0 = new SessionConfig.Builder();
        CameraCaptureSession.StateCallback sessionCallback0 =
                mock(CameraCaptureSession.StateCallback.class);
        CameraDevice.StateCallback deviceCallback0 = mock(CameraDevice.StateCallback.class);
        CameraCaptureCallback repeatingCallback0 = mock(CameraCaptureCallback.class);
        CameraCaptureCallback cameraCallback0 = mock(CameraCaptureCallback.class);
        SessionConfig.ErrorListener errorListener0 = mock(SessionConfig.ErrorListener.class);
        builder0.addSessionStateCallback(sessionCallback0);
        builder0.addDeviceStateCallback(deviceCallback0);
        builder0.addRepeatingCameraCaptureCallback(repeatingCallback0);
        builder0.addCameraCaptureCallback(cameraCallback0);
        builder0.addErrorListener(errorListener0);

        SessionConfig.Builder builder1 = new SessionConfig.Builder();
        CameraCaptureSession.StateCallback sessionCallback1 =
                mock(CameraCaptureSession.StateCallback.class);
        CameraDevice.StateCallback deviceCallback1 = mock(CameraDevice.StateCallback.class);
        CameraCaptureCallback repeatingCallback1 = mock(CameraCaptureCallback.class);
        CameraCaptureCallback cameraCallback1 = mock(CameraCaptureCallback.class);
        SessionConfig.ErrorListener errorListener1 = mock(SessionConfig.ErrorListener.class);
        builder1.addSessionStateCallback(sessionCallback1);
        builder1.addDeviceStateCallback(deviceCallback1);
        builder1.addRepeatingCameraCaptureCallback(repeatingCallback1);
        builder1.addCameraCaptureCallback(cameraCallback1);
        builder1.addErrorListener(errorListener1);

        SessionConfig.ValidatingBuilder validatingBuilder = new SessionConfig.ValidatingBuilder();
        validatingBuilder.add(builder0.build());
        validatingBuilder.add(builder1.build());

        SessionConfig sessionConfig = validatingBuilder.build();

        assertThat(sessionConfig.getSessionStateCallbacks())
                .containsExactly(sessionCallback0, sessionCallback1);
        assertThat(sessionConfig.getDeviceStateCallbacks())
                .containsExactly(deviceCallback0, deviceCallback1);
        assertThat(sessionConfig.getRepeatingCameraCaptureCallbacks())
                .containsExactly(
                        repeatingCallback0, cameraCallback0, repeatingCallback1, cameraCallback1);
        assertThat(sessionConfig.getSingleCameraCaptureCallbacks())
                .containsExactly(cameraCallback0, cameraCallback1);
        assertThat(sessionConfig.getErrorListeners()).containsExactly(errorListener0,
                errorListener1);
    }

    @Test
    public void combineTwoSessionsTagsValid() {
        SessionConfig session0 = createSessionConfigWithTag("TEST00", 0);
        SessionConfig session1 = createSessionConfigWithTag("TEST01", "String");

        SessionConfig.ValidatingBuilder validatingBuilder = new SessionConfig.ValidatingBuilder();
        validatingBuilder.add(session0);
        validatingBuilder.add(session1);

        SessionConfig sessionCombined = validatingBuilder.build();

        assertThat(validatingBuilder.isValid()).isTrue();

        TagBundle tag = sessionCombined.getRepeatingCaptureConfig().getTagBundle();

        assertThat(tag.getTag("TEST00")).isEqualTo(0);
        assertThat(tag.getTag("TEST01")).isEqualTo("String");
    }

    @Test
    public void builderChange_doNotChangeEarlierBuiltInstance() {
        // 1. Arrange
        CameraCaptureCallback callback1 = mock(CameraCaptureCallback.class);
        CameraCaptureCallback callback2 = mock(CameraCaptureCallback.class);
        DeferrableSurface deferrableSurface1 = mock(DeferrableSurface.class);
        DeferrableSurface deferrableSurface2 = mock(DeferrableSurface.class);
        CameraDevice.StateCallback deviceStateCallback1 = mock(CameraDevice.StateCallback.class);
        CameraDevice.StateCallback deviceStateCallback2 = mock(CameraDevice.StateCallback.class);
        CameraCaptureSession.StateCallback sessionCallback1 =
                mock(CameraCaptureSession.StateCallback.class);
        CameraCaptureSession.StateCallback sessionCallback2 =
                mock(CameraCaptureSession.StateCallback.class);
        SessionConfig.ErrorListener errorListener1 = mock(SessionConfig.ErrorListener.class);
        SessionConfig.ErrorListener errorListener2 = mock(SessionConfig.ErrorListener.class);
        Range<Integer> fpsRange1 = new Range<>(30, 30);
        Range<Integer> fpsRange2 = new Range<>(15, 30);
        MutableOptionsBundle optionsBundle1 = MutableOptionsBundle.create();
        optionsBundle1.insertOption(OPTION, 1);
        MutableOptionsBundle optionsBundle2 = MutableOptionsBundle.create();
        optionsBundle2.insertOption(OPTION, 2);
        int template1 = CameraDevice.TEMPLATE_PREVIEW;
        int template2 = CameraDevice.TEMPLATE_RECORD;

        SessionConfig.Builder builder = new SessionConfig.Builder();
        builder.addSurface(deferrableSurface1);
        builder.setExpectedFrameRateRange(fpsRange1);
        builder.addCameraCaptureCallback(callback1);
        builder.addRepeatingCameraCaptureCallback(callback1);
        builder.addDeviceStateCallback(deviceStateCallback1);
        builder.addSessionStateCallback(sessionCallback1);
        builder.setTemplateType(template1);
        builder.addImplementationOptions(optionsBundle1);
        builder.addErrorListener(errorListener1);
        SessionConfig sessionConfig = builder.build();

        // 2. Act
        // builder change should not affect the instance built earlier.
        builder.addSurface(deferrableSurface2);
        builder.setExpectedFrameRateRange(fpsRange2);
        builder.addCameraCaptureCallback(callback2);
        builder.addRepeatingCameraCaptureCallback(callback2);
        builder.addDeviceStateCallback(deviceStateCallback2);
        builder.addSessionStateCallback(sessionCallback2);
        builder.setTemplateType(template2);
        builder.addImplementationOptions(optionsBundle2);
        builder.addErrorListener(errorListener2);

        // 3. Verify
        assertThat(sessionConfig.getSurfaces()).containsExactly(deferrableSurface1);
        assertThat(sessionConfig.getExpectedFrameRateRange()).isEqualTo(fpsRange1);
        assertThat(sessionConfig.getSingleCameraCaptureCallbacks()).containsExactly(callback1);
        assertThat(sessionConfig.getRepeatingCaptureConfig().getCameraCaptureCallbacks())
                .containsExactly(callback1);
        assertThat(sessionConfig.getDeviceStateCallbacks()).containsExactly(deviceStateCallback1);
        assertThat(sessionConfig.getSessionStateCallbacks()).containsExactly(sessionCallback1);
        assertThat(sessionConfig.getTemplateType()).isEqualTo(template1);
        assertThat(sessionConfig.getImplementationOptions().retrieveOption(OPTION)).isEqualTo(1);
        assertThat(sessionConfig.getErrorListeners()).containsExactly(errorListener1);
    }

    @Test
    public void validatingBuilderChange_doNotChangeEarlierBuiltInstance() {
        // 1. Arrange
        CameraCaptureCallback callback1 = mock(CameraCaptureCallback.class);
        CameraCaptureCallback callback2 = mock(CameraCaptureCallback.class);
        DeferrableSurface deferrableSurface1 = mock(DeferrableSurface.class);
        DeferrableSurface deferrableSurface2 = mock(DeferrableSurface.class);
        CameraDevice.StateCallback deviceStateCallback1 = mock(CameraDevice.StateCallback.class);
        CameraDevice.StateCallback deviceStateCallback2 = mock(CameraDevice.StateCallback.class);
        CameraCaptureSession.StateCallback sessionCallback1 =
                mock(CameraCaptureSession.StateCallback.class);
        CameraCaptureSession.StateCallback sessionCallback2 =
                mock(CameraCaptureSession.StateCallback.class);
        SessionConfig.ErrorListener errorListener1 = mock(SessionConfig.ErrorListener.class);
        SessionConfig.ErrorListener errorListener2 = mock(SessionConfig.ErrorListener.class);
        Range<Integer> fpsRange1 = new Range<>(30, 30);
        Range<Integer> fpsRange2 = new Range<>(15, 30);
        MutableOptionsBundle optionsBundle1 = MutableOptionsBundle.create();
        optionsBundle1.insertOption(OPTION, 1);
        MutableOptionsBundle optionsBundle2 = MutableOptionsBundle.create();
        optionsBundle2.insertOption(OPTION, 2);
        int template1 = CameraDevice.TEMPLATE_PREVIEW;
        int template2 = CameraDevice.TEMPLATE_RECORD;

        SessionConfig.Builder builder = new SessionConfig.Builder();
        builder.addSurface(deferrableSurface1);
        builder.setExpectedFrameRateRange(fpsRange1);
        builder.addCameraCaptureCallback(callback1);
        builder.addRepeatingCameraCaptureCallback(callback1);
        builder.addDeviceStateCallback(deviceStateCallback1);
        builder.addSessionStateCallback(sessionCallback1);
        builder.setTemplateType(template1);
        builder.addImplementationOptions(optionsBundle1);
        builder.addErrorListener(errorListener1);

        SessionConfig.ValidatingBuilder validatingBuilder = new SessionConfig.ValidatingBuilder();
        validatingBuilder.add(builder.build());
        SessionConfig sessionConfig = validatingBuilder.build();

        // 2. Act
        // add another SessionConfig to ValidatingBuilder. This should not affect the
        // instance built earlier.
        SessionConfig.Builder builder2 = new SessionConfig.Builder();
        builder2.addSurface(deferrableSurface2);
        builder2.setExpectedFrameRateRange(fpsRange2);
        builder2.addCameraCaptureCallback(callback2);
        builder2.addRepeatingCameraCaptureCallback(callback2);
        builder2.addDeviceStateCallback(deviceStateCallback2);
        builder2.addSessionStateCallback(sessionCallback2);
        builder2.setTemplateType(template2);
        builder2.addImplementationOptions(optionsBundle2);
        builder2.addErrorListener(errorListener2);
        validatingBuilder.add(builder2.build());

        // 3. Verify
        assertThat(sessionConfig.getSurfaces()).containsExactly(deferrableSurface1);
        assertThat(sessionConfig.getExpectedFrameRateRange()).isEqualTo(fpsRange1);
        assertThat(sessionConfig.getSingleCameraCaptureCallbacks()).containsExactly(callback1);
        assertThat(sessionConfig.getRepeatingCaptureConfig().getCameraCaptureCallbacks())
                .containsExactly(callback1);
        assertThat(sessionConfig.getDeviceStateCallbacks()).containsExactly(deviceStateCallback1);
        assertThat(sessionConfig.getSessionStateCallbacks()).containsExactly(sessionCallback1);
        assertThat(sessionConfig.getTemplateType()).isEqualTo(template1);
        assertThat(sessionConfig.getImplementationOptions().retrieveOption(OPTION)).isEqualTo(1);
        assertThat(sessionConfig.getErrorListeners()).containsExactly(errorListener1);
    }

    private SessionConfig createSessionConfigWithTag(String key, Object tagValue) {
        SessionConfig.Builder builder1 = new SessionConfig.Builder();
        builder1.addSurface(mMockSurface1);
        builder1.setTemplateType(CameraDevice.TEMPLATE_PREVIEW);
        builder1.addTag(key, tagValue);

        return builder1.build();
    }
}<|MERGE_RESOLUTION|>--- conflicted
+++ resolved
@@ -24,11 +24,8 @@
 
 import android.hardware.camera2.CameraCaptureSession;
 import android.hardware.camera2.CameraDevice;
-<<<<<<< HEAD
-=======
 import android.hardware.camera2.params.SessionConfiguration;
 import android.util.Range;
->>>>>>> fdff00cc
 import android.view.Surface;
 
 import androidx.camera.camera2.impl.Camera2ImplConfig;
@@ -59,7 +56,6 @@
             "camerax.test.option_0", Integer.class);
     private static final Option<String> OPTION_1 = Option.create(
             "camerax.test.option_1", String.class);
-
     private DeferrableSurface mMockSurface0;
     private DeferrableSurface mMockSurface1;
 
@@ -301,6 +297,86 @@
 
         assertThat(validatingBuilder.build().getTemplateType()).isEqualTo(
                 CameraDevice.TEMPLATE_ZERO_SHUTTER_LAG);
+    }
+
+    @Test
+    public void setAndVerifyExpectedFrameRateRange_nullValue() {
+        SessionConfig.Builder builderPreview = new SessionConfig.Builder();
+        builderPreview.setTemplateType(CameraDevice.TEMPLATE_PREVIEW);
+        SessionConfig sessionConfigPreview = builderPreview.build();
+
+        SessionConfig.ValidatingBuilder validatingBuilder = new SessionConfig.ValidatingBuilder();
+
+        validatingBuilder.add(sessionConfigPreview);
+
+        assertThat(validatingBuilder.isValid()).isTrue();
+
+        assertThat(validatingBuilder.build().getExpectedFrameRateRange()).isEqualTo(
+                StreamSpec.FRAME_RATE_RANGE_UNSPECIFIED);
+    }
+
+    @Test
+    public void setAndVerifyExpectedFrameRateRange_initialValue() {
+        Range<Integer> fpsRangeLow = new Range<>(30, 45);
+        SessionConfig.Builder builderPreview = new SessionConfig.Builder();
+        builderPreview.setTemplateType(CameraDevice.TEMPLATE_PREVIEW);
+        builderPreview.setExpectedFrameRateRange(fpsRangeLow);
+        SessionConfig sessionConfigPreview = builderPreview.build();
+
+        SessionConfig.ValidatingBuilder validatingBuilder = new SessionConfig.ValidatingBuilder();
+
+        validatingBuilder.add(sessionConfigPreview);
+
+        assertThat(validatingBuilder.isValid()).isTrue();
+
+        assertThat(validatingBuilder.build().getExpectedFrameRateRange()).isEqualTo(
+                fpsRangeLow);
+    }
+
+    @Test
+    public void setAndVerifyExpectedFrameRateRange_sameValues() {
+        Range<Integer> fpsRangeLow = new Range<>(30, 45);
+        SessionConfig.Builder builderZsl = new SessionConfig.Builder();
+        builderZsl.setTemplateType(CameraDevice.TEMPLATE_ZERO_SHUTTER_LAG);
+        builderZsl.setExpectedFrameRateRange(fpsRangeLow);
+        SessionConfig sessionConfigZsl = builderZsl.build();
+
+        SessionConfig.Builder builderPreview = new SessionConfig.Builder();
+        builderPreview.setTemplateType(CameraDevice.TEMPLATE_PREVIEW);
+        builderPreview.setExpectedFrameRateRange(fpsRangeLow);
+        SessionConfig sessionConfigPreview = builderPreview.build();
+
+        SessionConfig.ValidatingBuilder validatingBuilder = new SessionConfig.ValidatingBuilder();
+
+        validatingBuilder.add(sessionConfigPreview);
+        validatingBuilder.add(sessionConfigZsl);
+
+        assertThat(validatingBuilder.isValid()).isTrue();
+
+        assertThat(validatingBuilder.build().getExpectedFrameRateRange()).isEqualTo(
+                fpsRangeLow);
+    }
+
+    @Test
+    public void setAndVerifyExpectedFrameRateRange_differentValues() {
+        Range<Integer> fpsRangeLow = new Range<>(30, 45);
+        Range<Integer> fpsRangeHigh = new Range<>(45, 60);
+        SessionConfig.Builder builderZsl = new SessionConfig.Builder();
+        builderZsl.setTemplateType(CameraDevice.TEMPLATE_ZERO_SHUTTER_LAG);
+        builderZsl.setExpectedFrameRateRange(fpsRangeLow);
+        SessionConfig sessionConfigZsl = builderZsl.build();
+
+        SessionConfig.Builder builderPreview = new SessionConfig.Builder();
+        builderPreview.setTemplateType(CameraDevice.TEMPLATE_PREVIEW);
+        builderPreview.setExpectedFrameRateRange(fpsRangeHigh);
+        SessionConfig sessionConfigPreview = builderPreview.build();
+
+        SessionConfig.ValidatingBuilder validatingBuilder = new SessionConfig.ValidatingBuilder();
+
+        validatingBuilder.add(sessionConfigPreview);
+        validatingBuilder.add(sessionConfigZsl);
+
+        assertThat(validatingBuilder.isValid()).isFalse();
     }
 
     @Test
