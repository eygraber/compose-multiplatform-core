--- conflicted
+++ resolved
@@ -37,10 +37,6 @@
     }
 
     override fun onImageCaptured() {
-<<<<<<< HEAD
-        TODO("Not yet implemented")
-=======
->>>>>>> fdff00cc
     }
 
     override fun onFinalResult(outputFileResults: OutputFileResults) {
