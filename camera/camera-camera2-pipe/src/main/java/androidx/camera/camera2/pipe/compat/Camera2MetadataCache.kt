/*
 * Copyright 2021 The Android Open Source Project
 *
 * Licensed under the Apache License, Version 2.0 (the "License");
 * you may not use this file except in compliance with the License.
 * You may obtain a copy of the License at
 *
 *      http://www.apache.org/licenses/LICENSE-2.0
 *
 * Unless required by applicable law or agreed to in writing, software
 * distributed under the License is distributed on an "AS IS" BASIS,
 * WITHOUT WARRANTIES OR CONDITIONS OF ANY KIND, either express or implied.
 * See the License for the specific language governing permissions and
 * limitations under the License.
 */

package androidx.camera.camera2.pipe.compat

import android.content.Context
import android.hardware.camera2.CameraCharacteristics
import android.hardware.camera2.CameraExtensionCharacteristics
import android.hardware.camera2.CameraManager
import android.os.Build
import android.util.ArrayMap
import androidx.annotation.GuardedBy
import androidx.annotation.RequiresApi
<<<<<<< HEAD
=======
import androidx.camera.camera2.pipe.CameraError
import androidx.camera.camera2.pipe.CameraExtensionMetadata
>>>>>>> fdff00cc
import androidx.camera.camera2.pipe.CameraId
import androidx.camera.camera2.pipe.CameraMetadata
import androidx.camera.camera2.pipe.CameraPipe
import androidx.camera.camera2.pipe.config.CameraPipeContext
import androidx.camera.camera2.pipe.core.Debug
import androidx.camera.camera2.pipe.core.Log
import androidx.camera.camera2.pipe.core.Permissions
import androidx.camera.camera2.pipe.core.Threads
import androidx.camera.camera2.pipe.core.TimeSource
import androidx.camera.camera2.pipe.core.Timestamps
import androidx.camera.camera2.pipe.core.Timestamps.formatMs
import javax.inject.Inject
import javax.inject.Singleton
import kotlinx.coroutines.withContext

/**
 * Provides caching and querying of [CameraMetadata] and [CameraExtensionMetadata]
 * via Camera2.
 *
 * This class is thread safe and provides suspending functions for querying and accessing
 * [CameraMetadata] and [CameraExtensionMetadata].
 */
@RequiresApi(21) // TODO(b/200306659): Remove and replace with annotation on package-info.java
@Singleton
internal class Camera2MetadataCache
@Inject
constructor(
    @CameraPipeContext private val cameraPipeContext: Context,
    private val threads: Threads,
    private val permissions: Permissions,
    private val cameraMetadataConfig: CameraPipe.CameraMetadataConfig,
    private val timeSource: TimeSource
) : Camera2MetadataProvider {

    @GuardedBy("cache")
    private val cache = ArrayMap<String, CameraMetadata>()

    @GuardedBy("extensionCache")
    private val extensionCache = ArrayMap<String, CameraExtensionMetadata>()

    @GuardedBy("extensionCharacteristicsCache")
    private val extensionCharacteristicsCache = ArrayMap<String, CameraExtensionCharacteristics>()

    override suspend fun getCameraMetadata(cameraId: CameraId): CameraMetadata {
        synchronized(cache) {
            val existing = cache[cameraId.value]
            if (existing != null) {
                return existing
            }
        }

        // Suspend and query CameraMetadata on a background thread.
        return withContext(threads.backgroundDispatcher) { awaitCameraMetadata(cameraId) }
    }

    override suspend fun getCameraExtensionMetadata(
        cameraId: CameraId,
        extension: Int
    ): CameraExtensionMetadata {
        synchronized(extensionCache) {
            val existing = extensionCache[cameraId.value]
            if (existing != null) {
                return existing
            }
        }

        // Suspend and query CameraExtensionMetadata on a background thread.
        return withContext(threads.backgroundDispatcher) {
            awaitCameraExtensionMetadata(cameraId, extension)
        }
    }

    override fun awaitCameraMetadata(cameraId: CameraId): CameraMetadata {
        return Debug.trace("Camera-${cameraId.value}#awaitMetadata") {
            synchronized(cache) {
                val existing = cache[cameraId.value]
                if (existing != null) {
                    return@trace existing
                } else if (!isMetadataRedacted()) {
                    val result = createCameraMetadata(cameraId, false)
                    cache[cameraId.value] = result
                    return@trace result
                }
            }
            return@trace createCameraMetadata(cameraId, true)
        }
    }

    override fun awaitCameraExtensionMetadata(
        cameraId: CameraId,
        extension: Int
    ): CameraExtensionMetadata {
        if (Build.VERSION.SDK_INT >= Build.VERSION_CODES.S) {
            return Debug.trace("Camera-${cameraId.value}#awaitExtensionMetadata") {
                synchronized(extensionCache) {
                    val existing = extensionCache[cameraId.value]
                    if (existing != null) {
                        return@trace existing
                    } else if (!isMetadataRedacted()) {
                        val result = createCameraExtensionMetadata(cameraId, false, extension)
                        extensionCache[cameraId.value] = result
                        return@trace result
                    }
                }
                return@trace createCameraExtensionMetadata(cameraId, true, extension)
            }
        } else {
            throw Exception(
                "Extension sessions are only supported on Android S or higher. " +
                    "Device SDK is ${Build.VERSION.SDK_INT}"
            )
        }
    }

    private fun createCameraMetadata(
        cameraId: CameraId,
        redacted: Boolean
    ): Camera2CameraMetadata {
        val start = Timestamps.now(timeSource)

        return Debug.trace("Camera-${cameraId.value}#readCameraMetadata") {
            try {
                Log.debug { "Loading metadata for $cameraId" }
                val cameraManager =
                    cameraPipeContext.getSystemService(Context.CAMERA_SERVICE) as CameraManager
                val characteristics = cameraManager.getCameraCharacteristics(cameraId.value)

                // This technically shouldn't be null per documentation, but we suspect it could be
                // under certain devices in certain situations.
                @Suppress("RedundantRequireNotNullCall")
                checkNotNull(characteristics) {
                    "Failed to get CameraCharacteristics for $cameraId!"
                }

                // Merge the camera specific and global cache blocklists together.
                // this will prevent these values from being cached after first access.
                val cameraBlocklist =
                    if (shouldBlockSensorOrientationCache(characteristics)) {
                        (cameraMetadataConfig.cameraCacheBlocklist[cameraId] ?: emptySet()) +
                            CameraCharacteristics.SENSOR_ORIENTATION
                    } else {
                        cameraMetadataConfig.cameraCacheBlocklist[cameraId]
                    }
                val cacheBlocklist =
                    if (cameraBlocklist == null) {
                        cameraMetadataConfig.cacheBlocklist
                    } else {
                        cameraMetadataConfig.cacheBlocklist + cameraBlocklist
                    }

                val cameraMetadata =
                    Camera2CameraMetadata(
                        cameraId,
                        redacted,
                        characteristics,
                        this,
                        emptyMap(),
                        cacheBlocklist
                    )

                Log.info {
                    val duration = Timestamps.now(timeSource) - start
                    val redactedString =
                        when (redacted) {
                            false -> ""
                            true -> " (redacted)"
                        }
                    "Loaded metadata for $cameraId in ${duration.formatMs()}$redactedString"
                }

                return@trace cameraMetadata
            } catch (e: Throwable) {
                throw IllegalStateException("Failed to load metadata for $cameraId!", e)
            }
        }
    }

    @RequiresApi(Build.VERSION_CODES.S)
    private fun createCameraExtensionMetadata(
        cameraId: CameraId,
        redacted: Boolean,
        extension: Int
    ): Camera2CameraExtensionMetadata {
        val start = Timestamps.now(timeSource)

        return Debug.trace("Camera-${cameraId.value}#readCameraExtensionMetadata") {
            try {
                Log.debug { "Loading extension metadata for $cameraId" }

                val extensionCharacteristics = getCameraExtensionCharacteristics(cameraId)

                val extensionMetadata =
                    Camera2CameraExtensionMetadata(
                        cameraId,
                        redacted,
                        extension,
                        extensionCharacteristics,
                        emptyMap()
                    )

                Log.info {
                    val duration = Timestamps.now(timeSource) - start
                    val redactedString =
                        when (redacted) {
                            false -> ""
                            true -> " (redacted)"
                        }
                    "Loaded extension metadata for $cameraId in " +
                        "${duration.formatMs()}$redactedString"
                }

                return@trace extensionMetadata
            } catch (throwable: Throwable) {
                throw IllegalStateException(
                    "Failed to load extension metadata " +
                        "for $cameraId!", throwable
                )
            }
        }
    }

    @RequiresApi(Build.VERSION_CODES.S)
    override fun getCameraExtensionCharacteristics(
        cameraId: CameraId
    ): CameraExtensionCharacteristics {
        synchronized(extensionCharacteristicsCache) {
            val existing = extensionCharacteristicsCache[cameraId.value]
            if (existing != null) {
                return existing
            }
        }
        Log.debug { "Retrieving CameraExtensionCharacteristics for $cameraId" }
        val cameraManager =
            cameraPipeContext.getSystemService(Context.CAMERA_SERVICE) as CameraManager

        val extensionCharacteristics = Api31Compat
            .getCameraExtensionCharacteristics(cameraManager, cameraId.value)

        // This technically shouldn't be null per documentation, but we suspect it could be
        // under certain devices in certain situations.
        @Suppress("RedundantRequireNotNullCall")
        checkNotNull(extensionCharacteristics) {
            "Failed to get CameraExtensionCharacteristics for $cameraId!"
        }

        return extensionCharacteristics
    }

    private fun isMetadataRedacted(): Boolean = !permissions.hasCameraPermission

    private fun shouldBlockSensorOrientationCache(characteristics: CameraCharacteristics): Boolean {
        return Build.VERSION.SDK_INT >= Build.VERSION_CODES.S_V2 &&
            characteristics[CameraCharacteristics.INFO_DEVICE_STATE_SENSOR_ORIENTATION_MAP] != null
    }
}<|MERGE_RESOLUTION|>--- conflicted
+++ resolved
@@ -24,14 +24,12 @@
 import android.util.ArrayMap
 import androidx.annotation.GuardedBy
 import androidx.annotation.RequiresApi
-<<<<<<< HEAD
-=======
 import androidx.camera.camera2.pipe.CameraError
 import androidx.camera.camera2.pipe.CameraExtensionMetadata
->>>>>>> fdff00cc
 import androidx.camera.camera2.pipe.CameraId
 import androidx.camera.camera2.pipe.CameraMetadata
 import androidx.camera.camera2.pipe.CameraPipe
+import androidx.camera.camera2.pipe.DoNotDisturbException
 import androidx.camera.camera2.pipe.config.CameraPipeContext
 import androidx.camera.camera2.pipe.core.Debug
 import androidx.camera.camera2.pipe.core.Log
@@ -200,8 +198,13 @@
                 }
 
                 return@trace cameraMetadata
-            } catch (e: Throwable) {
-                throw IllegalStateException("Failed to load metadata for $cameraId!", e)
+            } catch (throwable: Throwable) {
+                if (CameraError.shouldHandleDoNotDisturbException(throwable)) {
+                    throw DoNotDisturbException(
+                        "Failed to load metadata: Do Not Disturb mode is on!"
+                    )
+                }
+                throw IllegalStateException("Failed to load metadata for $cameraId!", throwable)
             }
         }
     }
