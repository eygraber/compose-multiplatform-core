--- conflicted
+++ resolved
@@ -65,7 +65,10 @@
     private final Set<UseCase> mAttachedUseCases = new HashSet<>();
     private State mState = State.CLOSED;
     private int mAvailableCameraCount = 1;
-    private List<UseCase> mUseCaseResetHistory = new ArrayList<>();
+    private final List<UseCase> mUseCaseActiveHistory = new ArrayList<>();
+    private final List<UseCase> mUseCaseInactiveHistory = new ArrayList<>();
+    private final List<UseCase> mUseCaseUpdateHistory = new ArrayList<>();
+    private final List<UseCase> mUseCaseResetHistory = new ArrayList<>();
     private boolean mHasTransform = true;
 
     @Nullable
@@ -199,7 +202,7 @@
     @Override
     public void onUseCaseActive(@NonNull UseCase useCase) {
         Logger.d(TAG, "Use case " + useCase + " ACTIVE for camera " + mCameraId);
-
+        mUseCaseActiveHistory.add(useCase);
         mUseCaseAttachState.setUseCaseActive(useCase.getName() + useCase.hashCode(),
                 useCase.getSessionConfig(), useCase.getCurrentConfig(),
                 useCase.getAttachedStreamSpec(),
@@ -211,7 +214,7 @@
     @Override
     public void onUseCaseInactive(@NonNull UseCase useCase) {
         Logger.d(TAG, "Use case " + useCase + " INACTIVE for camera " + mCameraId);
-
+        mUseCaseInactiveHistory.add(useCase);
         mUseCaseAttachState.setUseCaseInactive(useCase.getName() + useCase.hashCode());
         updateCaptureSessionConfig();
     }
@@ -220,7 +223,7 @@
     @Override
     public void onUseCaseUpdated(@NonNull UseCase useCase) {
         Logger.d(TAG, "Use case " + useCase + " UPDATED for camera " + mCameraId);
-
+        mUseCaseUpdateHistory.add(useCase);
         mUseCaseAttachState.updateUseCase(useCase.getName() + useCase.hashCode(),
                 useCase.getSessionConfig(), useCase.getCurrentConfig(),
                 useCase.getAttachedStreamSpec(),
@@ -319,8 +322,6 @@
      * {@link #onUseCaseActive} invocations.
      */
     @NonNull
-<<<<<<< HEAD
-=======
     public List<UseCase> getUseCaseActiveHistory() {
         return mUseCaseActiveHistory;
     }
@@ -350,7 +351,6 @@
      * {@link #onUseCaseReset} invocations.
      */
     @NonNull
->>>>>>> fdff00cc
     public List<UseCase> getUseCaseResetHistory() {
         return mUseCaseResetHistory;
     }
