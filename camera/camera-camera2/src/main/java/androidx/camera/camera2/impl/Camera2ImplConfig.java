--- conflicted
+++ resolved
@@ -41,52 +41,35 @@
 @RequiresApi(21) // TODO(b/200306659): Remove and replace with annotation on package-info.java
 public final class Camera2ImplConfig extends CaptureRequestOptions {
 
-    /** @hide */
     @RestrictTo(Scope.LIBRARY)
     public static final String CAPTURE_REQUEST_ID_STEM = "camera2.captureRequest.option.";
 
     // Option Declarations:
     // *********************************************************************************************
 
-    /** @hide */
     @RestrictTo(Scope.LIBRARY)
     public static final Config.Option<Integer> TEMPLATE_TYPE_OPTION =
             Option.create("camera2.captureRequest.templateType", int.class);
-    /** @hide */
     @RestrictTo(Scope.LIBRARY)
     public static final Config.Option<Long> STREAM_USE_CASE_OPTION =
             Option.create("camera2.cameraCaptureSession.streamUseCase", long.class);
-    /** @hide */
     @RestrictTo(Scope.LIBRARY)
     public static final Option<CameraDevice.StateCallback> DEVICE_STATE_CALLBACK_OPTION =
             Option.create("camera2.cameraDevice.stateCallback", CameraDevice.StateCallback.class);
-    /** @hide */
     @RestrictTo(Scope.LIBRARY)
     public static final Option<CameraCaptureSession.StateCallback> SESSION_STATE_CALLBACK_OPTION =
             Option.create(
                     "camera2.cameraCaptureSession.stateCallback",
                     CameraCaptureSession.StateCallback.class);
-    /** @hide */
     @RestrictTo(Scope.LIBRARY)
     public static final Option<CameraCaptureSession.CaptureCallback>
             SESSION_CAPTURE_CALLBACK_OPTION =
             Option.create("camera2.cameraCaptureSession.captureCallback",
                     CameraCaptureSession.CaptureCallback.class);
-<<<<<<< HEAD
-
-    /** @hide */
-    @RestrictTo(Scope.LIBRARY)
-    public static final Option<CameraEventCallbacks> CAMERA_EVENT_CALLBACK_OPTION =
-            Option.create("camera2.cameraEvent.callback", CameraEventCallbacks.class);
-
-    /** @hide */
-=======
->>>>>>> fdff00cc
     @RestrictTo(Scope.LIBRARY)
     public static final Option<Object> CAPTURE_REQUEST_TAG_OPTION = Option.create(
             "camera2.captureRequest.tag", Object.class);
 
-    /** @hide */
     @RestrictTo(Scope.LIBRARY)
     public static final Option<String> SESSION_PHYSICAL_CAMERA_ID_OPTION = Option.create(
             "camera2.cameraCaptureSession.physicalCameraId", String.class);
@@ -106,7 +89,6 @@
     // erase the type. This shouldn't be a problem as long as we are only using these options
     // within the Camera2ImplConfig and Camera2ImplConfig.Builder classes.
 
-    /** @hide */
     @RestrictTo(Scope.LIBRARY)
     @NonNull
     public static Option<Object> createCaptureRequestOption(@NonNull CaptureRequest.Key<?> key) {
@@ -116,7 +98,6 @@
     /**
      * Returns all capture request options contained in this configuration.
      *
-     * @hide
      */
     @RestrictTo(Scope.LIBRARY)
     @NonNull
