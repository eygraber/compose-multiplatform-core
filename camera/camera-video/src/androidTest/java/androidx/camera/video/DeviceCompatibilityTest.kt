/*
 * Copyright 2022 The Android Open Source Project
 *
 * Licensed under the Apache License, Version 2.0 (the "License");
 * you may not use this file except in compliance with the License.
 * You may obtain a copy of the License at
 *
 *      http://www.apache.org/licenses/LICENSE-2.0
 *
 * Unless required by applicable law or agreed to in writing, software
 * distributed under the License is distributed on an "AS IS" BASIS,
 * WITHOUT WARRANTIES OR CONDITIONS OF ANY KIND, either express or implied.
 * See the License for the specific language governing permissions and
 * limitations under the License.
 */

package androidx.camera.video

import android.content.Context
import android.media.MediaCodec
import android.media.MediaCodecInfo
import android.os.Build
import androidx.camera.camera2.Camera2Config
import androidx.camera.camera2.pipe.integration.CameraPipeConfig
import androidx.camera.core.CameraSelector
import androidx.camera.core.CameraSelector.DEFAULT_BACK_CAMERA
import androidx.camera.core.CameraSelector.DEFAULT_FRONT_CAMERA
import androidx.camera.core.CameraXConfig
import androidx.camera.core.impl.EncoderProfilesProxy.VideoProfileProxy
import androidx.camera.testing.impl.CameraPipeConfigTestRule
import androidx.camera.testing.impl.CameraUtil
import androidx.camera.testing.impl.CameraXUtil
import androidx.camera.video.internal.VideoValidatedEncoderProfilesProxy
import androidx.camera.video.internal.compat.quirk.DeviceQuirks
import androidx.camera.video.internal.compat.quirk.MediaCodecInfoReportIncorrectInfoQuirk
import androidx.test.core.app.ApplicationProvider
import androidx.test.filters.SdkSuppress
import androidx.test.filters.SmallTest
import com.google.common.collect.Range
import com.google.common.truth.Truth.assertWithMessage
import java.util.concurrent.TimeUnit
import org.junit.After
import org.junit.Assume.assumeTrue
import org.junit.Before
import org.junit.Rule
import org.junit.Test
import org.junit.runner.RunWith
import org.junit.runners.Parameterized

/**
 * Test used to find out compatibility issue.
 *
 * All tests in this file should always pass. Every time we want to add a new test, it means there
 * is also a corresponding quirk in the codebase and we want to find more devices with the same
 * root cause. Tests should use [assumeTrue] to skip related quirks so that the problematic device
 * will pass the test. Once a new failure is found in the mobile harness test results, we should
 * add the device to the relevant quirk to pass the test.
 */
@SmallTest
@RunWith(Parameterized::class)
@SdkSuppress(minSdkVersion = 21)
class DeviceCompatibilityTest(
    private val implName: String,
    private val cameraConfig: CameraXConfig,
) {

    private val context: Context = ApplicationProvider.getApplicationContext()
    private val zeroRange by lazy { android.util.Range.create(0, 0) }

    @get:Rule
    val cameraPipeConfigTestRule = CameraPipeConfigTestRule(
        active = implName == CameraPipeConfig::class.simpleName,
    )

    @get:Rule
    val cameraRule = CameraUtil.grantCameraPermissionAndPreTest(
        CameraUtil.PreTestCameraIdList(cameraConfig)
    )

    @Before
    fun setup() {
        CameraXUtil.initialize(context, cameraConfig).get()
    }

    @After
    fun tearDown() {
        CameraXUtil.shutdown().get(10, TimeUnit.SECONDS)
    }

    @Test
    fun mediaCodecInfoShouldSupportEncoderProfilesSizes() {
        assumeTrue(DeviceQuirks.get(MediaCodecInfoReportIncorrectInfoQuirk::class.java) == null)

        // Arrange: Collect all supported profiles from default back/front camera.
        val supportedProfiles = mutableListOf<VideoValidatedEncoderProfilesProxy>()
        supportedProfiles.addAll(getSupportedProfiles(DEFAULT_BACK_CAMERA))
        supportedProfiles.addAll(getSupportedProfiles(DEFAULT_FRONT_CAMERA))
        assumeTrue(supportedProfiles.isNotEmpty())

        supportedProfiles.forEach { profile ->
            // Arrange: Find the codec and its video capabilities.
            // If mime is null, skip the test instead of failing it since this isn't the purpose
            // of the test.
            val videoProfile = profile.defaultVideoProfile
            val mime = videoProfile.mediaType
            if (mime == VideoProfileProxy.MEDIA_TYPE_NONE) {
                return@forEach
            }
            val capabilities = MediaCodec.createEncoderByType(mime).let { codec ->
                try {
                    codec.codecInfo.getCapabilitiesForType(mime).videoCapabilities
                } finally {
                    codec.release()
                }
            }

            // Act.
            val (width, height) = videoProfile.width to videoProfile.height
            // Pass if VideoCapabilities.isSizeSupported() is true
            if (capabilities.isSizeSupported(width, height)) {
                return@forEach
            }

            val supportedWidths = capabilities.supportedWidths
            val supportedHeights = capabilities.supportedHeights
            val supportedWidthsForHeight = capabilities.getWidthsForHeightQuietly(height)
            val supportedHeightForWidth = capabilities.getHeightsForWidthQuietly(width)

            // Assert.
            val msg = "Build.BRAND: ${Build.BRAND}, Build.MODEL: ${Build.MODEL} " +
                "mime: $mime, size: ${width}x$height is not in " +
                "supported widths $supportedWidths/$supportedWidthsForHeight " +
                "or heights $supportedHeights/$supportedHeightForWidth, " +
                "the width/height alignment is " +
                "${capabilities.widthAlignment}/${capabilities.heightAlignment}."
            assertWithMessage(msg).that(width).isIn(supportedWidths.toClosed())
            assertWithMessage(msg).that(height).isIn(supportedHeights.toClosed())
            assertWithMessage(msg).that(width).isIn(supportedWidthsForHeight.toClosed())
            assertWithMessage(msg).that(height).isIn(supportedHeightForWidth.toClosed())
        }
    }

    private fun getSupportedProfiles(
        cameraSelector: CameraSelector
    ): List<VideoValidatedEncoderProfilesProxy> {
        if (!CameraUtil.hasCameraWithLensFacing(cameraSelector.lensFacing!!)) {
            return emptyList()
        }

        val cameraInfo = CameraUtil.createCameraUseCaseAdapter(context, cameraSelector).cameraInfo
<<<<<<< HEAD
        val videoCapabilities = VideoCapabilities.from(cameraInfo)
        return videoCapabilities.supportedQualities
            .mapNotNull { videoCapabilities.getProfiles(it) }
=======
        val videoCapabilities = Recorder.getVideoCapabilities(cameraInfo)

        return videoCapabilities.supportedDynamicRanges.flatMap { dynamicRange ->
            videoCapabilities.getSupportedQualities(dynamicRange).map { quality ->
                videoCapabilities.getProfiles(quality, dynamicRange)!!
            }
        }
>>>>>>> fdff00cc
    }

    private fun android.util.Range<Int>.toClosed() = Range.closed(lower, upper)

    private fun MediaCodecInfo.VideoCapabilities.getWidthsForHeightQuietly(height: Int):
        android.util.Range<Int> {
        return try {
            getSupportedWidthsFor(height)
        } catch (e: IllegalArgumentException) {
            zeroRange
        }
    }

    private fun MediaCodecInfo.VideoCapabilities.getHeightsForWidthQuietly(width: Int):
        android.util.Range<Int> {
        return try {
            getSupportedHeightsFor(width)
        } catch (e: IllegalArgumentException) {
            zeroRange
        }
    }

    companion object {
        @JvmStatic
        @Parameterized.Parameters(name = "{0}")
        fun data() = listOf(
            arrayOf(Camera2Config::class.simpleName, Camera2Config.defaultConfig()),
            arrayOf(CameraPipeConfig::class.simpleName, CameraPipeConfig.defaultConfig())
        )
    }
}<|MERGE_RESOLUTION|>--- conflicted
+++ resolved
@@ -148,11 +148,6 @@
         }
 
         val cameraInfo = CameraUtil.createCameraUseCaseAdapter(context, cameraSelector).cameraInfo
-<<<<<<< HEAD
-        val videoCapabilities = VideoCapabilities.from(cameraInfo)
-        return videoCapabilities.supportedQualities
-            .mapNotNull { videoCapabilities.getProfiles(it) }
-=======
         val videoCapabilities = Recorder.getVideoCapabilities(cameraInfo)
 
         return videoCapabilities.supportedDynamicRanges.flatMap { dynamicRange ->
@@ -160,7 +155,6 @@
                 videoCapabilities.getProfiles(quality, dynamicRange)!!
             }
         }
->>>>>>> fdff00cc
     }
 
     private fun android.util.Range<Int>.toClosed() = Range.closed(lower, upper)
