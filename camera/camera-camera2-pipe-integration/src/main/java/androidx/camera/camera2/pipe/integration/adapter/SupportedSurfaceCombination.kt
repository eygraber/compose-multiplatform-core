--- conflicted
+++ resolved
@@ -16,6 +16,7 @@
 
 package androidx.camera.camera2.pipe.integration.adapter
 
+import android.annotation.SuppressLint
 import android.content.Context
 import android.content.pm.PackageManager
 import android.content.pm.PackageManager.FEATURE_CAMERA_CONCURRENT
@@ -26,23 +27,13 @@
 import android.media.CamcorderProfile
 import android.media.MediaRecorder
 import android.os.Build
-<<<<<<< HEAD
-import android.util.Rational
-import android.util.Size
-import android.view.Display
-import android.view.Surface
-=======
 import android.util.Pair
 import android.util.Range
 import android.util.Rational
 import android.util.Size
->>>>>>> fdff00cc
 import androidx.annotation.RequiresApi
+import androidx.annotation.VisibleForTesting
 import androidx.camera.camera2.pipe.CameraMetadata
-<<<<<<< HEAD
-import androidx.camera.core.AspectRatio
-import androidx.camera.core.Logger
-=======
 import androidx.camera.camera2.pipe.integration.compat.StreamConfigurationMapCompat
 import androidx.camera.camera2.pipe.integration.compat.workaround.ExtraSupportedSurfaceCombinationsContainer
 import androidx.camera.camera2.pipe.integration.compat.workaround.OutputSizesCorrector
@@ -52,29 +43,23 @@
 import androidx.camera.camera2.pipe.integration.internal.DynamicRangeResolver
 import androidx.camera.camera2.pipe.integration.internal.StreamUseCaseUtil
 import androidx.camera.core.DynamicRange
->>>>>>> fdff00cc
 import androidx.camera.core.impl.AttachedSurfaceInfo
+import androidx.camera.core.impl.CameraMode
 import androidx.camera.core.impl.EncoderProfilesProxy
 import androidx.camera.core.impl.ImageFormatConstants
-import androidx.camera.core.impl.ImageOutputConfig
 import androidx.camera.core.impl.StreamSpec
 import androidx.camera.core.impl.SurfaceCombination
 import androidx.camera.core.impl.SurfaceConfig
 import androidx.camera.core.impl.SurfaceSizeDefinition
 import androidx.camera.core.impl.UseCaseConfig
 import androidx.camera.core.impl.utils.AspectRatioUtil
-<<<<<<< HEAD
-import androidx.camera.core.impl.utils.AspectRatioUtil.CompareAspectRatiosByMappingAreaInFullFovAspectRatioSpace
-import androidx.camera.core.impl.utils.AspectRatioUtil.hasMatchingAspectRatio
-import androidx.camera.core.impl.utils.CameraOrientationUtil
-=======
->>>>>>> fdff00cc
 import androidx.camera.core.impl.utils.CompareSizesByArea
 import androidx.camera.core.internal.utils.SizeUtil
 import androidx.camera.core.internal.utils.SizeUtil.RESOLUTION_1080P
+import androidx.camera.core.internal.utils.SizeUtil.RESOLUTION_1440P
 import androidx.camera.core.internal.utils.SizeUtil.RESOLUTION_480P
+import androidx.camera.core.internal.utils.SizeUtil.RESOLUTION_720P
 import androidx.camera.core.internal.utils.SizeUtil.RESOLUTION_VGA
-import androidx.core.util.Preconditions
 import java.util.Arrays
 import java.util.Collections
 import kotlin.math.floor
@@ -101,19 +86,6 @@
     private val hardwareLevel =
         cameraMetadata[CameraCharacteristics.INFO_SUPPORTED_HARDWARE_LEVEL]
             ?: CameraCharacteristics.INFO_SUPPORTED_HARDWARE_LEVEL_LEGACY
-<<<<<<< HEAD
-    private val isSensorLandscapeResolution = isSensorLandscapeResolution(cameraMetadata)
-    private val concurrentSurfaceCombinations: MutableList<SurfaceCombination> = ArrayList()
-    private val surfaceCombinations: MutableList<SurfaceCombination> = ArrayList()
-    private val outputSizesCache: MutableMap<Int, Array<Size>> = HashMap()
-    private var isRawSupported = false
-    private var isBurstCaptureSupported = false
-    internal lateinit var surfaceSizeDefinition: SurfaceSizeDefinition
-    private val displayManager: DisplayManager =
-        (context.getSystemService(Context.DISPLAY_SERVICE) as DisplayManager)
-    private val activeArraySize =
-        cameraMetadata[CameraCharacteristics.SENSOR_INFO_ACTIVE_ARRAY_SIZE]
-=======
     private val availableStabilizationMode =
         cameraMetadata[CameraCharacteristics.CONTROL_AVAILABLE_VIDEO_STABILIZATION_MODES]
             ?: CameraCharacteristics.CONTROL_AVAILABLE_VIDEO_STABILIZATION_MODES
@@ -141,12 +113,16 @@
     private val resolutionCorrector = ResolutionCorrector()
     private val targetAspectRatio: TargetAspectRatio = TargetAspectRatio()
     private val dynamicRangeResolver: DynamicRangeResolver = DynamicRangeResolver(cameraMetadata)
->>>>>>> fdff00cc
 
     init {
         checkCapabilities()
         generateSupportedCombinationList()
-        if (context.packageManager.hasSystemFeature(FEATURE_CAMERA_CONCURRENT)) {
+        if (isUltraHighResolutionSensorSupported) {
+            generateUltraHighResolutionSupportedCombinationList()
+        }
+        isConcurrentCameraModeSupported =
+            context.packageManager.hasSystemFeature(FEATURE_CAMERA_CONCURRENT)
+        if (isConcurrentCameraModeSupported) {
             generateConcurrentSupportedCombinationList()
         }
 
@@ -170,27 +146,12 @@
      * Check whether the input surface configuration list is under the capability of any combination
      * of this object.
      *
-<<<<<<< HEAD
-     * @param isConcurrentCameraModeOn true if concurrent camera mode is on, otherwise false.
-=======
      * @param featureSettings  the settings for the camera's features/capabilities.
->>>>>>> fdff00cc
      * @param surfaceConfigList the surface configuration list to be compared
      *
      * @return the check result that whether it could be supported
      */
     fun checkSupported(
-<<<<<<< HEAD
-        isConcurrentCameraModeOn: Boolean,
-        surfaceConfigList: List<SurfaceConfig>
-    ): Boolean {
-        // TODO(b/262772650): camera-pipe support for concurrent camera
-        val targetSurfaceCombinations = if (isConcurrentCameraModeOn)
-            concurrentSurfaceCombinations else surfaceCombinations
-        for (surfaceCombination in targetSurfaceCombinations) {
-            if (surfaceCombination.isSupported(surfaceConfigList)) {
-                return true
-=======
         featureSettings: FeatureSettings,
         surfaceConfigList: List<SurfaceConfig>
     ): Boolean {
@@ -212,15 +173,12 @@
             )
             if (orderedSurfaceConfigList != null) {
                 return orderedSurfaceConfigList
->>>>>>> fdff00cc
             }
         }
         return null
     }
 
     /**
-<<<<<<< HEAD
-=======
      * Returns the supported surface combinations according to the specified feature
      * settings.
      */
@@ -261,68 +219,38 @@
     }
 
     /**
->>>>>>> fdff00cc
      * Transform to a SurfaceConfig object with image format and size info
      *
-     * @param isConcurrentCameraModeOn true if concurrent camera mode is on, otherwise false.
+     * @param cameraMode  the working camera mode.
      * @param imageFormat the image format info for the surface configuration object
      * @param size        the size info for the surface configuration object
      * @return new [SurfaceConfig] object
      */
     fun transformSurfaceConfig(
-        isConcurrentCameraModeOn: Boolean,
+        cameraMode: Int,
         imageFormat: Int,
         size: Size
     ): SurfaceConfig {
-        val maxOutputSizeForConcurrentMode = if (isConcurrentCameraModeOn)
-            getMaxOutputSizeByFormat(imageFormat) else null
-        return SurfaceConfig.transformSurfaceConfig(isConcurrentCameraModeOn,
-            imageFormat, size, surfaceSizeDefinition, maxOutputSizeForConcurrentMode)
+        return SurfaceConfig.transformSurfaceConfig(
+            cameraMode,
+            imageFormat, size, getUpdatedSurfaceSizeDefinitionByFormat(imageFormat)
+        )
     }
 
     /**
      * Finds the suggested stream specification of the newly added UseCaseConfig.
      *
-<<<<<<< HEAD
-     * @param isConcurrentCameraModeOn true if concurrent camera mode is on, otherwise false.
-     * @param existingSurfaces  the existing surfaces.
-     * @param newUseCaseConfigs newly added UseCaseConfig.
-=======
      * @param cameraMode        the working camera mode.
      * @param attachedSurfaces  the existing surfaces.
      * @param newUseCaseConfigsSupportedSizeMap newly added UseCaseConfig to supported output sizes
      * map.
      * @param isPreviewStabilizationOn whether the preview stabilization is enabled.
->>>>>>> fdff00cc
      * @return the suggested stream specs, which is a mapping from UseCaseConfig to the suggested
      * stream specification.
      * @throws IllegalArgumentException if the suggested solution for newUseCaseConfigs cannot be
      * found. This may be due to no available output size or no available surface combination.
      */
     fun getSuggestedStreamSpecifications(
-<<<<<<< HEAD
-        isConcurrentCameraModeOn: Boolean,
-        existingSurfaces: List<AttachedSurfaceInfo>,
-        newUseCaseConfigs: List<UseCaseConfig<*>>
-    ): Map<UseCaseConfig<*>, StreamSpec> {
-        refreshPreviewSize()
-        val surfaceConfigs: MutableList<SurfaceConfig> = ArrayList()
-        for (scc in existingSurfaces) {
-            surfaceConfigs.add(scc.surfaceConfig)
-        }
-        // Use the small size (640x480) for new use cases to check whether there is any possible
-        // supported combination first
-        for (useCaseConfig in newUseCaseConfigs) {
-            val maxOutputSizeForConcurrentMode = if (isConcurrentCameraModeOn)
-                getMaxOutputSizeByFormat(useCaseConfig.inputFormat) else null
-            surfaceConfigs.add(
-                SurfaceConfig.transformSurfaceConfig(
-                    isConcurrentCameraModeOn,
-                    useCaseConfig.inputFormat,
-                    RESOLUTION_VGA,
-                    surfaceSizeDefinition,
-                    maxOutputSizeForConcurrentMode
-=======
         cameraMode: Int,
         attachedSurfaces: List<AttachedSurfaceInfo>,
         newUseCaseConfigsSupportedSizeMap: Map<UseCaseConfig<*>, List<Size>>,
@@ -505,20 +433,12 @@
                     imageFormat,
                     minSize,
                     getUpdatedSurfaceSizeDefinitionByFormat(imageFormat)
->>>>>>> fdff00cc
                 )
             )
         }
         return checkSupported(featureSettings, surfaceConfigs)
     }
 
-<<<<<<< HEAD
-        if (!checkSupported(isConcurrentCameraModeOn, surfaceConfigs)) {
-            throw java.lang.IllegalArgumentException(
-                "No supported surface combination is found for camera device - Id : " + cameraId +
-                    ".  May be attempting to bind too many use cases. " + "Existing surfaces: " +
-                    existingSurfaces + " New configs: " + newUseCaseConfigs
-=======
     /**
      * Iterate through all possible size arrangement and returns a surfaceConfig list for stream
      * use case. This list is ordered and the indices of its items are stored into
@@ -543,7 +463,6 @@
                 useCasesPriorityOrder,
                 surfaceConfigIndexAttachedSurfaceInfoMap,
                 surfaceConfigIndexUseCaseConfigMap
->>>>>>> fdff00cc
             )
             orderedSurfaceConfigListForStreamUseCase =
                 getOrderedSupportedStreamUseCaseSurfaceConfigList(
@@ -637,15 +556,10 @@
 
         // Collect supported output sizes for all use cases
         for (index in useCasesPriorityOrder) {
-<<<<<<< HEAD
-            val supportedOutputSizes: List<Size> = getSupportedOutputSizes(
-                newUseCaseConfigs[index]
-=======
             var supportedOutputSizes = newUseCaseConfigsSupportedSizeMap[newUseCaseConfigs[index]]!!
             supportedOutputSizes = applyResolutionSelectionOrderRelatedWorkarounds(
                 supportedOutputSizes,
                 newUseCaseConfigs[index].inputFormat
->>>>>>> fdff00cc
             )
             supportedOutputSizesList.add(supportedOutputSizes)
         }
@@ -731,21 +645,6 @@
                 }
             }
 
-<<<<<<< HEAD
-            // Attach SurfaceConfig of new use cases
-            for (i in possibleSizeList.indices) {
-                val size = possibleSizeList[i]
-                val newUseCase = newUseCaseConfigs[useCasesPriorityOrder[i]]
-                val maxOutputSizeForConcurrentMode = if (isConcurrentCameraModeOn)
-                    getMaxOutputSizeByFormat(newUseCase.inputFormat) else null
-                surfaceConfigList.add(
-                    SurfaceConfig.transformSurfaceConfig(
-                        isConcurrentCameraModeOn,
-                        newUseCase.inputFormat,
-                        size,
-                        surfaceSizeDefinition,
-                        maxOutputSizeForConcurrentMode
-=======
             // Find the same possible size arrangement that is supported by stream use case again
             // if we found one earlier.
 
@@ -839,7 +738,6 @@
                 .setImplementationOptions(
                     StreamUseCaseUtil.getStreamSpecImplementationOptions(
                         useCaseConfig
->>>>>>> fdff00cc
                     )
                 )
 
@@ -938,17 +836,6 @@
         return maxFrameRate
     }
 
-<<<<<<< HEAD
-            // Check whether the SurfaceConfig combination can be supported
-            if (checkSupported(isConcurrentCameraModeOn, surfaceConfigList)) {
-                suggestedStreamSpecMap = HashMap()
-                for (useCaseConfig in newUseCaseConfigs) {
-                    suggestedStreamSpecMap.put(
-                        useCaseConfig,
-                        StreamSpec.builder(possibleSizeList[useCasesPriorityOrder.indexOf(
-                            newUseCaseConfigs.indexOf(useCaseConfig)
-                        )]).build()
-=======
     /**
      *
      * @param range
@@ -1078,7 +965,6 @@
                     )
                     currentIntersectSize = getRangeLength(
                         newTargetFrameRate.intersect(bestRange)
->>>>>>> fdff00cc
                     )
                 }
             } catch (e: IllegalArgumentException) {
@@ -1215,14 +1101,21 @@
      * Refresh Preview Size based on current display configurations.
      */
     private fun refreshPreviewSize() {
-        val previewSize: Size = calculatePreviewSize()
-        surfaceSizeDefinition = SurfaceSizeDefinition.create(
-            surfaceSizeDefinition.analysisSize,
-            surfaceSizeDefinition.s720pSize,
-            previewSize,
-            surfaceSizeDefinition.s1440pSize,
-            surfaceSizeDefinition.recordSize
-        )
+        displayInfoManager.refresh()
+        if (!::surfaceSizeDefinition.isInitialized) {
+            generateSurfaceSizeDefinition()
+        } else {
+            val previewSize: Size = displayInfoManager.getPreviewSize()
+            surfaceSizeDefinition = SurfaceSizeDefinition.create(
+                surfaceSizeDefinition.analysisSize,
+                surfaceSizeDefinition.s720pSizeMap,
+                previewSize,
+                surfaceSizeDefinition.s1440pSizeMap,
+                surfaceSizeDefinition.recordSize,
+                surfaceSizeDefinition.maximumSizeMap,
+                surfaceSizeDefinition.ultraMaximumSizeMap
+            )
+        }
     }
 
     /**
@@ -1236,6 +1129,10 @@
             isRawSupported = contains(CameraCharacteristics.REQUEST_AVAILABLE_CAPABILITIES_RAW)
             isBurstCaptureSupported =
                 contains(CameraCharacteristics.REQUEST_AVAILABLE_CAPABILITIES_BURST_CAPTURE)
+            isUltraHighResolutionSensorSupported = contains(
+                CameraCharacteristics
+                    .REQUEST_AVAILABLE_CAPABILITIES_ULTRA_HIGH_RESOLUTION_SENSOR
+            )
         }
 
         // Preview Stabilization
@@ -1261,15 +1158,19 @@
                 isRawSupported, isBurstCaptureSupported
             )
         )
-        // TODO(b/246609101): ExtraSupportedSurfaceCombinationsQuirk is supposed to be here to add additional
-        //  surface combinations to the list
+        surfaceCombinations.addAll(
+            extraSupportedSurfaceCombinationsContainer[cameraId, hardwareLevel]
+        )
+    }
+
+    private fun generateUltraHighResolutionSupportedCombinationList() {
+        ultraHighSurfaceCombinations.addAll(
+            GuaranteedConfigurationsUtil.getUltraHighResolutionSupportedCombinationList()
+        )
     }
 
     private fun generateConcurrentSupportedCombinationList() {
         concurrentSurfaceCombinations.addAll(
-<<<<<<< HEAD
-            GuaranteedConfigurationsUtil.generateConcurrentSupportedCombinationList())
-=======
             GuaranteedConfigurationsUtil.getConcurrentSupportedCombinationList()
         )
     }
@@ -1284,7 +1185,6 @@
         surfaceCombinations10Bit.addAll(
             GuaranteedConfigurationsUtil.get10BitSupportedCombinationList()
         )
->>>>>>> fdff00cc
     }
 
     private fun generateStreamUseCaseSupportedCombinationList() {
@@ -1296,20 +1196,113 @@
     }
 
     /**
-     * Generation the size definition for VGA, s720p, PREVIEW, s1440p, and RECORD.
+     * Generation the size definition for VGA, s720p, PREVIEW, s1440p, RECORD, MAXIMUM and
+     * ULTRA_MAXIMUM.
      */
     private fun generateSurfaceSizeDefinition() {
-        val vgaSize = Size(640, 480)
-        // s720p is not a fixed size, it refers to 720p (1280 x 720) or the maximum supported
-        // resolution for the particular format returned by
-        // {@link StreamConfigurationMap#getOutputSizes(int)}, whichever is smaller.
-        // Same for s1440p.
-        val s720pSize = Size(1280, 720)
-        val s1440pSize = Size(1920, 1440)
-        val previewSize: Size = calculatePreviewSize()
+        val previewSize: Size = displayInfoManager.getPreviewSize()
         val recordSize: Size = getRecordSize()
-        surfaceSizeDefinition = SurfaceSizeDefinition.create(vgaSize, s720pSize, previewSize,
-            s1440pSize, recordSize)
+        surfaceSizeDefinition = SurfaceSizeDefinition.create(
+            RESOLUTION_VGA,
+            mutableMapOf(), // s720pSizeMap
+            previewSize,
+            mutableMapOf(), // s1440pSizeMap
+            recordSize,
+            mutableMapOf(), // maximumSizeMap
+            mutableMapOf() // ultraMaximumSizeMap
+        )
+    }
+
+    /**
+     * Updates the surface size definition for the specified format then return it.
+     */
+    @VisibleForTesting
+    fun getUpdatedSurfaceSizeDefinitionByFormat(format: Int): SurfaceSizeDefinition {
+        if (!surfaceSizeDefinitionFormats.contains(format)) {
+            updateS720pOrS1440pSizeByFormat(
+                surfaceSizeDefinition.s720pSizeMap,
+                RESOLUTION_720P, format
+            )
+            updateS720pOrS1440pSizeByFormat(
+                surfaceSizeDefinition.s1440pSizeMap,
+                RESOLUTION_1440P, format
+            )
+            updateMaximumSizeByFormat(surfaceSizeDefinition.maximumSizeMap, format)
+            updateUltraMaximumSizeByFormat(surfaceSizeDefinition.ultraMaximumSizeMap, format)
+            surfaceSizeDefinitionFormats.add(format)
+        }
+        return surfaceSizeDefinition
+    }
+
+    /**
+     * Updates the s720p or s720p size to the map for the specified format.
+     *
+     * <p>s720p refers to the 720p (1280 x 720) or the maximum supported resolution for the
+     * particular format returned by {@link StreamConfigurationMap#getOutputSizes(int)},
+     * whichever is smaller.
+     *
+     * <p>s1440p refers to the 1440p (1920 x 1440) or the maximum supported resolution for the
+     * particular format returned by {@link StreamConfigurationMap#getOutputSizes(int)},
+     * whichever is smaller.
+     *
+     * @param targetSize the target size to create the map.
+     * @return the format to s720p or s720p size map.
+     */
+    private fun updateS720pOrS1440pSizeByFormat(
+        sizeMap: MutableMap<Int, Size>,
+        targetSize: Size,
+        format: Int
+    ) {
+        if (!isConcurrentCameraModeSupported) {
+            return
+        }
+
+        val originalMap = streamConfigurationMapCompat.toStreamConfigurationMap()
+        val maxOutputSize = getMaxOutputSizeByFormat(originalMap, format, false)
+        sizeMap[format] = if (maxOutputSize == null) {
+            targetSize
+        } else {
+            Collections.min(
+                listOf(
+                    targetSize,
+                    maxOutputSize
+                ), CompareSizesByArea()
+            )
+        }
+    }
+
+    /**
+     * Updates the maximum size to the map for the specified format.
+     */
+    private fun updateMaximumSizeByFormat(
+        sizeMap: MutableMap<Int, Size>,
+        format: Int
+    ) {
+        val originalMap = streamConfigurationMapCompat.toStreamConfigurationMap()
+        getMaxOutputSizeByFormat(originalMap, format, true)?.let {
+            sizeMap[format] = it
+        }
+    }
+
+    /**
+     * Updates the ultra maximum size to the map for the specified format.
+     */
+    private fun updateUltraMaximumSizeByFormat(
+        sizeMap: MutableMap<Int, Size>,
+        format: Int
+    ) {
+        // Maximum resolution mode is supported since API level 31
+        if (Build.VERSION.SDK_INT < Build.VERSION_CODES.S ||
+            !isUltraHighResolutionSensorSupported
+        ) {
+            return
+        }
+        val maximumResolutionMap =
+            cameraMetadata[CameraCharacteristics.SCALER_STREAM_CONFIGURATION_MAP_MAXIMUM_RESOLUTION]
+                ?: return
+        getMaxOutputSizeByFormat(maximumResolutionMap, format, true)?.let {
+            sizeMap[format] = it
+        }
     }
 
     /**
@@ -1322,7 +1315,7 @@
         } catch (e: NumberFormatException) {
             // The camera Id is not an integer because the camera may be a removable device. Use
             // StreamConfigurationMap to determine the RECORD size.
-            return getRecordSizeFromStreamConfigurationMap()
+            return getRecordSizeFromStreamConfigurationMapCompat()
         }
         var profiles: EncoderProfilesProxy? = null
         if (encoderProfilesProviderAdapter.hasProfile(CamcorderProfile.QUALITY_HIGH)) {
@@ -1336,9 +1329,10 @@
     /**
      * Obtains the stream configuration map from camera meta data.
      */
-    private fun getStreamConfigurationMap(): StreamConfigurationMap {
-        return cameraMetadata[CameraCharacteristics.SCALER_STREAM_CONFIGURATION_MAP]
+    private fun getStreamConfigurationMapCompat(): StreamConfigurationMapCompat {
+        val map = cameraMetadata[CameraCharacteristics.SCALER_STREAM_CONFIGURATION_MAP]
             ?: throw IllegalArgumentException("Cannot retrieve SCALER_STREAM_CONFIGURATION_MAP")
+        return StreamConfigurationMapCompat(map, OutputSizesCorrector(cameraMetadata, map))
     }
 
     /**
@@ -1347,9 +1341,9 @@
      *
      * @return Maximum supported video size.
      */
-    private fun getRecordSizeFromStreamConfigurationMap(): Size {
-        val map: StreamConfigurationMap = getStreamConfigurationMap()
-        val videoSizeArr = map.getOutputSizes(
+    private fun getRecordSizeFromStreamConfigurationMapCompat(): Size {
+        val map = streamConfigurationMapCompat.toStreamConfigurationMap()
+        val videoSizeArr = map?.getOutputSizes(
             MediaRecorder::class.java
         ) ?: return RESOLUTION_480P
         Arrays.sort(videoSizeArr, CompareSizesByArea(true))
@@ -1396,73 +1390,6 @@
     }
 
     /**
-<<<<<<< HEAD
-     * Check if the size obtained from sensor info indicates landscape mode.
-     */
-    private fun isSensorLandscapeResolution(cameraMetadata: CameraMetadata): Boolean {
-        val pixelArraySize: Size? =
-            cameraMetadata.get<Size>(CameraCharacteristics.SENSOR_INFO_PIXEL_ARRAY_SIZE)
-
-        // Make the default value is true since usually the sensor resolution is landscape.
-        return if (pixelArraySize != null) pixelArraySize.width >= pixelArraySize.height else true
-    }
-
-    /**
-     * Calculates the size for preview. If the max size is larger than 1080p, use 1080p.
-     */
-    @SuppressWarnings("deprecation")
-    /* getRealSize */
-    private fun calculatePreviewSize(): Size {
-        val displaySize = Point()
-        val display: Display = getMaxSizeDisplay()
-        display.getRealSize(displaySize)
-        var displayViewSize: Size
-        displayViewSize = if (displaySize.x > displaySize.y) {
-            Size(displaySize.x, displaySize.y)
-        } else {
-            Size(displaySize.y, displaySize.x)
-        }
-        if (displayViewSize.width * displayViewSize.height
-            > RESOLUTION_1080P.width * RESOLUTION_1080P.height
-        ) {
-            displayViewSize = RESOLUTION_1080P
-        }
-        // TODO(b/245619094): Use ExtraCroppingQuirk to potentially override this with select
-        //  resolution
-        return displayViewSize
-    }
-
-    /**
-     * Retrieves the display which has the max size among all displays.
-     */
-    private fun getMaxSizeDisplay(): Display {
-        val displays: Array<Display> = displayManager.displays
-        if (displays.size == 1) {
-            return displays[0]
-        }
-        var maxDisplay: Display? = null
-        var maxDisplaySize = -1
-        for (display: Display in displays) {
-            if (display.state != Display.STATE_OFF) {
-                val displaySize = Point()
-                display.getRealSize(displaySize)
-                if (displaySize.x * displaySize.y > maxDisplaySize) {
-                    maxDisplaySize = displaySize.x * displaySize.y
-                    maxDisplay = display
-                }
-            }
-        }
-        if (maxDisplay == null) {
-            throw IllegalArgumentException(
-                "No display can be found from the input display manager!"
-            )
-        }
-        return maxDisplay
-    }
-
-    /**
-=======
->>>>>>> fdff00cc
      * Once the stream resource is occupied by one use case, it will impact the other use cases.
      * Therefore, we need to define the priority for stream resource usage. For the use cases
      * with the higher priority, we will try to find the best one for them in priority as
@@ -1494,444 +1421,44 @@
     /**
      * Get max supported output size for specific image format
      *
+     * @param map the original stream configuration map without quirks applied.
      * @param imageFormat the image format info
+     * @param highResolutionIncluded whether high resolution output sizes are included
      * @return the max supported output size for the image format
      */
-    internal fun getMaxOutputSizeByFormat(imageFormat: Int): Size {
-        val outputSizes = getAllOutputSizesByFormat(imageFormat)
-        return Collections.max(listOf(*outputSizes), CompareSizesByArea())
-    }
-
-    /**
-     * Get all output sizes for a given image format.
-     */
-    private fun doGetAllOutputSizesByFormat(imageFormat: Int): Array<Size> {
-        val map: StreamConfigurationMap = getStreamConfigurationMap()
-        val outputSizes = if (Build.VERSION.SDK_INT < 23 &&
-            imageFormat == ImageFormatConstants.INTERNAL_DEFINED_IMAGE_FORMAT_PRIVATE
-        ) {
-            // This is a little tricky that 0x22 that is internal defined in
-            // StreamConfigurationMap.java to be equal to ImageFormat.PRIVATE that is public
-            // after Android level 23 but not public in Android L. Use {@link SurfaceTexture}
-            // or {@link MediaCodec} will finally mapped to 0x22 in StreamConfigurationMap to
-            // retrieve the output sizes information.
-            map.getOutputSizes(SurfaceTexture::class.java)
-        } else {
-            map.getOutputSizes(imageFormat)
-        }
-        // TODO(b/244477758): Exclude problematic sizes
-
-        // Sort the output sizes. The Comparator result must be reversed to have a descending order
-        // result.
-        Arrays.sort(outputSizes, CompareSizesByArea(true))
-        return outputSizes
-    }
-
-    /**
-     * Retrieves the output size associated with the given format.
-     */
-    private fun getAllOutputSizesByFormat(imageFormat: Int): Array<Size> {
-        var outputs: Array<Size>? = outputSizesCache[imageFormat]
-        if (outputs == null) {
-            outputs = doGetAllOutputSizesByFormat(imageFormat)
-            outputSizesCache[imageFormat] = outputs
-        }
-        return outputs
-    }
-
-    /**
-     * Retrieves the sorted customized supported resolutions from the given config
-     */
-    private fun getCustomizedSupportSizesFromConfig(
+    @SuppressLint("ClassVerificationFailure")
+    internal fun getMaxOutputSizeByFormat(
+        map: StreamConfigurationMap?,
         imageFormat: Int,
-        config: ImageOutputConfig
-    ): Array<Size>? {
-        var outputSizes: Array<Size>? = null
-
-        // Try to retrieve customized supported resolutions from config.
-        val formatResolutionsPairList = config.getSupportedResolutions(null)
-        if (formatResolutionsPairList != null) {
-            for (formatResolutionPair in formatResolutionsPairList) {
-                if (formatResolutionPair.first == imageFormat) {
-                    outputSizes = formatResolutionPair.second
-                    break
-                }
-            }
-        }
-        if (outputSizes != null) {
-            // TODO(b/244477758): Exclude problematic sizes
-
-            // Sort the output sizes. The Comparator result must be reversed to have a descending
-            // order result.
-            Arrays.sort(outputSizes, CompareSizesByArea(true))
-        }
-        return outputSizes
-    }
-
-    /**
-     * Flips the size if rotation is needed.
-     */
-    private fun flipSizeByRotation(size: Size?, targetRotation: Int): Size? {
-        var outputSize = size
-        // Calibrates the size with the display and sensor rotation degrees values.
-        if (size != null && isRotationNeeded(targetRotation)) {
-            outputSize = Size(/* width= */size.height, /* height= */size.width)
-        }
-        return outputSize
-    }
-
-    /**
-     * Determines whether rotation needs to be done on target rotation.
-     */
-    private fun isRotationNeeded(targetRotation: Int): Boolean {
-        val sensorOrientation: Int? =
-            cameraMetadata[CameraCharacteristics.SENSOR_ORIENTATION]
-        Preconditions.checkNotNull(
-            sensorOrientation, "Camera HAL in bad state, unable to " +
-                "retrieve the SENSOR_ORIENTATION"
-        )
-        val relativeRotationDegrees = CameraOrientationUtil.surfaceRotationToDegrees(targetRotation)
-
-        // Currently this assumes that a back-facing camera is always opposite to the screen.
-        // This may not be the case for all devices, so in the future we may need to handle that
-        // scenario.
-        val lensFacing: Int? = cameraMetadata[CameraCharacteristics.LENS_FACING]
-        Preconditions.checkNotNull(
-            lensFacing, "Camera HAL in bad state, unable to retrieve the " +
-                "LENS_FACING"
-        )
-        val isOppositeFacingScreen = CameraCharacteristics.LENS_FACING_BACK == lensFacing
-        val sensorRotationDegrees = CameraOrientationUtil.getRelativeImageRotation(
-            relativeRotationDegrees,
-            sensorOrientation!!,
-            isOppositeFacingScreen
-        )
-        return sensorRotationDegrees == 90 || sensorRotationDegrees == 270
-    }
-
-    /**
-     * Obtains the target size from ImageOutputConfig.
-     */
-    private fun getTargetSize(imageOutputConfig: ImageOutputConfig): Size? {
-        val targetRotation = imageOutputConfig.getTargetRotation(Surface.ROTATION_0)
-        // Calibrate targetSize by the target rotation value.
-        var targetSize = imageOutputConfig.getTargetResolution(null)
-        targetSize = flipSizeByRotation(targetSize, targetRotation)
-        return targetSize
-    }
-
-    /**
-     * Returns the aspect ratio group key of the target size when grouping the input resolution
-     * candidate list.
-     *
-     * The resolution candidate list will be grouped with mod 16 consideration. Therefore, we
-     * also need to consider the mod 16 factor to find which aspect ratio of group the target size
-     * might be put in. So that sizes of the group will be selected to use in the highest priority.
-     */
-    private fun getAspectRatioGroupKeyOfTargetSize(
-        targetSize: Size?,
-        resolutionCandidateList: List<Size>
-    ): Rational? {
-        if (targetSize == null) {
+        highResolutionIncluded: Boolean
+    ): Size? {
+        val outputSizes: Array<Size>? =
+            if (imageFormat == ImageFormatConstants.INTERNAL_DEFINED_IMAGE_FORMAT_PRIVATE) {
+                // This is a little tricky that 0x22 that is internal defined in
+                // StreamConfigurationMap.java to be equal to ImageFormat.PRIVATE that is public
+                // after Android level 23 but not public in Android L. Use {@link SurfaceTexture}
+                // or {@link MediaCodec} will finally mapped to 0x22 in StreamConfigurationMap to
+                // retrieve the output sizes information.
+                map?.getOutputSizes(SurfaceTexture::class.java)
+            } else {
+                map?.getOutputSizes(imageFormat)
+            }
+        if (outputSizes.isNullOrEmpty()) {
             return null
         }
-
-<<<<<<< HEAD
-        val aspectRatios = getResolutionListGroupingAspectRatioKeys(
-            resolutionCandidateList
-        )
-        aspectRatios.forEach {
-            if (hasMatchingAspectRatio(targetSize, it)) {
-                return it
-=======
+        val compareSizesByArea = CompareSizesByArea()
+        val maxSize = Collections.max(outputSizes.asList(), compareSizesByArea)
+        var maxHighResolutionSize = SizeUtil.RESOLUTION_ZERO
+
         if (Build.VERSION.SDK_INT >= 23 && highResolutionIncluded) {
             val highResolutionOutputSizes = map?.getHighResolutionOutputSizes(imageFormat)
             if (!highResolutionOutputSizes.isNullOrEmpty()) {
                 maxHighResolutionSize =
                     Collections.max(highResolutionOutputSizes.asList(), compareSizesByArea)
->>>>>>> fdff00cc
-            }
-        }
-        return Rational(targetSize.width, targetSize.height)
-    }
-
-    /**
-     * Returns the grouping aspect ratio keys of the input resolution list.
-     *
-     * Some sizes might be mod16 case. When grouping, those sizes will be grouped into an
-     * existing aspect ratio group if the aspect ratio can match by the mod16 rule.
-     */
-    private fun getResolutionListGroupingAspectRatioKeys(
-        resolutionCandidateList: List<Size>
-    ): List<Rational> {
-        val aspectRatios: MutableList<Rational> = mutableListOf()
-
-        // Adds the default 4:3 and 16:9 items first to avoid their mod16 sizes to create
-        // additional items.
-        aspectRatios.add(AspectRatioUtil.ASPECT_RATIO_4_3)
-        aspectRatios.add(AspectRatioUtil.ASPECT_RATIO_16_9)
-
-        // Tries to find the aspect ratio which the target size belongs to.
-        resolutionCandidateList.forEach { size ->
-            val newRatio = Rational(size.width, size.height)
-            var aspectRatioFound = aspectRatios.contains(newRatio)
-
-            // The checking size might be a mod16 size which can be mapped to an existing aspect
-            // ratio group.
-            if (!aspectRatioFound) {
-                var hasMatchingAspectRatio = false
-                aspectRatios.forEach loop@{ aspectRatio ->
-                    if (hasMatchingAspectRatio(size, aspectRatio)) {
-                        hasMatchingAspectRatio = true
-                        return@loop
-                    }
-                }
-                if (!hasMatchingAspectRatio) {
-                    aspectRatios.add(newRatio)
-                }
-            }
-        }
-        return aspectRatios
-    }
-
-    /**
-     * Returns the target aspect ratio value corrected by quirks.
-     *
-     * The final aspect ratio is determined by the following order:
-     * 1. The aspect ratio returned by TargetAspectRatio quirk (not implemented yet).
-     * 2. The use case's original aspect ratio if TargetAspectRatio quirk returns RATIO_ORIGINAL
-     * and the use case has target aspect ratio setting.
-     * 3. The aspect ratio of use case's target size setting if TargetAspectRatio quirk returns
-     * RATIO_ORIGINAL and the use case has no target aspect ratio but has target size setting.
-     *
-     * @param imageOutputConfig       the image output config of the use case.
-     * @param resolutionCandidateList the resolution candidate list which will be used to
-     *                                determine the aspect ratio by target size when target
-     *                                aspect ratio setting is not set.
-     */
-    private fun getTargetAspectRatio(
-        imageOutputConfig: ImageOutputConfig,
-        resolutionCandidateList: List<Size>
-    ): Rational? {
-        var outputRatio: Rational? = null
-        // TODO(b/245622117) Get the corrected aspect ratio from quirks instead of always using
-        //  TargetAspectRatio.RATIO_ORIGINAL
-        if (imageOutputConfig.hasTargetAspectRatio()) {
-            when (@AspectRatio.Ratio val aspectRatio = imageOutputConfig.targetAspectRatio) {
-                AspectRatio.RATIO_4_3 -> outputRatio =
-                    if (isSensorLandscapeResolution) AspectRatioUtil.ASPECT_RATIO_4_3
-                    else AspectRatioUtil.ASPECT_RATIO_3_4
-                AspectRatio.RATIO_16_9 -> outputRatio =
-                    if (isSensorLandscapeResolution) AspectRatioUtil.ASPECT_RATIO_16_9
-                    else AspectRatioUtil.ASPECT_RATIO_9_16
-                AspectRatio.RATIO_DEFAULT -> Unit
-                else -> Logger.e(
-                    TAG,
-                    "Undefined target aspect ratio: $aspectRatio"
-                )
-            }
-        } else {
-            // The legacy resolution API will use the aspect ratio of the target size to
-            // be the fallback target aspect ratio value when the use case has no target
-            // aspect ratio setting.
-            val targetSize = getTargetSize(imageOutputConfig)
-            if (targetSize != null) {
-                outputRatio = getAspectRatioGroupKeyOfTargetSize(
-                    targetSize,
-                    resolutionCandidateList
-                )
-            }
-        }
-        return outputRatio
-    }
-
-    /**
-     * Removes unnecessary sizes by target size.
-     *
-     *
-     * If the target resolution is set, a size that is equal to or closest to the target
-     * resolution will be selected. If the list includes more than one size equal to or larger
-     * than the target resolution, only one closest size needs to be kept. The other larger sizes
-     * can be removed so that they won't be selected to use.
-     *
-     * @param supportedSizesList The list should have been sorted in descending order.
-     * @param targetSize         The target size used to remove unnecessary sizes.
-     */
-    private fun removeSupportedSizesByTargetSize(
-        supportedSizesList: MutableList<Size>?,
-        targetSize: Size
-    ) {
-        if (supportedSizesList == null || supportedSizesList.isEmpty()) {
-            return
-        }
-        var indexBigEnough = -1
-        val removeSizes: MutableList<Size> = ArrayList()
-
-        // Get the index of the item that is equal to or closest to the target size.
-        for (i in supportedSizesList.indices) {
-            val outputSize = supportedSizesList[i]
-            if (outputSize.width >= targetSize.width && outputSize.height >= targetSize.height) {
-                // New big enough item closer to the target size is found. Adding the previous
-                // one into the sizes list that will be removed.
-                if (indexBigEnough >= 0) {
-                    removeSizes.add(supportedSizesList[indexBigEnough])
-                }
-                indexBigEnough = i
-            } else {
-                break
-            }
-        }
-        // Remove the unnecessary items that are larger than the item closest to the target size.
-        supportedSizesList.removeAll(removeSizes)
-    }
-
-    /**
-     * Groups sizes together according to their aspect ratios.
-     */
-    private fun groupSizesByAspectRatio(sizes: List<Size>): Map<Rational, MutableList<Size>> {
-        val aspectRatioSizeListMap: MutableMap<Rational, MutableList<Size>> = mutableMapOf()
-
-        val aspectRatioKeys = getResolutionListGroupingAspectRatioKeys(sizes)
-
-        aspectRatioKeys.forEach {
-            aspectRatioSizeListMap[it] = mutableListOf()
-        }
-
-        sizes.forEach { size ->
-            aspectRatioSizeListMap.keys.forEach { aspectRatio ->
-                // Put the size into all groups that is matched in mod16 condition since a size
-                // may match multiple aspect ratio in mod16 algorithm.
-                if (hasMatchingAspectRatio(size, aspectRatio)) {
-                    aspectRatioSizeListMap[aspectRatio]?.add(size)
-                }
-            }
-        }
-        return aspectRatioSizeListMap
-    }
-
-    /**
-     * Obtains the supported sizes for a given user case.
-     */
-    internal fun getSupportedOutputSizes(config: UseCaseConfig<*>): List<Size> {
-        val imageFormat = config.inputFormat
-        val imageOutputConfig = config as ImageOutputConfig
-        val customOrderedResolutions = imageOutputConfig.getCustomOrderedResolutions(null)
-        if (customOrderedResolutions != null) {
-            return customOrderedResolutions
-        }
-        var outputSizes: Array<Size>? =
-            getCustomizedSupportSizesFromConfig(imageFormat, imageOutputConfig)
-        if (outputSizes == null) {
-            outputSizes = getAllOutputSizesByFormat(imageFormat)
-        }
-        val outputSizeCandidates: MutableList<Size> = ArrayList()
-        var maxSize = imageOutputConfig.getMaxResolution(null)
-        val maxOutputSizeByFormat: Size = getMaxOutputSizeByFormat(imageFormat)
-
-        // Set maxSize as the max resolution setting or the max supported output size for the
-        // image format, whichever is smaller.
-        if (maxSize == null ||
-            SizeUtil.getArea(maxOutputSizeByFormat) < SizeUtil.getArea(maxSize)
-        ) {
-            maxSize = maxOutputSizeByFormat
-        }
-
-        // Sort the output sizes. The Comparator result must be reversed to have a descending order
-        // result.
-        Arrays.sort(outputSizes, CompareSizesByArea(true))
-        var targetSize: Size? = getTargetSize(imageOutputConfig)
-        var minSize = RESOLUTION_VGA
-        val defaultSizeArea = SizeUtil.getArea(RESOLUTION_VGA)
-        val maxSizeArea = SizeUtil.getArea(maxSize)
-        // When maxSize is smaller than 640x480, set minSize as 0x0. It means the min size bound
-        // will be ignored. Otherwise, set the minimal size according to min(DEFAULT_SIZE,
-        // TARGET_RESOLUTION).
-        if (maxSizeArea < defaultSizeArea) {
-            minSize = SizeUtil.RESOLUTION_ZERO
-        } else if (targetSize != null && SizeUtil.getArea(targetSize) < defaultSizeArea) {
-            minSize = targetSize
-        }
-
-        // Filter out the ones that exceed the maximum size and the minimum size. The output
-        // sizes candidates list won't have duplicated items.
-        for (outputSize: Size in outputSizes) {
-            if (SizeUtil.getArea(outputSize) <= SizeUtil.getArea(maxSize) &&
-                SizeUtil.getArea(outputSize) >= SizeUtil.getArea(minSize!!) &&
-                !outputSizeCandidates.contains(outputSize)
-            ) {
-                outputSizeCandidates.add(outputSize)
-            }
-        }
-        if (outputSizeCandidates.isEmpty()) {
-            throw java.lang.IllegalArgumentException(
-                "Can not get supported output size under supported maximum for the format: " +
-                    imageFormat
-            )
-        }
-
-        val aspectRatio: Rational? = getTargetAspectRatio(imageOutputConfig, outputSizeCandidates)
-
-        // Check the default resolution if the target resolution is not set
-        targetSize = targetSize ?: imageOutputConfig.getDefaultResolution(null)
-        var supportedResolutions: MutableList<Size> = ArrayList()
-        var aspectRatioSizeListMap: Map<Rational, MutableList<Size>>
-        if (aspectRatio == null) {
-            // If no target aspect ratio is set, all sizes can be added to the result list
-            // directly. No need to sort again since the source list has been sorted previously.
-            supportedResolutions.addAll(outputSizeCandidates)
-
-            // If the target resolution is set, use it to remove unnecessary larger sizes.
-            targetSize?.let { removeSupportedSizesByTargetSize(supportedResolutions, it) }
-        } else {
-            // Rearrange the supported size to put the ones with the same aspect ratio in the front
-            // of the list and put others in the end from large to small. Some low end devices may
-            // not able to get an supported resolution that match the preferred aspect ratio.
-
-            // Group output sizes by aspect ratio.
-            aspectRatioSizeListMap = groupSizesByAspectRatio(outputSizeCandidates)
-
-            // If the target resolution is set, use it to remove unnecessary larger sizes.
-            if (targetSize != null) {
-                // Remove unnecessary larger sizes from each aspect ratio size list
-                for (key: Rational? in aspectRatioSizeListMap.keys) {
-                    removeSupportedSizesByTargetSize(aspectRatioSizeListMap[key], targetSize)
-                }
-            }
-
-            // Sort the aspect ratio key set by the target aspect ratio.
-            val aspectRatios: List<Rational?> = ArrayList(aspectRatioSizeListMap.keys)
-            val fullFovRatio = if (activeArraySize != null) {
-                Rational(activeArraySize.width(), activeArraySize.height())
-            } else {
-                null
-            }
-            Collections.sort(
-                aspectRatios,
-                CompareAspectRatiosByMappingAreaInFullFovAspectRatioSpace(
-                    aspectRatio,
-                    fullFovRatio
-                )
-            )
-
-            // Put available sizes into final result list by aspect ratio distance to target ratio.
-            for (rational: Rational? in aspectRatios) {
-                for (size: Size in aspectRatioSizeListMap[rational]!!) {
-                    // A size may exist in multiple groups in mod16 condition. Keep only one in
-                    // the final list.
-                    if (!supportedResolutions.contains(size)) {
-                        supportedResolutions.add(size)
-                    }
-                }
-            }
-        }
-
-        // TODO(b/245619094): Use ExtraCroppingQuirk to insert selected resolutions
-
-<<<<<<< HEAD
-        return supportedResolutions
-=======
+            }
+        }
+
         return Collections.max(listOf(maxSize, maxHighResolutionSize), compareSizesByArea)
->>>>>>> fdff00cc
     }
 
     /**
