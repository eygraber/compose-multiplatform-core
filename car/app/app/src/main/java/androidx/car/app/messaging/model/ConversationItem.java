--- conflicted
+++ resolved
@@ -34,6 +34,7 @@
 import androidx.car.app.model.Item;
 import androidx.car.app.model.constraints.ActionsConstraints;
 import androidx.car.app.utils.CollectionUtils;
+import androidx.core.app.Person;
 
 import java.util.ArrayList;
 import java.util.Collections;
@@ -50,11 +51,8 @@
     private final String mId;
     @NonNull
     private final CarText mTitle;
-<<<<<<< HEAD
-=======
     @NonNull
     private final Person mSelf;
->>>>>>> fdff00cc
     @Nullable
     private final CarIcon mIcon;
     private final boolean mIsGroupConversation;
@@ -68,6 +66,7 @@
     @Override
     public int hashCode() {
         return Objects.hash(
+                PersonsEqualityHelper.getPersonHashCode(getSelf()),
                 mId,
                 mTitle,
                 mIcon,
@@ -91,11 +90,8 @@
                 Objects.equals(mId, otherConversationItem.mId)
                         && Objects.equals(mTitle, otherConversationItem.mTitle)
                         && Objects.equals(mIcon, otherConversationItem.mIcon)
-<<<<<<< HEAD
-=======
                         && PersonsEqualityHelper
                         .arePersonsEqual(getSelf(), otherConversationItem.getSelf())
->>>>>>> fdff00cc
                         && mIsGroupConversation == otherConversationItem.mIsGroupConversation
                         && Objects.equals(mMessages, otherConversationItem.mMessages)
                         && Objects.equals(mActions, otherConversationItem.mActions)
@@ -105,10 +101,7 @@
     ConversationItem(@NonNull Builder builder) {
         this.mId = requireNonNull(builder.mId);
         this.mTitle = requireNonNull(builder.mTitle);
-<<<<<<< HEAD
-=======
         this.mSelf = validateSender(builder.mSelf);
->>>>>>> fdff00cc
         this.mIcon = builder.mIcon;
         this.mIsGroupConversation = builder.mIsGroupConversation;
         this.mMessages = requireNonNull(CollectionUtils.unmodifiableCopy(builder.mMessages));
@@ -121,10 +114,7 @@
     private ConversationItem() {
         mId = "";
         mTitle = new CarText.Builder("").build();
-<<<<<<< HEAD
-=======
         mSelf = new Person.Builder().setName("").build();
->>>>>>> fdff00cc
         mIcon = null;
         mIsGroupConversation = false;
         mMessages = new ArrayList<>();
@@ -159,15 +149,12 @@
         return mTitle;
     }
 
-<<<<<<< HEAD
-=======
     /** Returns a {@link Person} for the conversation */
     @NonNull
     public Person getSelf() {
         return mSelf;
     }
 
->>>>>>> fdff00cc
     /** Returns a {@link CarIcon} for the conversation, or {@code null} if not set */
     @Nullable
     public CarIcon getIcon() {
@@ -225,6 +212,8 @@
         @Nullable
         CarText mTitle;
         @Nullable
+        Person mSelf;
+        @Nullable
         CarIcon mIcon;
         boolean mIsGroupConversation;
         @Nullable
@@ -263,8 +252,6 @@
             return this;
         }
 
-<<<<<<< HEAD
-=======
         /**
          * Sets a {@link Person} for the conversation
          *
@@ -278,7 +265,6 @@
             return this;
         }
 
->>>>>>> fdff00cc
         /**
          * Specifies whether this conversation involves 3+ participants (a "group" conversation)
          *
